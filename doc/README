--- conflicted
+++ resolved
@@ -1,8 +1,4 @@
-<<<<<<< HEAD
-Bitcoin 0.5.6 BETA
-=======
-Bitcoin 0.4.8 BETA
->>>>>>> b9b15578
+Bitcoin 0.5.7 BETA
 
 Copyright (c) 2009-2012 Bitcoin Developers
 Distributed under the MIT/X11 software license, see the accompanying
