// Copyright (c) 2018-2019 The Dash Core developers
// Distributed under the MIT software license, see the accompanying
// file COPYING or http://www.opensource.org/licenses/mit-license.php.

#include "deterministicmns.h"
#include "specialtx.h"

#include "base58.h"
#include "chainparams.h"
#include "core_io.h"
#include "script/standard.h"
#include "ui_interface.h"
#include "validation.h"
#include "validationinterface.h"

#include "llmq/quorums_commitment.h"
#include "llmq/quorums_utils.h"

#include <univalue.h>

static const std::string DB_LIST_SNAPSHOT = "dmn_S";
static const std::string DB_LIST_DIFF = "dmn_D";

CDeterministicMNManager* deterministicMNManager;

std::string CDeterministicMNState::ToString() const
{
    CTxDestination dest;
    std::string payoutAddress = "unknown";
    std::string operatorPayoutAddress = "none";
    if (ExtractDestination(scriptPayout, dest)) {
        payoutAddress = CBitcoinAddress(dest).ToString();
    }
    if (ExtractDestination(scriptOperatorPayout, dest)) {
        operatorPayoutAddress = CBitcoinAddress(dest).ToString();
    }

    return strprintf("CDeterministicMNState(nRegisteredHeight=%d, nLastPaidHeight=%d, nPoSePenalty=%d, nPoSeRevivedHeight=%d, nPoSeBanHeight=%d, nRevocationReason=%d, "
        "ownerAddress=%s, pubKeyOperator=%s, votingAddress=%s, addr=%s, payoutAddress=%s, operatorPayoutAddress=%s)",
        nRegisteredHeight, nLastPaidHeight, nPoSePenalty, nPoSeRevivedHeight, nPoSeBanHeight, nRevocationReason,
        CBitcoinAddress(keyIDOwner).ToString(), pubKeyOperator.Get().ToString(), CBitcoinAddress(keyIDVoting).ToString(), addr.ToStringIPPort(false), payoutAddress, operatorPayoutAddress);
}

void CDeterministicMNState::ToJson(UniValue& obj) const
{
    obj.clear();
    obj.setObject();
    obj.push_back(Pair("service", addr.ToStringIPPort(false)));
    obj.push_back(Pair("registeredHeight", nRegisteredHeight));
    obj.push_back(Pair("lastPaidHeight", nLastPaidHeight));
    obj.push_back(Pair("PoSePenalty", nPoSePenalty));
    obj.push_back(Pair("PoSeRevivedHeight", nPoSeRevivedHeight));
    obj.push_back(Pair("PoSeBanHeight", nPoSeBanHeight));
    obj.push_back(Pair("revocationReason", nRevocationReason));
    obj.push_back(Pair("ownerAddress", CBitcoinAddress(keyIDOwner).ToString()));
    obj.push_back(Pair("votingAddress", CBitcoinAddress(keyIDVoting).ToString()));

    CTxDestination dest;
    if (ExtractDestination(scriptPayout, dest)) {
        CBitcoinAddress payoutAddress(dest);
        obj.push_back(Pair("payoutAddress", payoutAddress.ToString()));
    }
    obj.push_back(Pair("pubKeyOperator", pubKeyOperator.Get().ToString()));
    if (ExtractDestination(scriptOperatorPayout, dest)) {
        CBitcoinAddress operatorPayoutAddress(dest);
        obj.push_back(Pair("operatorPayoutAddress", operatorPayoutAddress.ToString()));
    }
}

std::string CDeterministicMN::ToString() const
{
    return strprintf("CDeterministicMN(proTxHash=%s, collateralOutpoint=%s, nOperatorReward=%f, state=%s", proTxHash.ToString(), collateralOutpoint.ToStringShort(), (double)nOperatorReward / 100, pdmnState->ToString());
}

void CDeterministicMN::ToJson(UniValue& obj) const
{
    obj.clear();
    obj.setObject();

    UniValue stateObj;
    pdmnState->ToJson(stateObj);

    obj.push_back(Pair("proTxHash", proTxHash.ToString()));
    obj.push_back(Pair("collateralHash", collateralOutpoint.hash.ToString()));
    obj.push_back(Pair("collateralIndex", (int)collateralOutpoint.n));

    Coin coin;
    if (GetUTXOCoin(collateralOutpoint, coin)) {
        CTxDestination dest;
        if (ExtractDestination(coin.out.scriptPubKey, dest)) {
            obj.push_back(Pair("collateralAddress", CBitcoinAddress(dest).ToString()));
        }
    }

    obj.push_back(Pair("operatorReward", (double)nOperatorReward / 100));
    obj.push_back(Pair("state", stateObj));
}

bool CDeterministicMNList::IsMNValid(const uint256& proTxHash) const
{
    auto p = mnMap.find(proTxHash);
    if (p == nullptr) {
        return false;
    }
    return IsMNValid(*p);
}

bool CDeterministicMNList::IsMNPoSeBanned(const uint256& proTxHash) const
{
    auto p = mnMap.find(proTxHash);
    if (p == nullptr) {
        return false;
    }
    return IsMNPoSeBanned(*p);
}

bool CDeterministicMNList::IsMNValid(const CDeterministicMNCPtr& dmn) const
{
    return !IsMNPoSeBanned(dmn);
}

bool CDeterministicMNList::IsMNPoSeBanned(const CDeterministicMNCPtr& dmn) const
{
    assert(dmn);
    const CDeterministicMNState& state = *dmn->pdmnState;
    return state.nPoSeBanHeight != -1;
}

CDeterministicMNCPtr CDeterministicMNList::GetMN(const uint256& proTxHash) const
{
    auto p = mnMap.find(proTxHash);
    if (p == nullptr) {
        return nullptr;
    }
    return *p;
}

CDeterministicMNCPtr CDeterministicMNList::GetValidMN(const uint256& proTxHash) const
{
    auto dmn = GetMN(proTxHash);
    if (dmn && !IsMNValid(dmn)) {
        return nullptr;
    }
    return dmn;
}

CDeterministicMNCPtr CDeterministicMNList::GetMNByOperatorKey(const CBLSPublicKey& pubKey)
{
    for (const auto& p : mnMap) {
        if (p.second->pdmnState->pubKeyOperator.Get() == pubKey) {
            return p.second;
        }
    }
    return nullptr;
}

CDeterministicMNCPtr CDeterministicMNList::GetMNByCollateral(const COutPoint& collateralOutpoint) const
{
    return GetUniquePropertyMN(collateralOutpoint);
}

CDeterministicMNCPtr CDeterministicMNList::GetValidMNByCollateral(const COutPoint& collateralOutpoint) const
{
    auto dmn = GetMNByCollateral(collateralOutpoint);
    if (dmn && !IsMNValid(dmn)) {
        return nullptr;
    }
    return dmn;
}

CDeterministicMNCPtr CDeterministicMNList::GetMNByService(const CService& service) const
{
    return GetUniquePropertyMN(service);
}

CDeterministicMNCPtr CDeterministicMNList::GetValidMNByService(const CService& service) const
{
    auto dmn = GetUniquePropertyMN(service);
    if (dmn && !IsMNValid(dmn)) {
        return nullptr;
    }
    return dmn;
}

CDeterministicMNCPtr CDeterministicMNList::GetMNByInternalId(uint64_t internalId) const
{
    auto proTxHash = mnInternalIdMap.find(internalId);
    if (!proTxHash) {
        return nullptr;
    }
    return GetMN(*proTxHash);
}

static int CompareByLastPaid_GetHeight(const CDeterministicMN& dmn)
{
    int height = dmn.pdmnState->nLastPaidHeight;
    if (dmn.pdmnState->nPoSeRevivedHeight != -1 && dmn.pdmnState->nPoSeRevivedHeight > height) {
        height = dmn.pdmnState->nPoSeRevivedHeight;
    } else if (height == 0) {
        height = dmn.pdmnState->nRegisteredHeight;
    }
    return height;
}

static bool CompareByLastPaid(const CDeterministicMN& _a, const CDeterministicMN& _b)
{
    int ah = CompareByLastPaid_GetHeight(_a);
    int bh = CompareByLastPaid_GetHeight(_b);
    if (ah == bh) {
        return _a.proTxHash < _b.proTxHash;
    } else {
        return ah < bh;
    }
}
static bool CompareByLastPaid(const CDeterministicMNCPtr& _a, const CDeterministicMNCPtr& _b)
{
    return CompareByLastPaid(*_a, *_b);
}

CDeterministicMNCPtr CDeterministicMNList::GetMNPayee() const
{
    if (mnMap.size() == 0) {
        return nullptr;
    }

    CDeterministicMNCPtr best;
    ForEachMN(true, [&](const CDeterministicMNCPtr& dmn) {
        if (!best || CompareByLastPaid(dmn, best)) {
            best = dmn;
        }
    });

    return best;
}

std::vector<CDeterministicMNCPtr> CDeterministicMNList::GetProjectedMNPayees(int nCount) const
{
    if (nCount > GetValidMNsCount()) {
        nCount = GetValidMNsCount();
    }

    std::vector<CDeterministicMNCPtr> result;
    result.reserve(nCount);

    ForEachMN(true, [&](const CDeterministicMNCPtr& dmn) {
        result.emplace_back(dmn);
    });
    std::sort(result.begin(), result.end(), [&](const CDeterministicMNCPtr& a, const CDeterministicMNCPtr& b) {
        return CompareByLastPaid(a, b);
    });

    result.resize(nCount);

    return result;
}

std::vector<CDeterministicMNCPtr> CDeterministicMNList::CalculateQuorum(size_t maxSize, const uint256& modifier) const
{
    auto scores = CalculateScores(modifier);

    // sort is descending order
    std::sort(scores.rbegin(), scores.rend(), [](const std::pair<arith_uint256, CDeterministicMNCPtr>& a, std::pair<arith_uint256, CDeterministicMNCPtr>& b) {
        if (a.first == b.first) {
            // this should actually never happen, but we should stay compatible with how the non deterministic MNs did the sorting
            return a.second->collateralOutpoint < b.second->collateralOutpoint;
        }
        return a.first < b.first;
    });

    // take top maxSize entries and return it
    std::vector<CDeterministicMNCPtr> result;
    result.resize(std::min(maxSize, scores.size()));
    for (size_t i = 0; i < result.size(); i++) {
        result[i] = std::move(scores[i].second);
    }
    return result;
}

std::vector<std::pair<arith_uint256, CDeterministicMNCPtr>> CDeterministicMNList::CalculateScores(const uint256& modifier) const
{
    std::vector<std::pair<arith_uint256, CDeterministicMNCPtr>> scores;
    scores.reserve(GetAllMNsCount());
    ForEachMN(true, [&](const CDeterministicMNCPtr& dmn) {
        if (dmn->pdmnState->confirmedHash.IsNull()) {
            // we only take confirmed MNs into account to avoid hash grinding on the ProRegTxHash to sneak MNs into a
            // future quorums
            return;
        }
        // calculate sha256(sha256(proTxHash, confirmedHash), modifier) per MN
        // Please note that this is not a double-sha256 but a single-sha256
        // The first part is already precalculated (confirmedHashWithProRegTxHash)
        // TODO When https://github.com/bitcoin/bitcoin/pull/13191 gets backported, implement something that is similar but for single-sha256
        uint256 h;
        CSHA256 sha256;
        sha256.Write(dmn->pdmnState->confirmedHashWithProRegTxHash.begin(), dmn->pdmnState->confirmedHashWithProRegTxHash.size());
        sha256.Write(modifier.begin(), modifier.size());
        sha256.Finalize(h.begin());

        scores.emplace_back(UintToArith256(h), dmn);
    });

    return scores;
}

int CDeterministicMNList::CalcMaxPoSePenalty() const
{
    // Maximum PoSe penalty is dynamic and equals the number of registered MNs
    // It's however at least 100.
    // This means that the max penalty is usually equal to a full payment cycle
    return std::max(100, (int)GetAllMNsCount());
}

int CDeterministicMNList::CalcPenalty(int percent) const
{
    assert(percent > 0);
    return (CalcMaxPoSePenalty() * percent) / 100;
}

void CDeterministicMNList::PoSePunish(const uint256& proTxHash, int penalty, bool debugLogs)
{
    assert(penalty > 0);

    auto dmn = GetMN(proTxHash);
    assert(dmn);

    int maxPenalty = CalcMaxPoSePenalty();

    auto newState = std::make_shared<CDeterministicMNState>(*dmn->pdmnState);
    newState->nPoSePenalty += penalty;
    newState->nPoSePenalty = std::min(maxPenalty, newState->nPoSePenalty);

    if (debugLogs) {
        LogPrintf("CDeterministicMNList::%s -- punished MN %s, penalty %d->%d (max=%d)\n",
                  __func__, proTxHash.ToString(), dmn->pdmnState->nPoSePenalty, newState->nPoSePenalty, maxPenalty);
    }

    if (newState->nPoSePenalty >= maxPenalty && newState->nPoSeBanHeight == -1) {
        newState->nPoSeBanHeight = nHeight;
        if (debugLogs) {
            LogPrintf("CDeterministicMNList::%s -- banned MN %s at height %d\n",
                      __func__, proTxHash.ToString(), nHeight);
        }
    }
    UpdateMN(proTxHash, newState);
}

void CDeterministicMNList::PoSeDecrease(const uint256& proTxHash)
{
    auto dmn = GetMN(proTxHash);
    assert(dmn);
    assert(dmn->pdmnState->nPoSePenalty > 0 && dmn->pdmnState->nPoSeBanHeight == -1);

    auto newState = std::make_shared<CDeterministicMNState>(*dmn->pdmnState);
    newState->nPoSePenalty--;
    UpdateMN(proTxHash, newState);
}

CDeterministicMNListDiff CDeterministicMNList::BuildDiff(const CDeterministicMNList& to) const
{
    CDeterministicMNListDiff diffRet;

    to.ForEachMN(false, [&](const CDeterministicMNCPtr& toPtr) {
        auto fromPtr = GetMN(toPtr->proTxHash);
        if (fromPtr == nullptr) {
            diffRet.addedMNs.emplace_back(toPtr);
        } else if (fromPtr != toPtr || fromPtr->pdmnState != toPtr->pdmnState) {
            CDeterministicMNStateDiff stateDiff(*fromPtr->pdmnState, *toPtr->pdmnState);
            if (stateDiff.fields) {
                diffRet.updatedMNs.emplace(toPtr->internalId, std::move(stateDiff));
            }
        }
    });
    ForEachMN(false, [&](const CDeterministicMNCPtr& fromPtr) {
        auto toPtr = to.GetMN(fromPtr->proTxHash);
        if (toPtr == nullptr) {
            diffRet.removedMns.emplace(fromPtr->internalId);
        }
    });

    // added MNs need to be sorted by internalId so that these are added in correct order when the diff is applied later
    // otherwise internalIds will not match with the original list
    std::sort(diffRet.addedMNs.begin(), diffRet.addedMNs.end(), [](const CDeterministicMNCPtr& a, const CDeterministicMNCPtr& b) {
        return a->internalId < b->internalId;
    });

    return diffRet;
}

CSimplifiedMNListDiff CDeterministicMNList::BuildSimplifiedDiff(const CDeterministicMNList& to) const
{
    CSimplifiedMNListDiff diffRet;
    diffRet.baseBlockHash = blockHash;
    diffRet.blockHash = to.blockHash;

    to.ForEachMN(false, [&](const CDeterministicMNCPtr& toPtr) {
        auto fromPtr = GetMN(toPtr->proTxHash);
        if (fromPtr == nullptr) {
            diffRet.mnList.emplace_back(*toPtr);
        } else {
            CSimplifiedMNListEntry sme1(*toPtr);
            CSimplifiedMNListEntry sme2(*fromPtr);
            if (sme1 != sme2) {
                diffRet.mnList.emplace_back(*toPtr);
            }
        }
    });
    ForEachMN(false, [&](const CDeterministicMNCPtr& fromPtr) {
        auto toPtr = to.GetMN(fromPtr->proTxHash);
        if (toPtr == nullptr) {
            diffRet.deletedMNs.emplace_back(fromPtr->proTxHash);
        }
    });

    return diffRet;
}

CDeterministicMNList CDeterministicMNList::ApplyDiff(const CBlockIndex* pindex, const CDeterministicMNListDiff& diff) const
{
    CDeterministicMNList result = *this;
    result.blockHash = pindex->GetBlockHash();
    result.nHeight = pindex->nHeight;

    for (const auto& id : diff.removedMns) {
        auto dmn = result.GetMNByInternalId(id);
        assert(dmn);
        result.RemoveMN(dmn->proTxHash);
    }
    for (const auto& dmn : diff.addedMNs) {
        assert(dmn->internalId == result.GetTotalRegisteredCount());
        result.AddMN(dmn);
        result.SetTotalRegisteredCount(result.GetTotalRegisteredCount() + 1);
    }
    for (const auto& p : diff.updatedMNs) {
        auto dmn = result.GetMNByInternalId(p.first);
        result.UpdateMN(dmn, p.second);
    }

    return result;
}

void CDeterministicMNList::AddMN(const CDeterministicMNCPtr& dmn)
{
    assert(!mnMap.find(dmn->proTxHash));
    mnMap = mnMap.set(dmn->proTxHash, dmn);
    mnInternalIdMap = mnInternalIdMap.set(dmn->internalId, dmn->proTxHash);
    AddUniqueProperty(dmn, dmn->collateralOutpoint);
    if (dmn->pdmnState->addr != CService()) {
        AddUniqueProperty(dmn, dmn->pdmnState->addr);
    }
    AddUniqueProperty(dmn, dmn->pdmnState->keyIDOwner);
    if (dmn->pdmnState->pubKeyOperator.Get().IsValid()) {
        AddUniqueProperty(dmn, dmn->pdmnState->pubKeyOperator);
    }
}

void CDeterministicMNList::UpdateMN(const CDeterministicMNCPtr& oldDmn, const CDeterministicMNStateCPtr& pdmnState)
{
    assert(oldDmn != nullptr);
    auto dmn = std::make_shared<CDeterministicMN>(*oldDmn);
    auto oldState = dmn->pdmnState;
    dmn->pdmnState = pdmnState;
    mnMap = mnMap.set(oldDmn->proTxHash, dmn);

    UpdateUniqueProperty(dmn, oldState->addr, pdmnState->addr);
    UpdateUniqueProperty(dmn, oldState->keyIDOwner, pdmnState->keyIDOwner);
    UpdateUniqueProperty(dmn, oldState->pubKeyOperator, pdmnState->pubKeyOperator);
}

void CDeterministicMNList::UpdateMN(const uint256& proTxHash, const CDeterministicMNStateCPtr& pdmnState)
{
    auto oldDmn = mnMap.find(proTxHash);
    assert(oldDmn != nullptr);
    UpdateMN(*oldDmn, pdmnState);
}

void CDeterministicMNList::UpdateMN(const CDeterministicMNCPtr& oldDmn, const CDeterministicMNStateDiff& stateDiff)
{
    assert(oldDmn != nullptr);
    auto oldState = oldDmn->pdmnState;
    auto newState = std::make_shared<CDeterministicMNState>(*oldState);
    stateDiff.ApplyToState(*newState);
    UpdateMN(oldDmn, newState);
}

void CDeterministicMNList::RemoveMN(const uint256& proTxHash)
{
    auto dmn = GetMN(proTxHash);
    assert(dmn != nullptr);
    DeleteUniqueProperty(dmn, dmn->collateralOutpoint);
    if (dmn->pdmnState->addr != CService()) {
        DeleteUniqueProperty(dmn, dmn->pdmnState->addr);
    }
    DeleteUniqueProperty(dmn, dmn->pdmnState->keyIDOwner);
    if (dmn->pdmnState->pubKeyOperator.Get().IsValid()) {
        DeleteUniqueProperty(dmn, dmn->pdmnState->pubKeyOperator);
    }
    mnMap = mnMap.erase(proTxHash);
    mnInternalIdMap = mnInternalIdMap.erase(dmn->internalId);
}

CDeterministicMNManager::CDeterministicMNManager(CEvoDB& _evoDb) :
    evoDb(_evoDb)
{
}

bool CDeterministicMNManager::ProcessBlock(const CBlock& block, const CBlockIndex* pindex, CValidationState& _state, bool fJustCheck)
{
    AssertLockHeld(cs_main);

<<<<<<< HEAD
    bool fDIP0003Active = chainActive.Height() > Params().GetConsensus().nDetMNRegHeight;
=======
    const auto& consensusParams = Params().GetConsensus();
    bool fDIP0003Active = pindex->nHeight >= consensusParams.DIP0003Height;
>>>>>>> 2ae1ce48
    if (!fDIP0003Active) {
        return true;
    }

    CDeterministicMNList oldList, newList;
    CDeterministicMNListDiff diff;

    int nHeight = pindex->nHeight;

    {
        LOCK(cs);

        if (!BuildNewListFromBlock(block, pindex->pprev, _state, newList, true)) {
            return false;
        }

        if (fJustCheck) {
            return true;
        }

        if (newList.GetHeight() == -1) {
            newList.SetHeight(nHeight);
        }

        newList.SetBlockHash(block.GetHash());

        oldList = GetListForBlock(pindex->pprev);
        diff = oldList.BuildDiff(newList);

        evoDb.Write(std::make_pair(DB_LIST_DIFF, newList.GetBlockHash()), diff);
        if ((nHeight % SNAPSHOT_LIST_PERIOD) == 0 || oldList.GetHeight() == -1) {
            evoDb.Write(std::make_pair(DB_LIST_SNAPSHOT, newList.GetBlockHash()), newList);
            LogPrintf("CDeterministicMNManager::%s -- Wrote snapshot. nHeight=%d, mapCurMNs.allMNsCount=%d\n",
                __func__, nHeight, newList.GetAllMNsCount());
        }
    }

    // Don't hold cs while calling signals
    if (diff.HasChanges()) {
        GetMainSignals().NotifyMasternodeListChanged(false, oldList, diff);
        uiInterface.NotifyMasternodeListChanged(newList);
    }

    if (nHeight == consensusParams.DIP0003EnforcementHeight) {
        if (!consensusParams.DIP0003EnforcementHash.IsNull() && consensusParams.DIP0003EnforcementHash != pindex->GetBlockHash()) {
            LogPrintf("CDeterministicMNManager::%s -- DIP3 enforcement block has wrong hash: hash=%s, expected=%s, nHeight=%d\n", __func__,
                    pindex->GetBlockHash().ToString(), consensusParams.DIP0003EnforcementHash.ToString(), nHeight);
            return _state.DoS(100, false, REJECT_INVALID, "bad-dip3-enf-block");
        }
        LogPrintf("CDeterministicMNManager::%s -- DIP3 is enforced now. nHeight=%d\n", __func__, nHeight);
    }

    LOCK(cs);
    CleanupCache(nHeight);

    return true;
}

bool CDeterministicMNManager::UndoBlock(const CBlock& block, const CBlockIndex* pindex)
{
    int nHeight = pindex->nHeight;
    uint256 blockHash = block.GetHash();

    CDeterministicMNList curList;
    CDeterministicMNList prevList;
    CDeterministicMNListDiff diff;
    {
        LOCK(cs);
        evoDb.Read(std::make_pair(DB_LIST_DIFF, blockHash), diff);

        if (diff.HasChanges()) {
            // need to call this before erasing
            curList = GetListForBlock(pindex);
            prevList = GetListForBlock(pindex->pprev);
        }

        evoDb.Erase(std::make_pair(DB_LIST_DIFF, blockHash));
        evoDb.Erase(std::make_pair(DB_LIST_SNAPSHOT, blockHash));

        mnListsCache.erase(blockHash);
    }

    if (diff.HasChanges()) {
        auto inversedDiff = curList.BuildDiff(prevList);
        GetMainSignals().NotifyMasternodeListChanged(true, curList, inversedDiff);
        uiInterface.NotifyMasternodeListChanged(prevList);
    }

    const auto& consensusParams = Params().GetConsensus();
    if (nHeight == consensusParams.DIP0003EnforcementHeight) {
        LogPrintf("CDeterministicMNManager::%s -- DIP3 is not enforced anymore. nHeight=%d\n", __func__, nHeight);
    }

    return true;
}

void CDeterministicMNManager::UpdatedBlockTip(const CBlockIndex* pindex)
{
    LOCK(cs);

    tipIndex = pindex;
}

bool CDeterministicMNManager::BuildNewListFromBlock(const CBlock& block, const CBlockIndex* pindexPrev, CValidationState& _state, CDeterministicMNList& mnListRet, bool debugLogs)
{
    AssertLockHeld(cs);

    int nHeight = pindexPrev->nHeight + 1;

    CDeterministicMNList oldList = GetListForBlock(pindexPrev);
    CDeterministicMNList newList = oldList;
    newList.SetBlockHash(uint256()); // we can't know the final block hash, so better not return a (invalid) block hash
    newList.SetHeight(nHeight);

    auto payee = oldList.GetMNPayee();

    // we iterate the oldList here and update the newList
    // this is only valid as long these have not diverged at this point, which is the case as long as we don't add
    // code above this loop that modifies newList
    oldList.ForEachMN(false, [&](const CDeterministicMNCPtr& dmn) {
        if (!dmn->pdmnState->confirmedHash.IsNull()) {
            // already confirmed
            return;
        }
        // this works on the previous block, so confirmation will happen one block after nMasternodeMinimumConfirmations
        // has been reached, but the block hash will then point to the block at nMasternodeMinimumConfirmations
        int nConfirmations = pindexPrev->nHeight - dmn->pdmnState->nRegisteredHeight;
        if (nConfirmations >= Params().GetConsensus().nMasternodeMinimumConfirmations) {
            CDeterministicMNState newState = *dmn->pdmnState;
            newState.UpdateConfirmedHash(dmn->proTxHash, pindexPrev->GetBlockHash());
            newList.UpdateMN(dmn->proTxHash, std::make_shared<CDeterministicMNState>(newState));
        }
    });

    DecreasePoSePenalties(newList);

    // we skip the coinbase
    for (int i = 1; i < (int)block.vtx.size(); i++) {
        const CTransaction& tx = *block.vtx[i];

        if (tx.nVersion != 3) {
            // only interested in special TXs
            continue;
        }

        if (tx.nType == TRANSACTION_PROVIDER_REGISTER) {
            CProRegTx proTx;
            if (!GetTxPayload(tx, proTx)) {
                assert(false); // this should have been handled already
            }

            auto dmn = std::make_shared<CDeterministicMN>();
            dmn->proTxHash = tx.GetHash();
            dmn->internalId = newList.GetTotalRegisteredCount();
            newList.SetTotalRegisteredCount(newList.GetTotalRegisteredCount() + 1);

            // collateralOutpoint is either pointing to an external collateral or to the ProRegTx itself
            if (proTx.collateralOutpoint.hash.IsNull()) {
                dmn->collateralOutpoint = COutPoint(tx.GetHash(), proTx.collateralOutpoint.n);
            } else {
                dmn->collateralOutpoint = proTx.collateralOutpoint;
            }

            Coin coin;
            if (!proTx.collateralOutpoint.hash.IsNull() && (!GetUTXOCoin(dmn->collateralOutpoint, coin) || coin.out.nValue != 10000 * COIN)) {
                // should actually never get to this point as CheckProRegTx should have handled this case.
                // We do this additional check nevertheless to be 100% sure
                return _state.DoS(100, false, REJECT_INVALID, "bad-protx-collateral");
            }

            auto replacedDmn = newList.GetMNByCollateral(dmn->collateralOutpoint);
            if (replacedDmn != nullptr) {
                // This might only happen with a ProRegTx that refers an external collateral
                // In that case the new ProRegTx will replace the old one. This means the old one is removed
                // and the new one is added like a completely fresh one, which is also at the bottom of the payment list
                newList.RemoveMN(replacedDmn->proTxHash);
                if (debugLogs) {
                    LogPrintf("CDeterministicMNManager::%s -- MN %s removed from list because collateral was used for a new ProRegTx. collateralOutpoint=%s, nHeight=%d, mapCurMNs.allMNsCount=%d\n",
                              __func__, replacedDmn->proTxHash.ToString(), dmn->collateralOutpoint.ToStringShort(), nHeight, newList.GetAllMNsCount());
                }
            }

            if (newList.HasUniqueProperty(proTx.addr)) {
                return _state.DoS(100, false, REJECT_CONFLICT, "bad-protx-dup-addr");
            }
            if (newList.HasUniqueProperty(proTx.keyIDOwner) || newList.HasUniqueProperty(proTx.pubKeyOperator)) {
                return _state.DoS(100, false, REJECT_CONFLICT, "bad-protx-dup-key");
            }

            dmn->nOperatorReward = proTx.nOperatorReward;
            dmn->pdmnState = std::make_shared<CDeterministicMNState>(proTx);

            CDeterministicMNState dmnState = *dmn->pdmnState;
            dmnState.nRegisteredHeight = nHeight;

            if (proTx.addr == CService()) {
                // start in banned pdmnState as we need to wait for a ProUpServTx
                dmnState.nPoSeBanHeight = nHeight;
            }

            dmn->pdmnState = std::make_shared<CDeterministicMNState>(dmnState);

            newList.AddMN(dmn);

            if (debugLogs) {
                LogPrintf("CDeterministicMNManager::%s -- MN %s added at height %d: %s\n",
                    __func__, tx.GetHash().ToString(), nHeight, proTx.ToString());
            }
        } else if (tx.nType == TRANSACTION_PROVIDER_UPDATE_SERVICE) {
            CProUpServTx proTx;
            if (!GetTxPayload(tx, proTx)) {
                assert(false); // this should have been handled already
            }

            if (newList.HasUniqueProperty(proTx.addr) && newList.GetUniquePropertyMN(proTx.addr)->proTxHash != proTx.proTxHash) {
                return _state.DoS(100, false, REJECT_CONFLICT, "bad-protx-dup-addr");
            }

            CDeterministicMNCPtr dmn = newList.GetMN(proTx.proTxHash);
            if (!dmn) {
                return _state.DoS(100, false, REJECT_INVALID, "bad-protx-hash");
            }
            auto newState = std::make_shared<CDeterministicMNState>(*dmn->pdmnState);
            newState->addr = proTx.addr;
            newState->scriptOperatorPayout = proTx.scriptOperatorPayout;

            if (newState->nPoSeBanHeight != -1) {
                // only revive when all keys are set
                if (newState->pubKeyOperator.Get().IsValid() && !newState->keyIDVoting.IsNull() && !newState->keyIDOwner.IsNull()) {
                    newState->nPoSePenalty = 0;
                    newState->nPoSeBanHeight = -1;
                    newState->nPoSeRevivedHeight = nHeight;

                    if (debugLogs) {
                        LogPrintf("CDeterministicMNManager::%s -- MN %s revived at height %d\n",
                            __func__, proTx.proTxHash.ToString(), nHeight);
                    }
                }
            }

            newList.UpdateMN(proTx.proTxHash, newState);
            if (debugLogs) {
                LogPrintf("CDeterministicMNManager::%s -- MN %s updated at height %d: %s\n",
                    __func__, proTx.proTxHash.ToString(), nHeight, proTx.ToString());
            }
        } else if (tx.nType == TRANSACTION_PROVIDER_UPDATE_REGISTRAR) {
            CProUpRegTx proTx;
            if (!GetTxPayload(tx, proTx)) {
                assert(false); // this should have been handled already
            }

            CDeterministicMNCPtr dmn = newList.GetMN(proTx.proTxHash);
            if (!dmn) {
                return _state.DoS(100, false, REJECT_INVALID, "bad-protx-hash");
            }
            auto newState = std::make_shared<CDeterministicMNState>(*dmn->pdmnState);
            if (newState->pubKeyOperator.Get() != proTx.pubKeyOperator) {
                // reset all operator related fields and put MN into PoSe-banned state in case the operator key changes
                newState->ResetOperatorFields();
                newState->BanIfNotBanned(nHeight);
            }
            newState->pubKeyOperator.Set(proTx.pubKeyOperator);
            newState->keyIDVoting = proTx.keyIDVoting;
            newState->scriptPayout = proTx.scriptPayout;

            newList.UpdateMN(proTx.proTxHash, newState);

            if (debugLogs) {
                LogPrintf("CDeterministicMNManager::%s -- MN %s updated at height %d: %s\n",
                    __func__, proTx.proTxHash.ToString(), nHeight, proTx.ToString());
            }
        } else if (tx.nType == TRANSACTION_PROVIDER_UPDATE_REVOKE) {
            CProUpRevTx proTx;
            if (!GetTxPayload(tx, proTx)) {
                assert(false); // this should have been handled already
            }

            CDeterministicMNCPtr dmn = newList.GetMN(proTx.proTxHash);
            if (!dmn) {
                return _state.DoS(100, false, REJECT_INVALID, "bad-protx-hash");
            }
            auto newState = std::make_shared<CDeterministicMNState>(*dmn->pdmnState);
            newState->ResetOperatorFields();
            newState->BanIfNotBanned(nHeight);
            newState->nRevocationReason = proTx.nReason;

            newList.UpdateMN(proTx.proTxHash, newState);

            if (debugLogs) {
                LogPrintf("CDeterministicMNManager::%s -- MN %s revoked operator key at height %d: %s\n",
                    __func__, proTx.proTxHash.ToString(), nHeight, proTx.ToString());
            }
        } else if (tx.nType == TRANSACTION_QUORUM_COMMITMENT) {
            llmq::CFinalCommitmentTxPayload qc;
            if (!GetTxPayload(tx, qc)) {
                assert(false); // this should have been handled already
            }
            if (!qc.commitment.IsNull()) {
                const auto& params = Params().GetConsensus().llmqs.at((Consensus::LLMQType)qc.commitment.llmqType);
                int quorumHeight = qc.nHeight - (qc.nHeight % params.dkgInterval);
                auto quorumIndex = pindexPrev->GetAncestor(quorumHeight);
                if (!quorumIndex || quorumIndex->GetBlockHash() != qc.commitment.quorumHash) {
                    // we should actually never get into this case as validation should have catched it...but lets be sure
                    return _state.DoS(100, false, REJECT_INVALID, "bad-qc-quorum-hash");
                }

                HandleQuorumCommitment(qc.commitment, quorumIndex, newList, debugLogs);
            }
        }
    }

    // we skip the coinbase
    for (int i = 1; i < (int)block.vtx.size(); i++) {
        const CTransaction& tx = *block.vtx[i];

        // check if any existing MN collateral is spent by this transaction
        for (const auto& in : tx.vin) {
            auto dmn = newList.GetMNByCollateral(in.prevout);
            if (dmn && dmn->collateralOutpoint == in.prevout) {
                newList.RemoveMN(dmn->proTxHash);

                if (debugLogs) {
                    LogPrintf("CDeterministicMNManager::%s -- MN %s removed from list because collateral was spent. collateralOutpoint=%s, nHeight=%d, mapCurMNs.allMNsCount=%d\n",
                              __func__, dmn->proTxHash.ToString(), dmn->collateralOutpoint.ToStringShort(), nHeight, newList.GetAllMNsCount());
                }
            }
        }
    }

    // The payee for the current block was determined by the previous block's list but it might have disappeared in the
    // current block. We still pay that MN one last time however.
    if (payee && newList.HasMN(payee->proTxHash)) {
        auto newState = std::make_shared<CDeterministicMNState>(*newList.GetMN(payee->proTxHash)->pdmnState);
        newState->nLastPaidHeight = nHeight;
        newList.UpdateMN(payee->proTxHash, newState);
    }

    mnListRet = std::move(newList);

    return true;
}

void CDeterministicMNManager::HandleQuorumCommitment(llmq::CFinalCommitment& qc, const CBlockIndex* pindexQuorum, CDeterministicMNList& mnList, bool debugLogs)
{
    // The commitment has already been validated at this point so it's safe to use members of it

    auto members = llmq::CLLMQUtils::GetAllQuorumMembers((Consensus::LLMQType)qc.llmqType, pindexQuorum);

    for (size_t i = 0; i < members.size(); i++) {
        if (!mnList.HasMN(members[i]->proTxHash)) {
            continue;
        }
        if (!qc.validMembers[i]) {
            // punish MN for failed DKG participation
            // The idea is to immediately ban a MN when it fails 2 DKG sessions with only a few blocks in-between
            // If there were enough blocks between failures, the MN has a chance to recover as he reduces his penalty by 1 for every block
            // If it however fails 3 times in the timespan of a single payment cycle, it should definitely get banned
            mnList.PoSePunish(members[i]->proTxHash, mnList.CalcPenalty(66), debugLogs);
        }
    }
}

void CDeterministicMNManager::DecreasePoSePenalties(CDeterministicMNList& mnList)
{
    std::vector<uint256> toDecrease;
    toDecrease.reserve(mnList.GetValidMNsCount() / 10);
    // only iterate and decrease for valid ones (not PoSe banned yet)
    // if a MN ever reaches the maximum, it stays in PoSe banned state until revived
    mnList.ForEachMN(true, [&](const CDeterministicMNCPtr& dmn) {
        if (dmn->pdmnState->nPoSePenalty > 0 && dmn->pdmnState->nPoSeBanHeight == -1) {
            toDecrease.emplace_back(dmn->proTxHash);
        }
    });

    for (const auto& proTxHash : toDecrease) {
        mnList.PoSeDecrease(proTxHash);
    }
}

CDeterministicMNList CDeterministicMNManager::GetListForBlock(const CBlockIndex* pindex)
{
    LOCK(cs);

    CDeterministicMNList snapshot;
    std::list<std::pair<const CBlockIndex*, CDeterministicMNListDiff>> listDiff;

    while (true) {
        // try using cache before reading from disk
        auto it = mnListsCache.find(pindex->GetBlockHash());
        if (it != mnListsCache.end()) {
            snapshot = it->second;
            break;
        }

        if (evoDb.Read(std::make_pair(DB_LIST_SNAPSHOT, pindex->GetBlockHash()), snapshot)) {
            mnListsCache.emplace(pindex->GetBlockHash(), snapshot);
            break;
        }

        CDeterministicMNListDiff diff;
        if (!evoDb.Read(std::make_pair(DB_LIST_DIFF, pindex->GetBlockHash()), diff)) {
            snapshot = CDeterministicMNList(pindex->GetBlockHash(), -1, 0);
            mnListsCache.emplace(pindex->GetBlockHash(), snapshot);
            break;
        }

        listDiff.emplace_front(pindex, std::move(diff));
        pindex = pindex->pprev;
    }

    for (const auto& p : listDiff) {
        auto diffIndex = p.first;
        auto& diff = p.second;
        if (diff.HasChanges()) {
            snapshot = snapshot.ApplyDiff(diffIndex, diff);
        } else {
            snapshot.SetBlockHash(diffIndex->GetBlockHash());
            snapshot.SetHeight(diffIndex->nHeight);
        }

        mnListsCache.emplace(diffIndex->GetBlockHash(), snapshot);
    }

    return snapshot;
}

CDeterministicMNList CDeterministicMNManager::GetListAtChainTip()
{
    LOCK(cs);
    if (!tipIndex) {
        return {};
    }
    return GetListForBlock(tipIndex);
}

bool CDeterministicMNManager::IsProTxWithCollateral(const CTransactionRef& tx, uint32_t n)
{
    if (tx->nVersion != 3 || tx->nType != TRANSACTION_PROVIDER_REGISTER) {
        return false;
    }
    CProRegTx proTx;
    if (!GetTxPayload(*tx, proTx)) {
        return false;
    }

    if (!proTx.collateralOutpoint.hash.IsNull()) {
        return false;
    }
    if (proTx.collateralOutpoint.n >= tx->vout.size() || proTx.collateralOutpoint.n != n) {
        return false;
    }
    if (tx->vout[n].nValue != 10000 * COIN) {
        return false;
    }
    return true;
}

bool CDeterministicMNManager::IsDIP3Enforced(int nHeight)
{
    LOCK(cs);

    if (nHeight == -1) {
        nHeight = tipIndex->nHeight;
    }

<<<<<<< HEAD
    int64_t spork15Value = GetSpork15Value();
    return nHeight > spork15Value;
=======
    return nHeight >= Params().GetConsensus().DIP0003EnforcementHeight;
>>>>>>> 2ae1ce48
}

void CDeterministicMNManager::CleanupCache(int nHeight)
{
    AssertLockHeld(cs);

    std::vector<uint256> toDelete;
    for (const auto& p : mnListsCache) {
        if (p.second.GetHeight() + LISTS_CACHE_SIZE < nHeight) {
            toDelete.emplace_back(p.first);
        }
    }
    for (const auto& h : toDelete) {
        mnListsCache.erase(h);
    }
}

bool CDeterministicMNManager::UpgradeDiff(CDBBatch& batch, const CBlockIndex* pindexNext, const CDeterministicMNList& curMNList, CDeterministicMNList& newMNList)
{
    CDataStream oldDiffData(SER_DISK, CLIENT_VERSION);
    if (!evoDb.GetRawDB().ReadDataStream(std::make_pair(DB_LIST_DIFF, pindexNext->GetBlockHash()), oldDiffData)) {
        LogPrintf("CDeterministicMNManager::%s -- no diff found for %s\n", __func__, pindexNext->GetBlockHash().ToString());
        newMNList = curMNList;
        newMNList.SetBlockHash(pindexNext->GetBlockHash());
        newMNList.SetHeight(pindexNext->nHeight);
        return false;
    }

    CDeterministicMNListDiff_OldFormat oldDiff;
    oldDiffData >> oldDiff;

    CDeterministicMNListDiff newDiff;
    size_t addedCount = 0;
    for (auto& p : oldDiff.addedMNs) {
        auto dmn = std::make_shared<CDeterministicMN>(*p.second);
        dmn->internalId = curMNList.GetTotalRegisteredCount() + addedCount;
        newDiff.addedMNs.emplace_back(dmn);

        addedCount++;
    }
    for (auto& p : oldDiff.removedMns) {
        auto dmn = curMNList.GetMN(p);
        newDiff.removedMns.emplace(dmn->internalId);
    }

    // applies added/removed MNs
    newMNList = curMNList.ApplyDiff(pindexNext, newDiff);

    // manually apply updated MNs and calc new state diffs
    for (auto& p : oldDiff.updatedMNs) {
        auto oldMN = newMNList.GetMN(p.first);
        newMNList.UpdateMN(p.first, p.second);
        auto newMN = newMNList.GetMN(p.first);
        assert(oldMN && newMN);

        newDiff.updatedMNs.emplace(std::piecewise_construct,
                std::forward_as_tuple(oldMN->internalId),
                std::forward_as_tuple(*oldMN->pdmnState, *newMN->pdmnState));
    }

    batch.Write(std::make_pair(DB_LIST_DIFF, pindexNext->GetBlockHash()), newDiff);

    return true;
}

// TODO this can be completely removed in a future version
void CDeterministicMNManager::UpgradeDBIfNeeded()
{
    LOCK(cs_main);

    if (chainActive.Tip() == nullptr) {
        return;
    }

    if (evoDb.GetRawDB().Exists(EVODB_BEST_BLOCK)) {
        return;
    }

    // Removing the old EVODB_BEST_BLOCK value early results in older version to crash immediately, even if the upgrade
    // process is cancelled in-between. But if the new version sees that the old EVODB_BEST_BLOCK is already removed,
    // then we must assume that the upgrade process was already running before but was interrupted.
    if (chainActive.Height() > 1 && !evoDb.GetRawDB().Exists(std::string("b_b"))) {
        LogPrintf("CDeterministicMNManager::%s -- ERROR, upgrade process was interrupted and can't be continued. You need to reindex now.\n", __func__);
    }
    evoDb.GetRawDB().Erase(std::string("b_b"));

    if (chainActive.Height() < Params().GetConsensus().DIP0003Height) {
        // not reached DIP3 height yet, so no upgrade needed
        auto dbTx = evoDb.BeginTransaction();
        evoDb.WriteBestBlock(chainActive.Tip()->GetBlockHash());
        dbTx->Commit();
        return;
    }

    LogPrintf("CDeterministicMNManager::%s -- upgrading DB to use compact diffs\n", __func__);

    CDBBatch batch(evoDb.GetRawDB());

    CDeterministicMNList curMNList;
    curMNList.SetHeight(Params().GetConsensus().DIP0003Height - 1);
    curMNList.SetBlockHash(chainActive[Params().GetConsensus().DIP0003Height - 1]->GetBlockHash());

    for (int nHeight = Params().GetConsensus().DIP0003Height; nHeight <= chainActive.Height(); nHeight++) {
        auto pindex = chainActive[nHeight];

        CDeterministicMNList newMNList;
        UpgradeDiff(batch, pindex, curMNList, newMNList);

        if ((nHeight % SNAPSHOT_LIST_PERIOD) == 0) {
            batch.Write(std::make_pair(DB_LIST_SNAPSHOT, pindex->GetBlockHash()), newMNList);
            evoDb.GetRawDB().WriteBatch(batch);
            batch.Clear();
        }

        curMNList = newMNList;
    }

    evoDb.GetRawDB().WriteBatch(batch);

    LogPrintf("CDeterministicMNManager::%s -- done upgrading\n", __func__);

    // Writing EVODB_BEST_BLOCK (which is b_b2 now) marks the DB as upgraded
    auto dbTx = evoDb.BeginTransaction();
    evoDb.WriteBestBlock(chainActive.Tip()->GetBlockHash());
    dbTx->Commit();

    evoDb.GetRawDB().CompactFull();
}<|MERGE_RESOLUTION|>--- conflicted
+++ resolved
@@ -507,12 +507,8 @@
 {
     AssertLockHeld(cs_main);
 
-<<<<<<< HEAD
-    bool fDIP0003Active = chainActive.Height() > Params().GetConsensus().nDetMNRegHeight;
-=======
     const auto& consensusParams = Params().GetConsensus();
     bool fDIP0003Active = pindex->nHeight >= consensusParams.DIP0003Height;
->>>>>>> 2ae1ce48
     if (!fDIP0003Active) {
         return true;
     }
@@ -978,12 +974,7 @@
         nHeight = tipIndex->nHeight;
     }
 
-<<<<<<< HEAD
-    int64_t spork15Value = GetSpork15Value();
-    return nHeight > spork15Value;
-=======
     return nHeight >= Params().GetConsensus().DIP0003EnforcementHeight;
->>>>>>> 2ae1ce48
 }
 
 void CDeterministicMNManager::CleanupCache(int nHeight)
