// Copyright (c) 2014-2019 The Dash Core developers
// Distributed under the MIT software license, see the accompanying
// file COPYING or http://www.opensource.org/licenses/mit-license.php.

#include "spork.h"

#include "base58.h"
#include "chainparams.h"
#include "validation.h"
#include "messagesigner.h"
#include "net_processing.h"
#include "netmessagemaker.h"

#include <string>

CSporkManager sporkManager;

const std::string CSporkManager::SERIALIZATION_VERSION_STRING = "CSporkManager-Version-2";

std::map<int, int64_t> mapSporkDefaults = {
    {SPORK_2_INSTANTSEND_ENABLED,            0},             // ON
    {SPORK_3_INSTANTSEND_BLOCK_FILTERING,    0},             // ON
    {SPORK_5_INSTANTSEND_MAX_VALUE,          1000},          // 1000 Alterdot
    {SPORK_6_NEW_SIGS,                       4070908800ULL}, // OFF
    {SPORK_9_SUPERBLOCKS_ENABLED,            4070908800ULL}, // OFF
    {SPORK_12_RECONSIDER_BLOCKS,             0},             // 0 BLOCKS
<<<<<<< HEAD
    {SPORK_14_REQUIRE_SENTINEL_FLAG,         4070908800ULL}, // OFF
    {SPORK_15_DETERMINISTIC_MNS_ENABLED,     1043000},       // Hardened to mainnet activation height (we only did this for 0.13.x) of Deterministic MNs
=======
    {SPORK_15_DETERMINISTIC_MNS_ENABLED,     4070908800ULL}, // OFF
>>>>>>> 2ae1ce48
    {SPORK_16_INSTANTSEND_AUTOLOCKS,         4070908800ULL}, // OFF
    {SPORK_17_QUORUM_DKG_ENABLED,            4070908800ULL}, // OFF
    {SPORK_19_CHAINLOCKS_ENABLED,            4070908800ULL}, // OFF
    {SPORK_20_INSTANTSEND_LLMQ_BASED,        4070908800ULL}, // OFF
};

bool CSporkManager::SporkValueIsActive(int nSporkID, int64_t &nActiveValueRet) const
{
    LOCK(cs);

    if (!mapSporksActive.count(nSporkID)) return false;

    // calc how many values we have and how many signers vote for every value
    std::unordered_map<int64_t, int> mapValueCounts;
    for (const auto& pair: mapSporksActive.at(nSporkID)) {
        mapValueCounts[pair.second.nValue]++;
        if (mapValueCounts.at(pair.second.nValue) >= nMinSporkKeys) {
            // nMinSporkKeys is always more than the half of the max spork keys number,
            // so there is only one such value and we can stop here
            nActiveValueRet = pair.second.nValue;
            return true;
        }
    }

    return false;
}

void CSporkManager::Clear()
{
    LOCK(cs);
    mapSporksActive.clear();
    mapSporksByHash.clear();
    // sporkPubKeyID and sporkPrivKey should be set in init.cpp,
    // we should not alter them here.
}

void CSporkManager::CheckAndRemove()
{
    LOCK(cs);
    bool fSporkAddressIsSet = !setSporkPubKeyIDs.empty();
    assert(fSporkAddressIsSet);

    auto itActive = mapSporksActive.begin();
    while (itActive != mapSporksActive.end()) {
        auto itSignerPair = itActive->second.begin();
        while (itSignerPair != itActive->second.end()) {
            if (setSporkPubKeyIDs.find(itSignerPair->first) == setSporkPubKeyIDs.end()) {
                mapSporksByHash.erase(itSignerPair->second.GetHash());
                continue;
            }
            if (!itSignerPair->second.CheckSignature(itSignerPair->first, false)) {
                if (!itSignerPair->second.CheckSignature(itSignerPair->first, true)) {
                    mapSporksByHash.erase(itSignerPair->second.GetHash());
                    itActive->second.erase(itSignerPair++);
                    continue;
                }
            }
            ++itSignerPair;
        }
        if (itActive->second.empty()) {
            mapSporksActive.erase(itActive++);
            continue;
        }
        ++itActive;
    }

    auto itByHash = mapSporksByHash.begin();
    while (itByHash != mapSporksByHash.end()) {
        bool found = false;
        for (const auto& signer: setSporkPubKeyIDs) {
            if (itByHash->second.CheckSignature(signer, false) ||
                itByHash->second.CheckSignature(signer, true)) {
                found = true;
                break;
            }
        }
        if (!found) {
            mapSporksByHash.erase(itByHash++);
            continue;
        }
        ++itByHash;
    }
}

void CSporkManager::ProcessSpork(CNode* pfrom, const std::string& strCommand, CDataStream& vRecv, CConnman& connman)
{
    if(fLiteMode) return; // disable all Alterdot specific functionality

    if (strCommand == NetMsgType::SPORK) {

        CSporkMessage spork;
        vRecv >> spork;

        uint256 hash = spork.GetHash();

        std::string strLogMsg;
        {
            LOCK(cs_main);
            connman.RemoveAskFor(hash);
            if(!chainActive.Tip()) return;
            strLogMsg = strprintf("SPORK -- hash: %s id: %d value: %10d bestHeight: %d peer=%d", hash.ToString(), spork.nSporkID, spork.nValue, chainActive.Height(), pfrom->id);
        }

        if (spork.nTimeSigned > GetAdjustedTime() + 2 * 60 * 60) {
            LOCK(cs_main);
            LogPrintf("CSporkManager::ProcessSpork -- ERROR: too far into the future\n");
            Misbehaving(pfrom->GetId(), 100);
            return;
        }

        CKeyID keyIDSigner;
        bool fSpork6IsActive = IsSporkActive(SPORK_6_NEW_SIGS);
        if (!spork.GetSignerKeyID(keyIDSigner, fSpork6IsActive) || !setSporkPubKeyIDs.count(keyIDSigner)) {
            // Note: unlike for other messages we have to check for new format even with SPORK_6_NEW_SIGS
            // inactive because SPORK_6_NEW_SIGS default is OFF and it is not the first spork to sync
            // (and even if it would, spork order can't be guaranteed anyway).
            if (!spork.GetSignerKeyID(keyIDSigner, !fSpork6IsActive) || !setSporkPubKeyIDs.count(keyIDSigner)) {
                LOCK(cs_main);
                LogPrintf("CSporkManager::ProcessSpork -- ERROR: invalid signature\n");
                Misbehaving(pfrom->GetId(), 100);
                return;
            }
        }

        {
            LOCK(cs); // make sure to not lock this together with cs_main
            if (mapSporksActive.count(spork.nSporkID)) {
                if (mapSporksActive[spork.nSporkID].count(keyIDSigner)) {
                    if (mapSporksActive[spork.nSporkID][keyIDSigner].nTimeSigned >= spork.nTimeSigned) {
                        LogPrint("spork", "%s seen\n", strLogMsg);
                        return;
                    } else {
                        LogPrintf("%s updated\n", strLogMsg);
                    }
                } else {
                    LogPrintf("%s new signer\n", strLogMsg);
                }
            } else {
                LogPrintf("%s new\n", strLogMsg);
            }
        }


        {
            LOCK(cs); // make sure to not lock this together with cs_main
            mapSporksByHash[hash] = spork;
            mapSporksActive[spork.nSporkID][keyIDSigner] = spork;
        }
        spork.Relay(connman);

        //does a task if needed
        int64_t nActiveValue = 0;
        if (SporkValueIsActive(spork.nSporkID, nActiveValue)) {
            ExecuteSpork(spork.nSporkID, nActiveValue);
        }

    } else if (strCommand == NetMsgType::GETSPORKS) {
        LOCK(cs); // make sure to not lock this together with cs_main
        for (const auto& pair : mapSporksActive) {
            for (const auto& signerSporkPair: pair.second) {
                connman.PushMessage(pfrom, CNetMsgMaker(pfrom->GetSendVersion()).Make(NetMsgType::SPORK, signerSporkPair.second));
            }
        }
    }

}

void CSporkManager::ExecuteSpork(int nSporkID, int nValue)
{
    //correct fork via spork technology
    if(nSporkID == SPORK_12_RECONSIDER_BLOCKS && nValue > 0) {
        // allow to reprocess 24h of blocks max, which should be enough to resolve any issues
        int64_t nMaxBlocks = 576;
        // this potentially can be a heavy operation, so only allow this to be executed once per 10 minutes
        int64_t nTimeout = 10 * 60;

        static int64_t nTimeExecuted = 0; // i.e. it was never executed before

        if(GetTime() - nTimeExecuted < nTimeout) {
            LogPrint("spork", "CSporkManager::ExecuteSpork -- ERROR: Trying to reconsider blocks, too soon - %d/%d\n", GetTime() - nTimeExecuted, nTimeout);
            return;
        }

        if(nValue > nMaxBlocks) {
            LogPrintf("CSporkManager::ExecuteSpork -- ERROR: Trying to reconsider too many blocks %d/%d\n", nValue, nMaxBlocks);
            return;
        }


        LogPrintf("CSporkManager::ExecuteSpork -- Reconsider Last %d Blocks\n", nValue);

        ReprocessBlocks(nValue);
        nTimeExecuted = GetTime();
    }
}

bool CSporkManager::UpdateSpork(int nSporkID, int64_t nValue, CConnman& connman)
{
    CSporkMessage spork = CSporkMessage(nSporkID, nValue, GetAdjustedTime());

    bool fSpork6IsActive = IsSporkActive(SPORK_6_NEW_SIGS);
    if(spork.Sign(sporkPrivKey, fSpork6IsActive)) {
        CKeyID keyIDSigner;
        if (!spork.GetSignerKeyID(keyIDSigner, fSpork6IsActive) || !setSporkPubKeyIDs.count(keyIDSigner)) {
            LogPrintf("CSporkManager::UpdateSpork: failed to find keyid for private key\n");
            return false;
        }
        {
            LOCK(cs);
            mapSporksByHash[spork.GetHash()] = spork;
            mapSporksActive[nSporkID][keyIDSigner] = spork;
        }
        spork.Relay(connman);
        return true;
    }

    return false;
}

bool CSporkManager::IsSporkActive(int nSporkID)
{
    LOCK(cs);
    int64_t nSporkValue = -1;

    if (SporkValueIsActive(nSporkID, nSporkValue)) {
        return nSporkValue < GetAdjustedTime();
    }

    if (mapSporkDefaults.count(nSporkID)) {
        return  mapSporkDefaults[nSporkID] < GetAdjustedTime();
    }

    LogPrint("spork", "CSporkManager::IsSporkActive -- Unknown Spork ID %d\n", nSporkID);
    return false;
}

int64_t CSporkManager::GetSporkValue(int nSporkID)
{
    LOCK(cs);

    int64_t nSporkValue = -1;
    if (SporkValueIsActive(nSporkID, nSporkValue)) {
        return nSporkValue;
    }

    if (mapSporkDefaults.count(nSporkID)) {
        return mapSporkDefaults[nSporkID];
    }

    LogPrint("spork", "CSporkManager::GetSporkValue -- Unknown Spork ID %d\n", nSporkID);
    return -1;
}

int CSporkManager::GetSporkIDByName(const std::string& strName)
{
    if (strName == "SPORK_2_INSTANTSEND_ENABLED")               return SPORK_2_INSTANTSEND_ENABLED;
    if (strName == "SPORK_3_INSTANTSEND_BLOCK_FILTERING")       return SPORK_3_INSTANTSEND_BLOCK_FILTERING;
    if (strName == "SPORK_5_INSTANTSEND_MAX_VALUE")             return SPORK_5_INSTANTSEND_MAX_VALUE;
    if (strName == "SPORK_6_NEW_SIGS")                          return SPORK_6_NEW_SIGS;
    if (strName == "SPORK_9_SUPERBLOCKS_ENABLED")               return SPORK_9_SUPERBLOCKS_ENABLED;
    if (strName == "SPORK_12_RECONSIDER_BLOCKS")                return SPORK_12_RECONSIDER_BLOCKS;
    if (strName == "SPORK_15_DETERMINISTIC_MNS_ENABLED")        return SPORK_15_DETERMINISTIC_MNS_ENABLED;
    if (strName == "SPORK_16_INSTANTSEND_AUTOLOCKS")            return SPORK_16_INSTANTSEND_AUTOLOCKS;
    if (strName == "SPORK_17_QUORUM_DKG_ENABLED")               return SPORK_17_QUORUM_DKG_ENABLED;
    if (strName == "SPORK_19_CHAINLOCKS_ENABLED")               return SPORK_19_CHAINLOCKS_ENABLED;
    if (strName == "SPORK_20_INSTANTSEND_LLMQ_BASED")           return SPORK_20_INSTANTSEND_LLMQ_BASED;

    LogPrint("spork", "CSporkManager::GetSporkIDByName -- Unknown Spork name '%s'\n", strName);
    return -1;
}

std::string CSporkManager::GetSporkNameByID(int nSporkID)
{
    switch (nSporkID) {
        case SPORK_2_INSTANTSEND_ENABLED:               return "SPORK_2_INSTANTSEND_ENABLED";
        case SPORK_3_INSTANTSEND_BLOCK_FILTERING:       return "SPORK_3_INSTANTSEND_BLOCK_FILTERING";
        case SPORK_5_INSTANTSEND_MAX_VALUE:             return "SPORK_5_INSTANTSEND_MAX_VALUE";
        case SPORK_6_NEW_SIGS:                          return "SPORK_6_NEW_SIGS";
        case SPORK_9_SUPERBLOCKS_ENABLED:               return "SPORK_9_SUPERBLOCKS_ENABLED";
        case SPORK_12_RECONSIDER_BLOCKS:                return "SPORK_12_RECONSIDER_BLOCKS";
        case SPORK_15_DETERMINISTIC_MNS_ENABLED:        return "SPORK_15_DETERMINISTIC_MNS_ENABLED";
        case SPORK_16_INSTANTSEND_AUTOLOCKS:            return "SPORK_16_INSTANTSEND_AUTOLOCKS";
        case SPORK_17_QUORUM_DKG_ENABLED:               return "SPORK_17_QUORUM_DKG_ENABLED";
        case SPORK_19_CHAINLOCKS_ENABLED:               return "SPORK_19_CHAINLOCKS_ENABLED";
        case SPORK_20_INSTANTSEND_LLMQ_BASED:           return "SPORK_20_INSTANTSEND_LLMQ_BASED";
        default:
            LogPrint("spork", "CSporkManager::GetSporkNameByID -- Unknown Spork ID %d\n", nSporkID);
            return "Unknown";
    }
}

bool CSporkManager::GetSporkByHash(const uint256& hash, CSporkMessage &sporkRet)
{
    LOCK(cs);

    const auto it = mapSporksByHash.find(hash);

    if (it == mapSporksByHash.end())
        return false;

    sporkRet = it->second;

    return true;
}

bool CSporkManager::SetSporkAddress(const std::string& strAddress) {
    LOCK(cs);
    CBitcoinAddress address(strAddress);
    CKeyID keyid;
    if (!address.IsValid() || !address.GetKeyID(keyid)) {
        LogPrintf("CSporkManager::SetSporkAddress -- Failed to parse spork address\n");
        return false;
    }
    setSporkPubKeyIDs.insert(keyid);
    return true;
}

bool CSporkManager::SetMinSporkKeys(int minSporkKeys)
{
    int maxKeysNumber = setSporkPubKeyIDs.size();
    if ((minSporkKeys <= maxKeysNumber / 2) || (minSporkKeys > maxKeysNumber)) {
        LogPrintf("CSporkManager::SetMinSporkKeys -- Invalid min spork signers number: %d\n", minSporkKeys);
        return false;
    }
    nMinSporkKeys = minSporkKeys;
    return true;
}

bool CSporkManager::SetPrivKey(const std::string& strPrivKey)
{
    CKey key;
    CPubKey pubKey;
    if(!CMessageSigner::GetKeysFromSecret(strPrivKey, key, pubKey)) {
        LogPrintf("CSporkManager::SetPrivKey -- Failed to parse private key\n");
        return false;
    }

    if (setSporkPubKeyIDs.find(pubKey.GetID()) == setSporkPubKeyIDs.end()) {
        LogPrintf("CSporkManager::SetPrivKey -- New private key does not belong to spork addresses\n");
        return false;
    }

    CSporkMessage spork;
    if (spork.Sign(key, IsSporkActive(SPORK_6_NEW_SIGS))) {
	    LOCK(cs);
        // Test signing successful, proceed
        LogPrintf("CSporkManager::SetPrivKey -- Successfully initialized as spork signer\n");

        sporkPrivKey = key;
        return true;
    } else {
        LogPrintf("CSporkManager::SetPrivKey -- Test signing failed\n");
        return false;
    }
}

std::string CSporkManager::ToString() const
{
    LOCK(cs);
    return strprintf("Sporks: %llu", mapSporksActive.size());
}

uint256 CSporkMessage::GetHash() const
{
    return SerializeHash(*this);
}

uint256 CSporkMessage::GetSignatureHash() const
{
    CHashWriter s(SER_GETHASH, 0);
    s << nSporkID;
    s << nValue;
    s << nTimeSigned;
    return s.GetHash();
}

bool CSporkMessage::Sign(const CKey& key, bool fSporkSixActive)
{
    if (!key.IsValid()) {
        LogPrintf("CSporkMessage::Sign -- signing key is not valid\n");
        return false;
    }

    CKeyID pubKeyId = key.GetPubKey().GetID();
    std::string strError = "";

    if (fSporkSixActive) {
        uint256 hash = GetSignatureHash();

        if(!CHashSigner::SignHash(hash, key, vchSig)) {
            LogPrintf("CSporkMessage::Sign -- SignHash() failed\n");
            return false;
        }

        if (!CHashSigner::VerifyHash(hash, pubKeyId, vchSig, strError)) {
            LogPrintf("CSporkMessage::Sign -- VerifyHash() failed, error: %s\n", strError);
            return false;
        }
    } else {
        std::string strMessage = std::to_string(nSporkID) + std::to_string(nValue) + std::to_string(nTimeSigned);

        if(!CMessageSigner::SignMessage(strMessage, vchSig, key)) {
            LogPrintf("CSporkMessage::Sign -- SignMessage() failed\n");
            return false;
        }

        if(!CMessageSigner::VerifyMessage(pubKeyId, vchSig, strMessage, strError)) {
            LogPrintf("CSporkMessage::Sign -- VerifyMessage() failed, error: %s\n", strError);
            return false;
        }
    }

    return true;
}

bool CSporkMessage::CheckSignature(const CKeyID& pubKeyId, bool fSporkSixActive) const
{
    std::string strError = "";

    if (fSporkSixActive) {
        uint256 hash = GetSignatureHash();

        if (!CHashSigner::VerifyHash(hash, pubKeyId, vchSig, strError)) {
            // Note: unlike for many other messages when SPORK_6_NEW_SIGS is ON sporks with sigs in old format
            // and newer timestamps should not be accepted, so if we failed here - that's it
            LogPrintf("CSporkMessage::CheckSignature -- VerifyHash() failed, error: %s\n", strError);
            return false;
        }
    } else {
        std::string strMessage = std::to_string(nSporkID) + std::to_string(nValue) + std::to_string(nTimeSigned);

        if (!CMessageSigner::VerifyMessage(pubKeyId, vchSig, strMessage, strError)){
            // Note: unlike for other messages we have to check for new format even with SPORK_6_NEW_SIGS
            // inactive because SPORK_6_NEW_SIGS default is OFF and it is not the first spork to sync
            // (and even if it would, spork order can't be guaranteed anyway).
            uint256 hash = GetSignatureHash();
            if (!CHashSigner::VerifyHash(hash, pubKeyId, vchSig, strError)) {
                LogPrintf("CSporkMessage::CheckSignature -- VerifyHash() failed, error: %s\n", strError);
                return false;
            }
        }
    }

    return true;
}

bool CSporkMessage::GetSignerKeyID(CKeyID &retKeyidSporkSigner, bool fSporkSixActive)
{
    CPubKey pubkeyFromSig;
    if (fSporkSixActive) {
        if (!pubkeyFromSig.RecoverCompact(GetSignatureHash(), vchSig)) {
            return false;
        }
    } else {
        std::string strMessage = std::to_string(nSporkID) + std::to_string(nValue) + std::to_string(nTimeSigned);
        CHashWriter ss(SER_GETHASH, 0);
        ss << strMessageMagic;
        ss << strMessage;
        if (!pubkeyFromSig.RecoverCompact(ss.GetHash(), vchSig)) {
            return false;
        }
    }

    retKeyidSporkSigner = pubkeyFromSig.GetID();
    return true;
}

void CSporkMessage::Relay(CConnman& connman)
{
    CInv inv(MSG_SPORK, GetHash());
    connman.RelayInv(inv);
}<|MERGE_RESOLUTION|>--- conflicted
+++ resolved
@@ -24,12 +24,7 @@
     {SPORK_6_NEW_SIGS,                       4070908800ULL}, // OFF
     {SPORK_9_SUPERBLOCKS_ENABLED,            4070908800ULL}, // OFF
     {SPORK_12_RECONSIDER_BLOCKS,             0},             // 0 BLOCKS
-<<<<<<< HEAD
-    {SPORK_14_REQUIRE_SENTINEL_FLAG,         4070908800ULL}, // OFF
-    {SPORK_15_DETERMINISTIC_MNS_ENABLED,     1043000},       // Hardened to mainnet activation height (we only did this for 0.13.x) of Deterministic MNs
-=======
     {SPORK_15_DETERMINISTIC_MNS_ENABLED,     4070908800ULL}, // OFF
->>>>>>> 2ae1ce48
     {SPORK_16_INSTANTSEND_AUTOLOCKS,         4070908800ULL}, // OFF
     {SPORK_17_QUORUM_DKG_ENABLED,            4070908800ULL}, // OFF
     {SPORK_19_CHAINLOCKS_ENABLED,            4070908800ULL}, // OFF
