--- conflicted
+++ resolved
@@ -1,11 +1,7 @@
 // Copyright (c) 2010 Satoshi Nakamoto
 // Copyright (c) 2009-2014 The Bitcoin developers
-<<<<<<< HEAD
 // Copyright (c) 2014-2015 The Dash developers
-// Distributed under the MIT/X11 software license, see the accompanying
-=======
 // Distributed under the MIT software license, see the accompanying
->>>>>>> 4635a4c4
 // file COPYING or http://www.opensource.org/licenses/mit-license.php.
 
 #include "amount.h"
@@ -59,11 +55,7 @@
     {
         entry.push_back(Pair("blockhash", wtx.hashBlock.GetHex()));
         entry.push_back(Pair("blockindex", wtx.nIndex));
-<<<<<<< HEAD
-        entry.push_back(Pair("blocktime", (int64_t)(mapBlockIndex[wtx.hashBlock]->nTime)));
-=======
         entry.push_back(Pair("blocktime", mapBlockIndex[wtx.hashBlock]->GetBlockTime()));
->>>>>>> 4635a4c4
     }
     uint256 hash = wtx.GetHash();
     entry.push_back(Pair("txid", hash.GetHex()));
@@ -337,7 +329,7 @@
         throw JSONRPCError(RPC_WALLET_ERROR, strError);
     }
 
-    // Parse Bitcoin address
+    // Parse Dash address
     CScript scriptPubKey = GetScriptForDestination(address);
 
     // Create and send the transaction
@@ -358,13 +350,8 @@
 {
     if (fHelp || params.size() < 2 || params.size() > 4)
         throw runtime_error(
-<<<<<<< HEAD
             "sendtoaddress \"dashaddress\" amount ( \"comment\" \"comment-to\" )\n"
-            "\nSent an amount to a given address. The amount is a real and is rounded to the nearest 0.00000001\n"
-=======
-            "sendtoaddress \"bitcoinaddress\" amount ( \"comment\" \"comment-to\" )\n"
             "\nSend an amount to a given address. The amount is a real and is rounded to the nearest 0.00000001\n"
->>>>>>> 4635a4c4
             + HelpRequiringPassphrase() +
             "\nArguments:\n"
             "1. \"dashaddress\"  (string, required) The dash address to send to.\n"
@@ -526,13 +513,8 @@
     // Dash address
     CBitcoinAddress address = CBitcoinAddress(params[0].get_str());
     if (!address.IsValid())
-<<<<<<< HEAD
         throw JSONRPCError(RPC_INVALID_ADDRESS_OR_KEY, "Invalid Dash address");
-    scriptPubKey.SetDestination(address.Get());
-=======
-        throw JSONRPCError(RPC_INVALID_ADDRESS_OR_KEY, "Invalid Bitcoin address");
     CScript scriptPubKey = GetScriptForDestination(address.Get());
->>>>>>> 4635a4c4
     if (!IsMine(*pwalletMain,scriptPubKey))
         return (double)0.0;
 
@@ -824,13 +806,8 @@
     string strAccount = AccountFromValue(params[0]);
     CBitcoinAddress address(params[1].get_str());
     if (!address.IsValid())
-<<<<<<< HEAD
         throw JSONRPCError(RPC_INVALID_ADDRESS_OR_KEY, "Invalid Dash address");
-    int64_t nAmount = AmountFromValue(params[2]);
-=======
-        throw JSONRPCError(RPC_INVALID_ADDRESS_OR_KEY, "Invalid Bitcoin address");
     CAmount nAmount = AmountFromValue(params[2]);
->>>>>>> 4635a4c4
     int nMinDepth = 1;
     if (params.size() > 3)
         nMinDepth = params[3].get_int();
@@ -974,11 +951,7 @@
 
     // Construct using pay-to-script-hash:
     CScript inner = _createmultisig_redeemScript(params);
-<<<<<<< HEAD
-    CScriptID innerID = inner.GetID();
-=======
     CScriptID innerID(inner);
->>>>>>> 4635a4c4
     pwalletMain->AddCScript(inner);
 
     pwalletMain->SetAddressBook(innerID, strAccount, "send");
@@ -1209,17 +1182,11 @@
             if(involvesWatchonly || (::IsMine(*pwalletMain, s.destination) & ISMINE_WATCH_ONLY))
                 entry.push_back(Pair("involvesWatchonly", true));
             entry.push_back(Pair("account", strSentAccount));
-<<<<<<< HEAD
-            MaybePushAddress(entry, s.first);
+            MaybePushAddress(entry, s.destination);
             std::map<std::string, std::string>::const_iterator it = wtx.mapValue.find("DS");
             entry.push_back(Pair("category", (it != wtx.mapValue.end() && it->second == "1") ? "darksent" : "send"));
-            entry.push_back(Pair("amount", ValueFromAmount(-s.second)));
-=======
-            MaybePushAddress(entry, s.destination);
-            entry.push_back(Pair("category", "send"));
             entry.push_back(Pair("amount", ValueFromAmount(-s.amount)));
             entry.push_back(Pair("vout", s.vout));
->>>>>>> 4635a4c4
             entry.push_back(Pair("fee", ValueFromAmount(-nFee)));
             if (fLong)
                 WalletTxToJSON(wtx, entry);
@@ -1880,11 +1847,7 @@
             "lockunspent unlock [{\"txid\":\"txid\",\"vout\":n},...]\n"
             "\nUpdates list of temporarily unspendable outputs.\n"
             "Temporarily lock (unlock=false) or unlock (unlock=true) specified transaction outputs.\n"
-<<<<<<< HEAD
             "A locked transaction output will not be chosen by automatic coin selection, when spending dashs.\n"
-=======
-            "A locked transaction output will not be chosen by automatic coin selection, when spending bitcoins.\n"
->>>>>>> 4635a4c4
             "Locks are stored in memory only. Nodes start with zero locked outputs, and the locked output list\n"
             "is always cleared (by virtue of process exit) when a node stops or fails.\n"
             "Also see the listunspent call\n"
