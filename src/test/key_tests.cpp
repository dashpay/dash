// Copyright (c) 2012-2013 The Bitcoin Core developers
// Copyright (c) 2017 The PIVX developers
// Distributed under the MIT/X11 software license, see the accompanying
// file COPYING or http://www.opensource.org/licenses/mit-license.php.

#include "key.h"

#include "base58.h"
#include "script/script.h"
#include "uint256.h"
#include "util.h"
#include "utilstrencodings.h"

#include <string>
#include <vector>

#include <boost/test/unit_test.hpp>

using namespace std;

static const string strSecret1     ("68i1ygTf3xuJgeHnveefeFF1ZBvFHtSn64ymF71MCMsgztcoiKg");
static const string strSecret2     ("69KD55SdbwioBRv8VrGy7JAHAYrVHAFwfhcCtR7WkY2qaLQBggG");
static const string strSecret1C    ("PjgUWMPgpGBdNjrBiXsszYFJ2zN9Pi9cHphsWpz6pnyGo4M8HztC");
static const string strSecret2C    ("PkBwymGYFgfSCQhA8YWWNjxXkVrhjdvXKc5pSZ1MCHftduXUvhEV");
static const CBitcoinAddress addr1 ("if8RgtCquM8MfuLg9qForaUwq9TB7snKV2");
static const CBitcoinAddress addr2 ("iVnU1f7na1PR7ETkE6mQkKSALZRkURyFPs");
static const CBitcoinAddress addr1C("ioUygkmuVbqBEV9KbwWcanh8nDCPkciXeZ");
static const CBitcoinAddress addr2C("idjgrszEDgBaefsHRvMgA6xFmWiXSMuFt4");


static const string strAddressBad("Xta1praZQjyELweyMByXyiREw1ZRsjXzVP");


#ifdef KEY_TESTS_DUMPINFO
void dumpKeyInfo(uint256 privkey)
{
    CKey key;
    key.resize(32);
    memcpy(&secret[0], &privkey, 32);
    vector<unsigned char> sec;
    sec.resize(32);
    memcpy(&sec[0], &secret[0], 32);
    printf("  * secret (hex): %s\n", HexStr(sec).c_str());

    for (int nCompressed=0; nCompressed<2; nCompressed++)
    {
        bool fCompressed = nCompressed == 1;
        printf("  * %s:\n", fCompressed ? "compressed" : "uncompressed");
        CBitcoinSecret bsecret;
        bsecret.SetSecret(secret, fCompressed);
        printf("    * secret (base58): %s\n", bsecret.ToString().c_str());
        CKey key;
        key.SetSecret(secret, fCompressed);
        vector<unsigned char> vchPubKey = key.GetPubKey();
        printf("    * pubkey (hex): %s\n", HexStr(vchPubKey).c_str());
        printf("    * address (base58): %s\n", CBitcoinAddress(vchPubKey).ToString().c_str());
    }
}
#endif

BOOST_AUTO_TEST_SUITE(key_tests)

BOOST_AUTO_TEST_CASE(key_test1)
{
    cout << "Testing Keys\n";
    CBitcoinSecret bsecret1, bsecret2, bsecret1C, bsecret2C, baddress1;
    BOOST_CHECK( bsecret1.SetString (strSecret1));
    BOOST_CHECK( bsecret2.SetString (strSecret2));
    BOOST_CHECK( bsecret1C.SetString(strSecret1C));
    BOOST_CHECK( bsecret2C.SetString(strSecret2C));
    BOOST_CHECK(!baddress1.SetString(strAddressBad));

    CKey key1  = bsecret1.GetKey();
    BOOST_CHECK(key1.IsCompressed() == false);
    CKey key2  = bsecret2.GetKey();
    BOOST_CHECK(key2.IsCompressed() == false);
    CKey key1C = bsecret1C.GetKey();
    BOOST_CHECK(key1C.IsCompressed() == true);
    CKey key2C = bsecret2C.GetKey();
    BOOST_CHECK(key2C.IsCompressed() == true);

    CPubKey pubkey1  = key1. GetPubKey();
    CPubKey pubkey2  = key2. GetPubKey();
    CPubKey pubkey1C = key1C.GetPubKey();
    CPubKey pubkey2C = key2C.GetPubKey();

    BOOST_CHECK(key1.VerifyPubKey(pubkey1));
    BOOST_CHECK(!key1.VerifyPubKey(pubkey1C));
    BOOST_CHECK(!key1.VerifyPubKey(pubkey2));
    BOOST_CHECK(!key1.VerifyPubKey(pubkey2C));

    BOOST_CHECK(!key1C.VerifyPubKey(pubkey1));
    BOOST_CHECK(key1C.VerifyPubKey(pubkey1C));
    BOOST_CHECK(!key1C.VerifyPubKey(pubkey2));
    BOOST_CHECK(!key1C.VerifyPubKey(pubkey2C));

    BOOST_CHECK(!key2.VerifyPubKey(pubkey1));
    BOOST_CHECK(!key2.VerifyPubKey(pubkey1C));
    BOOST_CHECK(key2.VerifyPubKey(pubkey2));
    BOOST_CHECK(!key2.VerifyPubKey(pubkey2C));

    BOOST_CHECK(!key2C.VerifyPubKey(pubkey1));
    BOOST_CHECK(!key2C.VerifyPubKey(pubkey1C));
    BOOST_CHECK(!key2C.VerifyPubKey(pubkey2));
    BOOST_CHECK(key2C.VerifyPubKey(pubkey2C));

<<<<<<< HEAD
    BOOST_CHECK(DecodeDestination(addr1)  == CTxDestination(pubkey1.GetID()));
    BOOST_CHECK(DecodeDestination(addr2)  == CTxDestination(pubkey2.GetID()));
    BOOST_CHECK(DecodeDestination(addr1C) == CTxDestination(pubkey1C.GetID()));
    BOOST_CHECK(DecodeDestination(addr2C) == CTxDestination(pubkey2C.GetID()));
    cout << "Test Signatures\n";
=======
    BOOST_CHECK(addr1.Get()  == CTxDestination(pubkey1.GetID()));
    BOOST_CHECK(addr2.Get()  == CTxDestination(pubkey2.GetID()));
    BOOST_CHECK(addr1C.Get() == CTxDestination(pubkey1C.GetID()));
    BOOST_CHECK(addr2C.Get() == CTxDestination(pubkey2C.GetID()));

>>>>>>> 06f759e5
    for (int n=0; n<16; n++)
    {
        string strMsg = strprintf("Very secret message %i: 11", n);
        uint256 hashMsg = Hash(strMsg.begin(), strMsg.end());

        // normal signatures
        vector<unsigned char> sign1, sign2, sign1C, sign2C;

        BOOST_CHECK(key1.Sign (hashMsg, sign1));
        BOOST_CHECK(key2.Sign (hashMsg, sign2));
        BOOST_CHECK(key1C.Sign(hashMsg, sign1C));
        BOOST_CHECK(key2C.Sign(hashMsg, sign2C));

        BOOST_CHECK( pubkey1.Verify(hashMsg, sign1));
        BOOST_CHECK(!pubkey1.Verify(hashMsg, sign2));
        /* DISABLE AS NOT WORKING - **TODO** - fix it
        BOOST_CHECK( pubkey1.Verify(hashMsg, sign1C));
        *///DISABLE AS NOT WORKING - **TODO** - fix it
        BOOST_CHECK(!pubkey1.Verify(hashMsg, sign2C));

        BOOST_CHECK(!pubkey2.Verify(hashMsg, sign1));
        BOOST_CHECK( pubkey2.Verify(hashMsg, sign2));
        BOOST_CHECK(!pubkey2.Verify(hashMsg, sign1C));
        /* DISABLE AS NOT WORKING - **TODO** - fix it
        BOOST_CHECK( pubkey2.Verify(hashMsg, sign2C));

        BOOST_CHECK( pubkey1C.Verify(hashMsg, sign1));
        *///DISABLE AS NOT WORKING - **TODO** - fix it
        BOOST_CHECK(!pubkey1C.Verify(hashMsg, sign2));
        BOOST_CHECK( pubkey1C.Verify(hashMsg, sign1C));
        BOOST_CHECK(!pubkey1C.Verify(hashMsg, sign2C));

        BOOST_CHECK(!pubkey2C.Verify(hashMsg, sign1));
        /* DISABLE AS NOT WORKING - **TODO** - fix it
        BOOST_CHECK( pubkey2C.Verify(hashMsg, sign2));
        *///DISABLE AS NOT WORKING - **TODO** - fix it
        BOOST_CHECK(!pubkey2C.Verify(hashMsg, sign1C));
        BOOST_CHECK( pubkey2C.Verify(hashMsg, sign2C));

        // compact signatures (with key recovery)

        vector<unsigned char> csign1, csign2, csign1C, csign2C;

        BOOST_CHECK(key1.SignCompact (hashMsg, csign1));
        BOOST_CHECK(key2.SignCompact (hashMsg, csign2));
        BOOST_CHECK(key1C.SignCompact(hashMsg, csign1C));
        BOOST_CHECK(key2C.SignCompact(hashMsg, csign2C));

        CPubKey rkey1, rkey2, rkey1C, rkey2C;

        BOOST_CHECK(rkey1.RecoverCompact (hashMsg, csign1));
        BOOST_CHECK(rkey2.RecoverCompact (hashMsg, csign2));
        BOOST_CHECK(rkey1C.RecoverCompact(hashMsg, csign1C));
        BOOST_CHECK(rkey2C.RecoverCompact(hashMsg, csign2C));

        BOOST_CHECK(rkey1  == pubkey1);
        BOOST_CHECK(rkey2  == pubkey2);
        BOOST_CHECK(rkey1C == pubkey1C);
        BOOST_CHECK(rkey2C == pubkey2C);
        cout << "Signature" << n << " passed\n";
    }

    // test deterministic signing
    cout << "Test deterministic signing\n";
    std::vector<unsigned char> detsig, detsigc;
    string strMsg = "Very deterministic message";
    uint256 hashMsg = Hash(strMsg.begin(), strMsg.end());
    BOOST_CHECK(key1.Sign(hashMsg, detsig));
    BOOST_CHECK(key1C.Sign(hashMsg, detsigc));

    /* DISABLE AS NOT WORKING - **TODO** - fix it
    BOOST_CHECK(detsig == detsigc);
    BOOST_CHECK(detsig == ParseHex("30450221009071d4fead181ea197d6a23106c48ee5de25e023b38afaf71c170e3088e5238a02200dcbc7f1aad626a5ee812e08ef047114642538e423a94b4bd6a272731cf500d0"));
    */
    BOOST_CHECK(key2.Sign(hashMsg, detsig));
    BOOST_CHECK(key2C.Sign(hashMsg, detsigc));
    /* DISABLE AS NOT WORKING - **TODO** - fix it
    BOOST_CHECK(detsig == detsigc);
    BOOST_CHECK(detsig == ParseHex("304402204f304f1b05599f88bc517819f6d43c69503baea5f253c55ea2d791394f7ce0de02204f23c0d4c1f4d7a89bf130fed755201d22581911a8a44cf594014794231d325a"));
    */
    BOOST_CHECK(key1.SignCompact(hashMsg, detsig));
    BOOST_CHECK(key1C.SignCompact(hashMsg, detsigc));
    /* DISABLE AS NOT WORKING - **TODO** - fix it
    BOOST_CHECK(detsig == ParseHex("1b9071d4fead181ea197d6a23106c48ee5de25e023b38afaf71c170e3088e5238a0dcbc7f1aad626a5ee812e08ef047114642538e423a94b4bd6a272731cf500d0"));
    BOOST_CHECK(detsigc == ParseHex("1f9071d4fead181ea197d6a23106c48ee5de25e023b38afaf71c170e3088e5238a0dcbc7f1aad626a5ee812e08ef047114642538e423a94b4bd6a272731cf500d0"));
    */
    BOOST_CHECK(key2.SignCompact(hashMsg, detsig));
    BOOST_CHECK(key2C.SignCompact(hashMsg, detsigc));
    /* DISABLE AS NOT WORKING - **TODO** - fix it
    BOOST_CHECK(detsig == ParseHex("1b4f304f1b05599f88bc517819f6d43c69503baea5f253c55ea2d791394f7ce0de4f23c0d4c1f4d7a89bf130fed755201d22581911a8a44cf594014794231d325a"));
    BOOST_CHECK(detsigc == ParseHex("1f4f304f1b05599f88bc517819f6d43c69503baea5f253c55ea2d791394f7ce0de4f23c0d4c1f4d7a89bf130fed755201d22581911a8a44cf594014794231d325a"));
    */
    cout << "Deterministic signing passed\n";
}

BOOST_AUTO_TEST_SUITE_END()<|MERGE_RESOLUTION|>--- conflicted
+++ resolved
@@ -104,19 +104,11 @@
     BOOST_CHECK(!key2C.VerifyPubKey(pubkey2));
     BOOST_CHECK(key2C.VerifyPubKey(pubkey2C));
 
-<<<<<<< HEAD
     BOOST_CHECK(DecodeDestination(addr1)  == CTxDestination(pubkey1.GetID()));
     BOOST_CHECK(DecodeDestination(addr2)  == CTxDestination(pubkey2.GetID()));
     BOOST_CHECK(DecodeDestination(addr1C) == CTxDestination(pubkey1C.GetID()));
     BOOST_CHECK(DecodeDestination(addr2C) == CTxDestination(pubkey2C.GetID()));
     cout << "Test Signatures\n";
-=======
-    BOOST_CHECK(addr1.Get()  == CTxDestination(pubkey1.GetID()));
-    BOOST_CHECK(addr2.Get()  == CTxDestination(pubkey2.GetID()));
-    BOOST_CHECK(addr1C.Get() == CTxDestination(pubkey1C.GetID()));
-    BOOST_CHECK(addr2C.Get() == CTxDestination(pubkey2C.GetID()));
-
->>>>>>> 06f759e5
     for (int n=0; n<16; n++)
     {
         string strMsg = strprintf("Very secret message %i: 11", n);
