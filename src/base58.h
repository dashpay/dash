--- conflicted
+++ resolved
@@ -398,25 +398,17 @@
 class CBitcoinSecret : public CBase58Data
 {
 public:
-<<<<<<< HEAD
     enum
     {
         PRIVKEY_ADDRESS = CBitcoinAddress::PUBKEY_ADDRESS + 128,
         PRIVKEY_ADDRESS_TEST = CBitcoinAddress::PUBKEY_ADDRESS_TEST + 128,
     };
 
-    void SetSecret(const CSecret& vchSecret, bool fCompressed)
-    {
-        assert(vchSecret.size() == 32);
-        SetData(fTestNet ? PRIVKEY_ADDRESS_TEST : PRIVKEY_ADDRESS, &vchSecret[0], vchSecret.size());
-        if (fCompressed)
-=======
     void SetKey(const CKey& vchSecret)
     {
         assert(vchSecret.IsValid());
-        SetData(fTestNet ? 239 : 128, vchSecret.begin(), vchSecret.size());
+        SetData(fTestNet ? PRIVKEY_ADDRESS_TEST : PRIVKEY_ADDRESS, vchSecret.begin(), vchSecret.size());
         if (vchSecret.IsCompressed())
->>>>>>> 3a619b01
             vchData.push_back(1);
     }
 
