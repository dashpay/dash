--- conflicted
+++ resolved
@@ -120,12 +120,7 @@
 {
     AssertLockHeld(cs_main);
 
-<<<<<<< HEAD
-    bool fDIP0003Active = chainActive.Height() > Params().GetConsensus().nDetMNRegHeight;
-
-=======
     bool fDIP0003Active = pindex->nHeight >= Params().GetConsensus().DIP0003Height;
->>>>>>> 2ae1ce48
     if (!fDIP0003Active) {
         evoDb.Write(DB_BEST_BLOCK_UPGRADE, block.GetHash());
         return true;
@@ -309,11 +304,7 @@
     AssertLockHeld(cs_main);
 
     auto& consensus = Params().GetConsensus();
-<<<<<<< HEAD
-    bool fDIP0003Active = chainActive.Height() > Params().GetConsensus().nDetMNRegHeight;
-=======
     bool fDIP0003Active = pindex->nHeight >= consensus.DIP0003Height;
->>>>>>> 2ae1ce48
 
     ret.clear();
 
