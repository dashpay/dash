// Copyright (c) 2012 The Bitcoin developers
// Distributed under the MIT/X11 software license, see the accompanying
// file COPYING or http://www.opensource.org/licenses/mit-license.php.

#ifndef BITCOIN_MRUSET_H
#define BITCOIN_MRUSET_H

#include <deque>
#include <set>
#include <utility>

/** STL-like set container that only keeps the most recent N elements. */
template <typename T>
class mruset
{
public:
    typedef T key_type;
    typedef T value_type;
    typedef typename std::set<T>::iterator iterator;
    typedef typename std::set<T>::const_iterator const_iterator;
    typedef typename std::set<T>::size_type size_type;

protected:
    std::set<T> set;
    std::deque<T> queue;
    size_type nMaxSize;

public:
    mruset(size_type nMaxSizeIn = 0) { nMaxSize = nMaxSizeIn; }
    iterator begin() const { return set.begin(); }
    iterator end() const { return set.end(); }
    size_type size() const { return set.size(); }
    bool empty() const { return set.empty(); }
    iterator find(const key_type& k) const { return set.find(k); }
    size_type count(const key_type& k) const { return set.count(k); }
<<<<<<< HEAD
    void clear() { set.clear(); queue.clear(); }
=======
    void clear()
    {
        set.clear();
        queue.clear();
    }
>>>>>>> 4635a4c4
    bool inline friend operator==(const mruset<T>& a, const mruset<T>& b) { return a.set == b.set; }
    bool inline friend operator==(const mruset<T>& a, const std::set<T>& b) { return a.set == b; }
    bool inline friend operator<(const mruset<T>& a, const mruset<T>& b) { return a.set < b.set; }
    std::pair<iterator, bool> insert(const key_type& x)
    {
        std::pair<iterator, bool> ret = set.insert(x);
        if (ret.second) {
            if (nMaxSize && queue.size() == nMaxSize) {
                set.erase(queue.front());
                queue.pop_front();
            }
            queue.push_back(x);
        }
        return ret;
    }
    size_type max_size() const { return nMaxSize; }
    size_type max_size(size_type s)
    {
        if (s)
            while (queue.size() > s) {
                set.erase(queue.front());
                queue.pop_front();
            }
        nMaxSize = s;
        return nMaxSize;
    }
};

#endif // BITCOIN_MRUSET_H<|MERGE_RESOLUTION|>--- conflicted
+++ resolved
@@ -33,15 +33,11 @@
     bool empty() const { return set.empty(); }
     iterator find(const key_type& k) const { return set.find(k); }
     size_type count(const key_type& k) const { return set.count(k); }
-<<<<<<< HEAD
-    void clear() { set.clear(); queue.clear(); }
-=======
     void clear()
     {
         set.clear();
         queue.clear();
     }
->>>>>>> 4635a4c4
     bool inline friend operator==(const mruset<T>& a, const mruset<T>& b) { return a.set == b.set; }
     bool inline friend operator==(const mruset<T>& a, const std::set<T>& b) { return a.set == b; }
     bool inline friend operator<(const mruset<T>& a, const mruset<T>& b) { return a.set < b.set; }
