--- conflicted
+++ resolved
@@ -258,185 +258,6 @@
     ui->countLabelDIP3->setText(QString::fromStdString(strprintf("Please wait... %d", MASTERNODELIST_FILTER_COOLDOWN_SECONDS)));
 }
 
-<<<<<<< HEAD
-void MasternodeList::on_startButton_clicked()
-{
-    std::string strAlias;
-    {
-        LOCK(cs_mymnlist);
-        // Find selected node alias
-        QItemSelectionModel* selectionModel = ui->tableWidgetMyMasternodes->selectionModel();
-        QModelIndexList selected = selectionModel->selectedRows();
-
-        if (selected.count() == 0) return;
-
-        QModelIndex index = selected.at(0);
-        int nSelectedRow = index.row();
-        strAlias = ui->tableWidgetMyMasternodes->item(nSelectedRow, 0)->text().toStdString();
-    }
-
-    // Display message box
-    QMessageBox::StandardButton retval = QMessageBox::question(this, tr("Confirm masternode start"),
-        tr("Are you sure you want to start masternode %1?").arg(QString::fromStdString(strAlias)),
-        QMessageBox::Yes | QMessageBox::Cancel,
-        QMessageBox::Cancel);
-
-    if (retval != QMessageBox::Yes) return;
-
-    WalletModel::EncryptionStatus encStatus = walletModel->getEncryptionStatus();
-
-    if (encStatus == walletModel->Locked || encStatus == walletModel->UnlockedForMixingOnly) {
-        WalletModel::UnlockContext ctx(walletModel->requestUnlock());
-
-        if (!ctx.isValid()) return; // Unlock wallet was cancelled
-
-        StartAlias(strAlias);
-        return;
-    }
-
-    StartAlias(strAlias);
-}
-
-void MasternodeList::on_startAllButton_clicked()
-{
-    // Display message box
-    QMessageBox::StandardButton retval = QMessageBox::question(this, tr("Confirm all masternodes start"),
-        tr("Are you sure you want to start ALL masternodes?"),
-        QMessageBox::Yes | QMessageBox::Cancel,
-        QMessageBox::Cancel);
-
-    if (retval != QMessageBox::Yes) return;
-
-    WalletModel::EncryptionStatus encStatus = walletModel->getEncryptionStatus();
-
-    if (encStatus == walletModel->Locked || encStatus == walletModel->UnlockedForMixingOnly) {
-        WalletModel::UnlockContext ctx(walletModel->requestUnlock());
-
-        if (!ctx.isValid()) return; // Unlock wallet was cancelled
-
-        StartAll();
-        return;
-    }
-
-    StartAll();
-}
-
-void MasternodeList::on_startMissingButton_clicked()
-{
-    if (!masternodeSync.IsMasternodeListSynced()) {
-        QMessageBox::critical(this, tr("Command is not available right now"),
-            tr("You can't use this command until masternode list is synced"));
-        return;
-    }
-
-    // Display message box
-    QMessageBox::StandardButton retval = QMessageBox::question(this,
-        tr("Confirm missing masternodes start"),
-        tr("Are you sure you want to start MISSING masternodes?"),
-        QMessageBox::Yes | QMessageBox::Cancel,
-        QMessageBox::Cancel);
-
-    if (retval != QMessageBox::Yes) return;
-
-    WalletModel::EncryptionStatus encStatus = walletModel->getEncryptionStatus();
-
-    if (encStatus == walletModel->Locked || encStatus == walletModel->UnlockedForMixingOnly) {
-        WalletModel::UnlockContext ctx(walletModel->requestUnlock());
-
-        if (!ctx.isValid()) return; // Unlock wallet was cancelled
-
-        StartAll("start-missing");
-        return;
-    }
-
-    StartAll("start-missing");
-}
-
-void MasternodeList::on_tableWidgetMyMasternodes_itemSelectionChanged()
-{
-    if (ui->tableWidgetMyMasternodes->selectedItems().count() > 0) {
-        ui->startButton->setEnabled(true);
-    }
-}
-
-void MasternodeList::on_UpdateButton_clicked()
-{
-    updateMyNodeList(true);
-}
-
-void MasternodeList::on_QRButton_clicked()
-{
-    std::string strAlias;
-    {
-        LOCK(cs_mymnlist);
-        // Find selected node alias
-        QItemSelectionModel* selectionModel = ui->tableWidgetMyMasternodes->selectionModel();
-        QModelIndexList selected = selectionModel->selectedRows();
-
-        if (selected.count() == 0) return;
-
-        QModelIndex index = selected.at(0);
-        int nSelectedRow = index.row();
-        strAlias = ui->tableWidgetMyMasternodes->item(nSelectedRow, 0)->text().toStdString();
-    }
-
-    ShowQRCode(strAlias);
-}
-
-void MasternodeList::ShowQRCode(std::string strAlias)
-{
-    if (!walletModel || !walletModel->getOptionsModel()) return;
-
-    // Get private key for this alias
-    std::string strMNPrivKey = "";
-    std::string strCollateral = "";
-    std::string strIP = "";
-    CMasternode mn;
-    bool fFound = false;
-
-    for (const auto& mne : masternodeConfig.getEntries()) {
-        if (strAlias == mne.getAlias()) {
-            strMNPrivKey = mne.getPrivKey();
-            strCollateral = mne.getTxHash() + "-" + mne.getOutputIndex();
-            strIP = mne.getIp();
-            fFound = mnodeman.Get(COutPoint(uint256S(mne.getTxHash()), atoi(mne.getOutputIndex())), mn);
-            break;
-        }
-    }
-
-    // Title of popup window
-    QString strWindowtitle = tr("Additional information for Masternode %1").arg(QString::fromStdString(strAlias));
-
-    // Title above QR-Code
-    QString strQRCodeTitle = tr("Masternode Private Key");
-
-    // Create dialog text as HTML
-    QString strHTML = "<html><font face='verdana, arial, helvetica, sans-serif'>";
-    strHTML += "<b>" + tr("Alias") +            ": </b>" + GUIUtil::HtmlEscape(strAlias) + "<br>";
-    strHTML += "<b>" + tr("Private Key") +      ": </b>" + GUIUtil::HtmlEscape(strMNPrivKey) + "<br>";
-    strHTML += "<b>" + tr("Collateral") +       ": </b>" + GUIUtil::HtmlEscape(strCollateral) + "<br>";
-    strHTML += "<b>" + tr("IP") +               ": </b>" + GUIUtil::HtmlEscape(strIP) + "<br>";
-    if (fFound) {
-        strHTML += "<b>" + tr("Protocol") +     ": </b>" + QString::number(mn.nProtocolVersion) + "<br>";
-        strHTML += "<b>" + tr("Version") +      ": </b>" + (mn.lastPing.nDaemonVersion > DEFAULT_DAEMON_VERSION ? GUIUtil::HtmlEscape(FormatVersion(mn.lastPing.nDaemonVersion)) : tr("Unknown")) + "<br>";
-        strHTML += "<b>" + tr("Sentinel Version") +     ": </b>" + (mn.lastPing.nSentinelVersion > DEFAULT_SENTINEL_VERSION ? GUIUtil::HtmlEscape(SafeIntVersionToString(mn.lastPing.nSentinelVersion)) : tr("Unknown")) + "<br>";
-        strHTML += "<b>" + tr("Sentinel Status") +     ": </b>" + (mn.lastPing.fSentinelIsActive ? tr("Active") : tr("Expired")) + "<br>";
-        strHTML += "<b>" + tr("Status") +       ": </b>" + GUIUtil::HtmlEscape(CMasternode::StateToString(mn.nActiveState)) + "<br>";
-        strHTML += "<b>" + tr("Payee") +        ": </b>" + GUIUtil::HtmlEscape(CBitcoinAddress(mn.pubKeyCollateralAddress.GetID()).ToString()) + "<br>";
-        strHTML += "<b>" + tr("Active") +       ": </b>" + GUIUtil::HtmlEscape(DurationToDHMS(mn.lastPing.sigTime - mn.sigTime)) + "<br>";
-        strHTML += "<b>" + tr("Last Seen") +    ": </b>" + GUIUtil::HtmlEscape(DateTimeStrFormat("%Y-%m-%d %H:%M", mn.lastPing.sigTime + GetOffsetFromUtc())) + "<br>";
-    }
-
-    // Open QR dialog
-    QRDialog* dialog = new QRDialog(this);
-    dialog->setAttribute(Qt::WA_DeleteOnClose);
-    dialog->setModel(walletModel->getOptionsModel());
-    dialog->setInfo(strWindowtitle, QString::fromStdString(strMNPrivKey), strHTML, strQRCodeTitle);
-    dialog->show();
-}
-
-=======
->>>>>>> 2ae1ce48
 void MasternodeList::on_checkBoxMyMasternodesOnly_stateChanged(int state)
 {
     // no cooldown
