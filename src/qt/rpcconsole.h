// Copyright (c) 2011-2014 The Bitcoin developers
// Distributed under the MIT/X11 software license, see the accompanying
// file COPYING or http://www.opensource.org/licenses/mit-license.php.

#ifndef BITCOIN_QT_RPCCONSOLE_H
#define BITCOIN_QT_RPCCONSOLE_H

#include "guiutil.h"
#include "peertablemodel.h"

#include "net.h"

#include <QDialog>

class ClientModel;

namespace Ui {
    class RPCConsole;
}

QT_BEGIN_NAMESPACE
class QItemSelection;
QT_END_NAMESPACE

/** Local Bitcoin RPC console. */
class RPCConsole: public QDialog
{
    Q_OBJECT

public:
    explicit RPCConsole(QWidget *parent);
    ~RPCConsole();

    void setClientModel(ClientModel *model);

    enum MessageClass {
        MC_ERROR,
        MC_DEBUG,
        CMD_REQUEST,
        CMD_REPLY,
        CMD_ERROR
    };

protected:
    virtual bool eventFilter(QObject* obj, QEvent *event);

private slots:
    void on_lineEdit_returnPressed();
    void on_tabWidget_currentChanged(int index);
    /** open the debug.log from the current datadir */
    void on_openDebugLogfileButton_clicked();
    /** change the time range of the network traffic graph */
    void on_sldGraphRange_valueChanged(int value);
    /** update traffic statistics */
    void updateTrafficStats(quint64 totalBytesIn, quint64 totalBytesOut);
    void resizeEvent(QResizeEvent *event);
    void showEvent(QShowEvent *event);
    void hideEvent(QHideEvent *event);

public slots:
    void clear();
    void reject();
    void message(int category, const QString &message, bool html = false);
    /** Set number of connections shown in the UI */
    void setNumConnections(int count);
    /** Set number of blocks shown in the UI */
    void setNumBlocks(int count);
    /** Set number of masternodes shown in the UI */
    void setMasternodeCount(const QString &strMasternodes);
    /** Go forward or back in history */
    void browseHistory(int offset);
    /** Scroll console view to end */
    void scrollToEnd();
    /** Switch to info tab and show */
    void showInfo();
    /** Switch to console tab and show */
    void showConsole();
    /** Switch to network tab and show */
    void showNetwork();
    /** Switch to peers tab and show */
    void showPeers();
    /** Open external (default) editor with dash.conf */
    void showConfEditor();	
<<<<<<< HEAD
    /** Handle selection of peer in peers list */
    void peerSelected(const QItemSelection &selected, const QItemSelection &deselected);
    /** Handle updated peer information */
    void peerLayoutChanged();
=======
    /** Show folder with wallet backups in default browser */
    void showBackups();
>>>>>>> 73b831c3

signals:
    // For RPC command executor
    void stopExecutor();
    void cmdRequest(const QString &command);

private:
    static QString FormatBytes(quint64 bytes);
    void startExecutor();
    void setTrafficGraphRange(int mins);
    /** show detailed information on ui about selected node */
    void updateNodeDetail(const CNodeCombinedStats *stats);

    enum ColumnWidths
    {
        ADDRESS_COLUMN_WIDTH = 200,
        SUBVERSION_COLUMN_WIDTH = 100,
        PING_COLUMN_WIDTH = 80
    };

    Ui::RPCConsole *ui;
    ClientModel *clientModel;
    QStringList history;
    int historyPtr;
    NodeId cachedNodeid;
};

#endif // BITCOIN_QT_RPCCONSOLE_H<|MERGE_RESOLUTION|>--- conflicted
+++ resolved
@@ -81,15 +81,12 @@
     void showPeers();
     /** Open external (default) editor with dash.conf */
     void showConfEditor();	
-<<<<<<< HEAD
     /** Handle selection of peer in peers list */
     void peerSelected(const QItemSelection &selected, const QItemSelection &deselected);
     /** Handle updated peer information */
     void peerLayoutChanged();
-=======
     /** Show folder with wallet backups in default browser */
     void showBackups();
->>>>>>> 73b831c3
 
 signals:
     // For RPC command executor
