--- conflicted
+++ resolved
@@ -1,11 +1,6 @@
-<<<<<<< HEAD
-// Copyright (c) 2011-2014 The Bitcoin developers
-// Copyright (c) 2014-2015 The Dash developers
-// Distributed under the MIT/X11 software license, see the accompanying
-=======
 // Copyright (c) 2011-2015 The Bitcoin Core developers
+// Copyright (c) 2014-2016 The Dash Core developers
 // Distributed under the MIT software license, see the accompanying
->>>>>>> 86755bc8
 // file COPYING or http://www.opensource.org/licenses/mit-license.php.
 
 #include "walletmodel.h"
@@ -22,14 +17,9 @@
 #include "main.h"
 #include "sync.h"
 #include "ui_interface.h"
-<<<<<<< HEAD
-#include "wallet.h"
-#include "walletdb.h" // for BackupWallet
 #include "spork.h"
-=======
 #include "wallet/wallet.h"
 #include "wallet/walletdb.h" // for BackupWallet
->>>>>>> 86755bc8
 
 #include <stdint.h>
 
@@ -186,11 +176,7 @@
         cachedWatchOnlyBalance = newWatchOnlyBalance;
         cachedWatchUnconfBalance = newWatchUnconfBalance;
         cachedWatchImmatureBalance = newWatchImmatureBalance;
-<<<<<<< HEAD
-        emit balanceChanged(newBalance, newUnconfirmedBalance, newImmatureBalance, newAnonymizedBalance,
-=======
-        Q_EMIT balanceChanged(newBalance, newUnconfirmedBalance, newImmatureBalance,
->>>>>>> 86755bc8
+        Q_EMIT balanceChanged(newBalance, newUnconfirmedBalance, newImmatureBalance, newAnonymizedBalance,
                             newWatchOnlyBalance, newWatchUnconfBalance, newWatchImmatureBalance);
     }
 }
@@ -310,25 +296,20 @@
 
         CWalletTx *newTx = transaction.getTransaction();
         CReserveKey *keyChange = transaction.getPossibleKeyChange();
-<<<<<<< HEAD
-
 
         if(recipients[0].useInstantX && total > GetSporkValue(SPORK_5_MAX_VALUE)*COIN){
-            emit message(tr("Send Coins"), tr("InstantX doesn't support sending values that high yet. Transactions are currently limited to %1 DASH.").arg(GetSporkValue(SPORK_5_MAX_VALUE)),
+            Q_EMIT message(tr("Send Coins"), tr("InstantX doesn't support sending values that high yet. Transactions are currently limited to %1 DASH.").arg(GetSporkValue(SPORK_5_MAX_VALUE)),
                          CClientUIInterface::MSG_ERROR);
             return TransactionCreationFailed;
         }
 
-        bool fCreated = wallet->CreateTransaction(vecSend, *newTx, *keyChange, nFeeRequired, strFailReason, coinControl, recipients[0].inputType, recipients[0].useInstantX);
-=======
-        bool fCreated = wallet->CreateTransaction(vecSend, *newTx, *keyChange, nFeeRequired, nChangePosRet, strFailReason, coinControl);
->>>>>>> 86755bc8
+        bool fCreated = wallet->CreateTransaction(vecSend, *newTx, *keyChange, nFeeRequired, nChangePosRet, strFailReason, coinControl, true, recipients[0].inputType, recipients[0].useInstantX);
         transaction.setTransactionFee(nFeeRequired);
         if (fSubtractFeeFromAmount && fCreated)
             transaction.reassignAmounts(nChangePosRet);
 
         if(recipients[0].useInstantX && newTx->GetValueOut() > GetSporkValue(SPORK_5_MAX_VALUE)*COIN){
-            emit message(tr("Send Coins"), tr("InstantX doesn't support sending values that high yet. Transactions are currently limited to %1 DASH.").arg(GetSporkValue(SPORK_5_MAX_VALUE)),
+            Q_EMIT message(tr("Send Coins"), tr("InstantX doesn't support sending values that high yet. Transactions are currently limited to %1 DASH.").arg(GetSporkValue(SPORK_5_MAX_VALUE)),
                          CClientUIInterface::MSG_ERROR);
             return TransactionCreationFailed;
         }
@@ -344,17 +325,11 @@
             return TransactionCreationFailed;
         }
 
-<<<<<<< HEAD
-        // reject insane fee
-        if (nFeeRequired > ::minRelayTxFee.GetFee(transaction.getTransactionSize()) * 10000)
-            return InsaneFee;
-=======
         // reject absurdly high fee. (This can never happen because the
         // wallet caps the fee at maxTxFee. This merely serves as a
         // belt-and-suspenders check)
         if (nFeeRequired > maxTxFee)
             return AbsurdFee;
->>>>>>> 86755bc8
     }
 
     return SendCoinsReturn(OK);
@@ -374,12 +349,7 @@
         CWalletTx *newTx = transaction.getTransaction();
         QList<SendCoinsRecipient> recipients = transaction.getRecipients();
 
-<<<<<<< HEAD
-        // Store PaymentRequests in wtx.vOrderForm in wallet.
-        foreach(const SendCoinsRecipient &rcp, recipients)
-=======
-        Q_FOREACH(const SendCoinsRecipient &rcp, transaction.getRecipients())
->>>>>>> 86755bc8
+        Q_FOREACH(const SendCoinsRecipient &rcp, recipients)
         {
             if (rcp.paymentRequest.IsInitialized())
             {
@@ -402,8 +372,6 @@
 
         CReserveKey *keyChange = transaction.getPossibleKeyChange();
 
-        transaction.getRecipients();
-
         if(!wallet->CommitTransaction(*newTx, *keyChange, (recipients[0].useInstantX) ? "ix" : "tx"))
             return TransactionCommitFailed;
 
