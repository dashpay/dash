--- conflicted
+++ resolved
@@ -474,7 +474,7 @@
     <message>
         <location filename="../bitcoingui.cpp" line="519"/>
         <source>Downloaded %1 of %2 blocks of transaction history (%3% done).</source>
-        <translation type="unfinished">Stiahnutých %1 (of %2) blokov transakčnej histórie (%3% done).</translation>
+        <translation>Stiahnutých %1 (of %2) blokov transakčnej histórie (%3% done).</translation>
     </message>
     <message>
         <location filename="../bitcoingui.cpp" line="531"/>
@@ -1940,15 +1940,9 @@
         <translation>Použiť testovaciu sieť</translation>
     </message>
     <message>
-<<<<<<< HEAD
         <location filename="../bitcoinstrings.cpp" line="83"/>
         <source>Send trace/debug info to console instead of debug.log file</source>
         <translation>Odoslať trace/debug informácie na konzolu namiesto debug.info žurnálu</translation>
-=======
-        <location filename="../bitcoinstrings.cpp" line="27"/>
-        <source>Add a node to connect to and attempt to keep the connection open</source>
-        <translation>Pridať nódu a pripojiť sa and attempt to keep the connection open</translation>
->>>>>>> be2e2845
     </message>
     <message>
         <location filename="../bitcoinstrings.cpp" line="89"/>
@@ -2038,7 +2032,7 @@
     <message>
         <location filename="../bitcoinstrings.cpp" line="61"/>
         <source>Add a node to connect to and attempt to keep the connection open</source>
-        <translation type="unfinished">Pridať nódu a pripojiť sa and attempt to keep the connection open</translation>
+        <translation>Pridať nódu a pripojiť sa and attempt to keep the connection open</translation>
     </message>
     <message>
         <location filename="../bitcoinstrings.cpp" line="62"/>
@@ -2123,7 +2117,7 @@
     <message>
         <location filename="../bitcoinstrings.cpp" line="9"/>
         <source>Error: This transaction requires a transaction fee of at least %s because of its amount, complexity, or use of recently received funds  </source>
-        <translation type="unfinished">Veľkosť tejto transakcie prekračuje limit. Stále ju však môžete odoslať za poplatok %1 ktorý bude pripísaný uzlu spracúvajúcemu vašu transakciu. Chcete zaplatiť poplatok?</translation>
+        <translation>Veľkosť tejto transakcie prekračuje limit. Stále ju však môžete odoslať za poplatok %1 ktorý bude pripísaný uzlu spracúvajúcemu vašu transakciu. Chcete zaplatiť poplatok?</translation>
     </message>
     <message>
         <location filename="../bitcoinstrings.cpp" line="13"/>
@@ -2133,12 +2127,12 @@
     <message>
         <location filename="../bitcoinstrings.cpp" line="18"/>
         <source>Invalid amount</source>
-        <translation type="unfinished">Neplatná suma</translation>
+        <translation>Neplatná suma</translation>
     </message>
     <message>
         <location filename="../bitcoinstrings.cpp" line="31"/>
         <source>Error</source>
-        <translation type="unfinished">Chyba</translation>
+        <translation>Chyba</translation>
     </message>
     <message>
         <location filename="../bitcoinstrings.cpp" line="48"/>
