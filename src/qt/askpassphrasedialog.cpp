--- conflicted
+++ resolved
@@ -121,11 +121,7 @@
                 {
                     QMessageBox::warning(this, tr("Wallet encrypted"),
                                          "<qt>" +
-<<<<<<< HEAD
-                                         tr("DarkCoin will close now to finish the encryption process. "
-=======
                                          tr("Darkcoin will close now to finish the encryption process. "
->>>>>>> adbd2274
                                          "Remember that encrypting your wallet cannot fully protect "
                                          "your darkcoins from being stolen by malware infecting your computer.") +
                                          "<br><br><b>" +
