--- conflicted
+++ resolved
@@ -161,11 +161,7 @@
 This means those 1000 addresses last for about 100 mixing events. When 900 of them are used, your wallet must create more addresses. \
 It can only do this, however, if you have automatic backups enabled.<br> \
 Consequently, users who have backups disabled will also have PrivateSend disabled. <hr>\
-<<<<<<< HEAD
-For more information, see the <a href=\"https://docs.alterdot.org/en/latest/wallets/alterdot/privatesend-instantsend.html\">PrivateSend documentation</a>."
-=======
 For more information, see the <a href=\"https://docs.dash.org/en/stable/wallets/dashcore/privatesend-instantsend.html\">PrivateSend documentation</a>."
->>>>>>> 2ae1ce48
         ));
         ui->aboutMessage->setWordWrap(true);
         ui->helpMessage->setVisible(false);
