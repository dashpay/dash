// Copyright (c) 2011-2015 The Bitcoin Core developers
// Copyright (c) 2014-2017 The Dash Core developers
// Distributed under the MIT software license, see the accompanying
// file COPYING or http://www.opensource.org/licenses/mit-license.php.

#include "bitcoingui.h"

#include "bitcoinunits.h"
#include "clientmodel.h"
#include "guiconstants.h"
#include "guiutil.h"
#include "modaloverlay.h"
#include "networkstyle.h"
#include "notificator.h"
#include "openuridialog.h"
#include "optionsdialog.h"
#include "optionsmodel.h"
#include "platformstyle.h"
#include "rpcconsole.h"
#include "utilitydialog.h"

#ifdef ENABLE_WALLET
#include "walletframe.h"
#include "walletmodel.h"
#endif // ENABLE_WALLET

#ifdef Q_OS_MAC
#include "macdockiconhandler.h"
#endif

#include "chainparams.h"
#include "init.h"
#include "ui_interface.h"
#include "util.h"
#include "masternode-sync.h"
#include "masternodelist.h"

#include <iostream>

#include <QAction>
#include <QApplication>
#include <QDateTime>
#include <QDesktopWidget>
#include <QDragEnterEvent>
#include <QListWidget>
#include <QMenuBar>
#include <QMessageBox>
#include <QMimeData>
#include <QProgressDialog>
#include <QSettings>
#include <QShortcut>
#include <QStackedWidget>
#include <QStatusBar>
#include <QStyle>
#include <QTimer>
#include <QToolBar>
#include <QVBoxLayout>

#if QT_VERSION < 0x050000
#include <QTextDocument>
#include <QUrl>
#else
#include <QUrlQuery>
#endif

const std::string BitcoinGUI::DEFAULT_UIPLATFORM =
#if defined(Q_OS_MAC)
        "macosx"
#elif defined(Q_OS_WIN)
        "windows"
#else
        "other"
#endif
        ;

const QString BitcoinGUI::DEFAULT_WALLET = "~Default";

BitcoinGUI::BitcoinGUI(const PlatformStyle *platformStyle, const NetworkStyle *networkStyle, QWidget *parent) :
    QMainWindow(parent),
    clientModel(0),
    walletFrame(0),
    unitDisplayControl(0),
    labelEncryptionIcon(0),
    labelWalletHDStatusIcon(0),
    labelConnectionsIcon(0),
    labelBlocksIcon(0),
    progressBarLabel(0),
    progressBar(0),
    progressDialog(0),
    appMenuBar(0),
    overviewAction(0),
    historyAction(0),
    masternodeAction(0),
    quitAction(0),
    sendCoinsAction(0),
    sendCoinsMenuAction(0),
    usedSendingAddressesAction(0),
    usedReceivingAddressesAction(0),
    signMessageAction(0),
    verifyMessageAction(0),
    aboutAction(0),
    receiveCoinsAction(0),
    receiveCoinsMenuAction(0),
    optionsAction(0),
    toggleHideAction(0),
    encryptWalletAction(0),
    backupWalletAction(0),
    changePassphraseAction(0),
    aboutQtAction(0),
    openRPCConsoleAction(0),
    openAction(0),
    showHelpMessageAction(0),
    showPrivateSendHelpAction(0),
    trayIcon(0),
    trayIconMenu(0),
    dockIconMenu(0),
    notificator(0),
    rpcConsole(0),
    helpMessageDialog(0),
    modalOverlay(0),
    prevBlocks(0),
    spinnerFrame(0),
    platformStyle(platformStyle)
{
    /* Open CSS when configured */
    this->setStyleSheet(GUIUtil::loadStyleSheet());

    GUIUtil::restoreWindowGeometry("nWindow", QSize(850, 550), this);

    QString windowTitle = tr("Energi Core") + " - ";
#ifdef ENABLE_WALLET
    /* if compiled with wallet support, -disablewallet can still disable the wallet */
    enableWallet = !GetBoolArg("-disablewallet", false);
#else
    enableWallet = false;
#endif // ENABLE_WALLET
    if(enableWallet)
    {
        windowTitle += tr("Wallet");
    } else {
        windowTitle += tr("Node");
    }
    QString userWindowTitle = QString::fromStdString(GetArg("-windowtitle", ""));
    if(!userWindowTitle.isEmpty()) windowTitle += " - " + userWindowTitle;
    windowTitle += " " + networkStyle->getTitleAddText();
#ifndef Q_OS_MAC
    QApplication::setWindowIcon(networkStyle->getTrayAndWindowIcon());
    setWindowIcon(networkStyle->getTrayAndWindowIcon());
#else
    MacDockIconHandler::instance()->setIcon(networkStyle->getAppIcon());
#endif
    setWindowTitle(windowTitle);

#if defined(Q_OS_MAC) && QT_VERSION < 0x050000
    // This property is not implemented in Qt 5. Setting it has no effect.
    // A replacement API (QtMacUnifiedToolBar) is available in QtMacExtras.
    setUnifiedTitleAndToolBarOnMac(true);
#endif

    rpcConsole = new RPCConsole(platformStyle, 0);
    helpMessageDialog = new HelpMessageDialog(this, HelpMessageDialog::cmdline);
#ifdef ENABLE_WALLET
    if(enableWallet)
    {
        /** Create wallet frame*/
        walletFrame = new WalletFrame(platformStyle, this);
    } else
#endif // ENABLE_WALLET
    {
        /* When compiled without wallet or -disablewallet is provided,
         * the central widget is the rpc console.
         */
        setCentralWidget(rpcConsole);
    }

    // Accept D&D of URIs
    setAcceptDrops(true);

    // Create actions for the toolbar, menu bar and tray/dock icon
    // Needs walletFrame to be initialized
    createActions();

    // Create application menu bar
    createMenuBar();

    // Create the toolbars
    createToolBars();

    // Create system tray icon and notification
    createTrayIcon(networkStyle);

    // Create status bar
    statusBar();

    // Disable size grip because it looks ugly and nobody needs it
    statusBar()->setSizeGripEnabled(false);

    // Status bar notification icons
    QFrame *frameBlocks = new QFrame();
    frameBlocks->setContentsMargins(0,0,0,0);
    frameBlocks->setSizePolicy(QSizePolicy::Fixed, QSizePolicy::Preferred);
    QHBoxLayout *frameBlocksLayout = new QHBoxLayout(frameBlocks);
    frameBlocksLayout->setContentsMargins(3,0,3,0);
    frameBlocksLayout->setSpacing(3);
    unitDisplayControl = new UnitDisplayStatusBarControl(platformStyle);
    labelEncryptionIcon = new QLabel();
    labelWalletHDStatusIcon = new QLabel();
    labelConnectionsIcon = new GUIUtil::ClickableLabel();

    labelBlocksIcon = new GUIUtil::ClickableLabel();
    if(enableWallet)
    {
        frameBlocksLayout->addStretch();
        frameBlocksLayout->addWidget(unitDisplayControl);
        frameBlocksLayout->addStretch();
        frameBlocksLayout->addWidget(labelEncryptionIcon);
        frameBlocksLayout->addWidget(labelWalletHDStatusIcon);
    }
    frameBlocksLayout->addStretch();
    frameBlocksLayout->addWidget(labelConnectionsIcon);
    frameBlocksLayout->addStretch();
    frameBlocksLayout->addWidget(labelBlocksIcon);
    frameBlocksLayout->addStretch();

    // Progress bar and label for blocks download
    progressBarLabel = new QLabel();
    progressBarLabel->setVisible(true);
    progressBar = new GUIUtil::ProgressBar();
    progressBar->setAlignment(Qt::AlignCenter);
    progressBar->setVisible(true);

    // Override style sheet for progress bar for styles that have a segmented progress bar,
    // as they make the text unreadable (workaround for issue #1071)
    // See https://qt-project.org/doc/qt-4.8/gallery.html
    QString curStyle = QApplication::style()->metaObject()->className();
    if(curStyle == "QWindowsStyle" || curStyle == "QWindowsXPStyle")
    {
        progressBar->setStyleSheet("QProgressBar { background-color: #F8F8F8; border: 1px solid grey; border-radius: 7px; padding: 1px; text-align: center; } QProgressBar::chunk { background: QLinearGradient(x1: 0, y1: 0, x2: 1, y2: 0, stop: 0 #00CCFF, stop: 1 #33CCFF); border-radius: 7px; margin: 0px; }");
    }

    statusBar()->addWidget(progressBarLabel);
    statusBar()->addWidget(progressBar);
    statusBar()->addPermanentWidget(frameBlocks);

    // Install event filter to be able to catch status tip events (QEvent::StatusTip)
    this->installEventFilter(this);

    // Initially wallet actions should be disabled
    setWalletActionsEnabled(false);

    // Subscribe to notifications from core
    subscribeToCoreSignals();

    // Jump to peers tab by clicking on connections icon
    connect(labelConnectionsIcon, SIGNAL(clicked(QPoint)), this, SLOT(showPeers()));

    modalOverlay = new ModalOverlay(this->centralWidget());
#ifdef ENABLE_WALLET
    if(enableWallet) {
        connect(walletFrame, SIGNAL(requestedSyncWarningInfo()), this, SLOT(showModalOverlay()));
        connect(labelBlocksIcon, SIGNAL(clicked(QPoint)), this, SLOT(showModalOverlay()));
        connect(progressBar, SIGNAL(clicked(QPoint)), this, SLOT(showModalOverlay()));
    }
#endif
}

BitcoinGUI::~BitcoinGUI()
{
    // Unsubscribe from notifications from core
    unsubscribeFromCoreSignals();

    GUIUtil::saveWindowGeometry("nWindow", this);
    if(trayIcon) // Hide tray icon, as deleting will let it linger until quit (on Ubuntu)
        trayIcon->hide();
#ifdef Q_OS_MAC
    delete appMenuBar;
    MacDockIconHandler::cleanup();
#endif

    delete rpcConsole;
}

void BitcoinGUI::createActions()
{
    QActionGroup *tabGroup = new QActionGroup(this);

    QString theme = GUIUtil::getThemeName();
    overviewAction = new QAction(QIcon(":/icons/" + theme + "/overview"), tr("&Overview"), this);
    overviewAction->setStatusTip(tr("Show general overview of wallet"));
    overviewAction->setToolTip(overviewAction->statusTip());
    overviewAction->setCheckable(true);
#ifdef Q_OS_MAC
    overviewAction->setShortcut(QKeySequence(Qt::CTRL + Qt::Key_1));
#else
    overviewAction->setShortcut(QKeySequence(Qt::ALT + Qt::Key_1));
#endif
    tabGroup->addAction(overviewAction);

    sendCoinsAction = new QAction(QIcon(":/icons/" + theme + "/send"), tr("&Send"), this);
    sendCoinsAction->setStatusTip(tr("Send coins to an Energi address"));
    sendCoinsAction->setToolTip(sendCoinsAction->statusTip());
    sendCoinsAction->setCheckable(true);
#ifdef Q_OS_MAC
    sendCoinsAction->setShortcut(QKeySequence(Qt::CTRL + Qt::Key_2));
#else
    sendCoinsAction->setShortcut(QKeySequence(Qt::ALT + Qt::Key_2));
#endif
    tabGroup->addAction(sendCoinsAction);

    sendCoinsMenuAction = new QAction(QIcon(":/icons/" + theme + "/send"), sendCoinsAction->text(), this);
    sendCoinsMenuAction->setStatusTip(sendCoinsAction->statusTip());
    sendCoinsMenuAction->setToolTip(sendCoinsMenuAction->statusTip());

    receiveCoinsAction = new QAction(QIcon(":/icons/" + theme + "/receiving_addresses"), tr("&Receive"), this);
    receiveCoinsAction->setStatusTip(tr("Request payments (generates QR codes and energi: URIs)"));
    receiveCoinsAction->setToolTip(receiveCoinsAction->statusTip());
    receiveCoinsAction->setCheckable(true);
#ifdef Q_OS_MAC
    receiveCoinsAction->setShortcut(QKeySequence(Qt::CTRL + Qt::Key_3));
#else
    receiveCoinsAction->setShortcut(QKeySequence(Qt::ALT + Qt::Key_3));
#endif
    tabGroup->addAction(receiveCoinsAction);

    receiveCoinsMenuAction = new QAction(QIcon(":/icons/" + theme + "/receiving_addresses"), receiveCoinsAction->text(), this);
    receiveCoinsMenuAction->setStatusTip(receiveCoinsAction->statusTip());
    receiveCoinsMenuAction->setToolTip(receiveCoinsMenuAction->statusTip());

    historyAction = new QAction(QIcon(":/icons/" + theme + "/history"), tr("&Transactions"), this);
    historyAction->setStatusTip(tr("Browse transaction history"));
    historyAction->setToolTip(historyAction->statusTip());
    historyAction->setCheckable(true);
#ifdef Q_OS_MAC
    historyAction->setShortcut(QKeySequence(Qt::CTRL + Qt::Key_4));
#else
    historyAction->setShortcut(QKeySequence(Qt::ALT + Qt::Key_4));
#endif
    tabGroup->addAction(historyAction);

#ifdef ENABLE_WALLET
    QSettings settings;
    if (settings.value("fShowMasternodesTab").toBool()) {
        masternodeAction = new QAction(QIcon(":/icons/" + theme + "/masternodes"), tr("&Masternodes"), this);
        masternodeAction->setStatusTip(tr("Browse masternodes"));
        masternodeAction->setToolTip(masternodeAction->statusTip());
        masternodeAction->setCheckable(true);
#ifdef Q_OS_MAC
        masternodeAction->setShortcut(QKeySequence(Qt::CTRL + Qt::Key_5));
#else
        masternodeAction->setShortcut(QKeySequence(Qt::ALT + Qt::Key_5));
#endif
        tabGroup->addAction(masternodeAction);
        connect(masternodeAction, SIGNAL(triggered()), this, SLOT(showNormalIfMinimized()));
        connect(masternodeAction, SIGNAL(triggered()), this, SLOT(gotoMasternodePage()));
    }

    // These showNormalIfMinimized are needed because Send Coins and Receive Coins
    // can be triggered from the tray menu, and need to show the GUI to be useful.
    connect(overviewAction, SIGNAL(triggered()), this, SLOT(showNormalIfMinimized()));
    connect(overviewAction, SIGNAL(triggered()), this, SLOT(gotoOverviewPage()));
    connect(sendCoinsAction, SIGNAL(triggered()), this, SLOT(showNormalIfMinimized()));
    connect(sendCoinsAction, SIGNAL(triggered()), this, SLOT(gotoSendCoinsPage()));
    connect(sendCoinsMenuAction, SIGNAL(triggered()), this, SLOT(showNormalIfMinimized()));
    connect(sendCoinsMenuAction, SIGNAL(triggered()), this, SLOT(gotoSendCoinsPage()));
    connect(receiveCoinsAction, SIGNAL(triggered()), this, SLOT(showNormalIfMinimized()));
    connect(receiveCoinsAction, SIGNAL(triggered()), this, SLOT(gotoReceiveCoinsPage()));
    connect(receiveCoinsMenuAction, SIGNAL(triggered()), this, SLOT(showNormalIfMinimized()));
    connect(receiveCoinsMenuAction, SIGNAL(triggered()), this, SLOT(gotoReceiveCoinsPage()));
    connect(historyAction, SIGNAL(triggered()), this, SLOT(showNormalIfMinimized()));
    connect(historyAction, SIGNAL(triggered()), this, SLOT(gotoHistoryPage()));
#endif // ENABLE_WALLET

    quitAction = new QAction(QIcon(":/icons/" + theme + "/quit"), tr("E&xit"), this);
    quitAction->setStatusTip(tr("Quit application"));
    quitAction->setShortcut(QKeySequence(Qt::CTRL + Qt::Key_Q));
    quitAction->setMenuRole(QAction::QuitRole);
    aboutAction = new QAction(QIcon(":/icons/" + theme + "/about"), tr("&About Energi Core"), this);
    aboutAction->setStatusTip(tr("Show information about Energi Core"));
    aboutAction->setMenuRole(QAction::AboutRole);
    aboutAction->setEnabled(false);
    aboutQtAction = new QAction(QIcon(":/icons/" + theme + "/about_qt"), tr("About &Qt"), this);
    aboutQtAction->setStatusTip(tr("Show information about Qt"));
    aboutQtAction->setMenuRole(QAction::AboutQtRole);
    optionsAction = new QAction(QIcon(":/icons/" + theme + "/options"), tr("&Options..."), this);
    optionsAction->setStatusTip(tr("Modify configuration options for Energi Core"));
    optionsAction->setMenuRole(QAction::PreferencesRole);
    optionsAction->setEnabled(false);
    toggleHideAction = new QAction(QIcon(":/icons/" + theme + "/about"), tr("&Show / Hide"), this);
    toggleHideAction->setStatusTip(tr("Show or hide the main Window"));

    encryptWalletAction = new QAction(QIcon(":/icons/" + theme + "/lock_closed"), tr("&Encrypt Wallet..."), this);
    encryptWalletAction->setStatusTip(tr("Encrypt the private keys that belong to your wallet"));
    encryptWalletAction->setCheckable(true);
    backupWalletAction = new QAction(QIcon(":/icons/" + theme + "/filesave"), tr("&Backup Wallet..."), this);
    backupWalletAction->setStatusTip(tr("Backup wallet to another location"));
    changePassphraseAction = new QAction(QIcon(":/icons/" + theme + "/key"), tr("&Change Passphrase..."), this);
    changePassphraseAction->setStatusTip(tr("Change the passphrase used for wallet encryption"));
    unlockWalletAction = new QAction(tr("&Unlock Wallet..."), this);
    unlockWalletAction->setToolTip(tr("Unlock wallet"));
    lockWalletAction = new QAction(tr("&Lock Wallet"), this);
    signMessageAction = new QAction(QIcon(":/icons/" + theme + "/edit"), tr("Sign &message..."), this);
    signMessageAction->setStatusTip(tr("Sign messages with your Energi addresses to prove you own them"));
    verifyMessageAction = new QAction(QIcon(":/icons/" + theme + "/transaction_0"), tr("&Verify message..."), this);
    verifyMessageAction->setStatusTip(tr("Verify messages to ensure they were signed with specified Energi addresses"));

    openInfoAction = new QAction(QApplication::style()->standardIcon(QStyle::SP_MessageBoxInformation), tr("&Information"), this);
    openInfoAction->setStatusTip(tr("Show diagnostic information"));
    openRPCConsoleAction = new QAction(QIcon(":/icons/" + theme + "/debugwindow"), tr("&Debug console"), this);
    openRPCConsoleAction->setStatusTip(tr("Open debugging console"));
    openGraphAction = new QAction(QIcon(":/icons/" + theme + "/connect_4"), tr("&Network Monitor"), this);
    openGraphAction->setStatusTip(tr("Show network monitor"));
    openPeersAction = new QAction(QIcon(":/icons/" + theme + "/connect_4"), tr("&Peers list"), this);
    openPeersAction->setStatusTip(tr("Show peers info"));
    openRepairAction = new QAction(QIcon(":/icons/" + theme + "/options"), tr("Wallet &Repair"), this);
    openRepairAction->setStatusTip(tr("Show wallet repair options"));
    openConfEditorAction = new QAction(QIcon(":/icons/" + theme + "/edit"), tr("Open Wallet &Configuration File"), this);
    openConfEditorAction->setStatusTip(tr("Open configuration file"));
    openMNConfEditorAction = new QAction(QIcon(":/icons/" + theme + "/edit"), tr("Open &Masternode Configuration File"), this);
    openMNConfEditorAction->setStatusTip(tr("Open Masternode configuration file"));    
    showBackupsAction = new QAction(QIcon(":/icons/" + theme + "/browse"), tr("Show Automatic &Backups"), this);
    showBackupsAction->setStatusTip(tr("Show automatically created wallet backups"));
    // initially disable the debug window menu items
    openInfoAction->setEnabled(false);
    openRPCConsoleAction->setEnabled(false);
    openGraphAction->setEnabled(false);
    openPeersAction->setEnabled(false);
    openRepairAction->setEnabled(false);

    usedSendingAddressesAction = new QAction(QIcon(":/icons/" + theme + "/address-book"), tr("&Sending addresses..."), this);
    usedSendingAddressesAction->setStatusTip(tr("Show the list of used sending addresses and labels"));
    usedReceivingAddressesAction = new QAction(QIcon(":/icons/" + theme + "/address-book"), tr("&Receiving addresses..."), this);
    usedReceivingAddressesAction->setStatusTip(tr("Show the list of used receiving addresses and labels"));

    openAction = new QAction(QApplication::style()->standardIcon(QStyle::SP_DirOpenIcon), tr("Open &URI..."), this);
    openAction->setStatusTip(tr("Open an energi: URI or payment request"));

    showHelpMessageAction = new QAction(QApplication::style()->standardIcon(QStyle::SP_MessageBoxInformation), tr("&Command-line options"), this);
    showHelpMessageAction->setMenuRole(QAction::NoRole);
    showHelpMessageAction->setStatusTip(tr("Show the Energi Core help message to get a list with possible Energi Core command-line options"));

    showPrivateSendHelpAction = new QAction(QApplication::style()->standardIcon(QStyle::SP_MessageBoxInformation), tr("&PrivateSend information"), this);
    showPrivateSendHelpAction->setMenuRole(QAction::NoRole);
    showPrivateSendHelpAction->setStatusTip(tr("Show the PrivateSend basic information"));

    connect(quitAction, SIGNAL(triggered()), qApp, SLOT(quit()));
    connect(aboutAction, SIGNAL(triggered()), this, SLOT(aboutClicked()));
    connect(aboutQtAction, SIGNAL(triggered()), qApp, SLOT(aboutQt()));
    connect(optionsAction, SIGNAL(triggered()), this, SLOT(optionsClicked()));
    connect(toggleHideAction, SIGNAL(triggered()), this, SLOT(toggleHidden()));
    connect(showHelpMessageAction, SIGNAL(triggered()), this, SLOT(showHelpMessageClicked()));
    connect(showPrivateSendHelpAction, SIGNAL(triggered()), this, SLOT(showPrivateSendHelpClicked()));

    // Jump directly to tabs in RPC-console
    connect(openInfoAction, SIGNAL(triggered()), this, SLOT(showInfo()));
    connect(openRPCConsoleAction, SIGNAL(triggered()), this, SLOT(showConsole()));
    connect(openGraphAction, SIGNAL(triggered()), this, SLOT(showGraph()));
    connect(openPeersAction, SIGNAL(triggered()), this, SLOT(showPeers()));
    connect(openRepairAction, SIGNAL(triggered()), this, SLOT(showRepair()));

    // Open configs and backup folder from menu
    connect(openConfEditorAction, SIGNAL(triggered()), this, SLOT(showConfEditor()));
    connect(openMNConfEditorAction, SIGNAL(triggered()), this, SLOT(showMNConfEditor()));
    connect(showBackupsAction, SIGNAL(triggered()), this, SLOT(showBackups()));

    // Get restart command-line parameters and handle restart
    connect(rpcConsole, SIGNAL(handleRestart(QStringList)), this, SLOT(handleRestart(QStringList)));
    
    // prevents an open debug window from becoming stuck/unusable on client shutdown
    connect(quitAction, SIGNAL(triggered()), rpcConsole, SLOT(hide()));

#ifdef ENABLE_WALLET
    if(walletFrame)
    {
        connect(encryptWalletAction, SIGNAL(triggered(bool)), walletFrame, SLOT(encryptWallet(bool)));
        connect(backupWalletAction, SIGNAL(triggered()), walletFrame, SLOT(backupWallet()));
        connect(changePassphraseAction, SIGNAL(triggered()), walletFrame, SLOT(changePassphrase()));
        connect(unlockWalletAction, SIGNAL(triggered()), walletFrame, SLOT(unlockWallet()));
        connect(lockWalletAction, SIGNAL(triggered()), walletFrame, SLOT(lockWallet()));
        connect(signMessageAction, SIGNAL(triggered()), this, SLOT(gotoSignMessageTab()));
        connect(verifyMessageAction, SIGNAL(triggered()), this, SLOT(gotoVerifyMessageTab()));
        connect(usedSendingAddressesAction, SIGNAL(triggered()), walletFrame, SLOT(usedSendingAddresses()));
        connect(usedReceivingAddressesAction, SIGNAL(triggered()), walletFrame, SLOT(usedReceivingAddresses()));
        connect(openAction, SIGNAL(triggered()), this, SLOT(openClicked()));
    }
#endif // ENABLE_WALLET

    new QShortcut(QKeySequence(Qt::CTRL + Qt::SHIFT + Qt::Key_I), this, SLOT(showInfo()));
    new QShortcut(QKeySequence(Qt::CTRL + Qt::SHIFT + Qt::Key_C), this, SLOT(showConsole()));
    new QShortcut(QKeySequence(Qt::CTRL + Qt::SHIFT + Qt::Key_G), this, SLOT(showGraph()));
    new QShortcut(QKeySequence(Qt::CTRL + Qt::SHIFT + Qt::Key_P), this, SLOT(showPeers()));
    new QShortcut(QKeySequence(Qt::CTRL + Qt::SHIFT + Qt::Key_R), this, SLOT(showRepair()));
}

void BitcoinGUI::createMenuBar()
{
#ifdef Q_OS_MAC
    // Create a decoupled menu bar on Mac which stays even if the window is closed
    appMenuBar = new QMenuBar();
#else
    // Get the main window's menu bar on other platforms
    appMenuBar = menuBar();
#endif

    // Configure the menus
    QMenu *file = appMenuBar->addMenu(tr("&File"));
    if(walletFrame)
    {
        file->addAction(openAction);
        file->addAction(backupWalletAction);
        file->addAction(signMessageAction);
        file->addAction(verifyMessageAction);
        file->addSeparator();
        file->addAction(usedSendingAddressesAction);
        file->addAction(usedReceivingAddressesAction);
        file->addSeparator();
    }
    file->addAction(quitAction);

    QMenu *settings = appMenuBar->addMenu(tr("&Settings"));
    if(walletFrame)
    {
        settings->addAction(encryptWalletAction);
        settings->addAction(changePassphraseAction);
        settings->addAction(unlockWalletAction);
        settings->addAction(lockWalletAction);
        settings->addSeparator();
    }
    settings->addAction(optionsAction);

    if(walletFrame)
    {
        QMenu *tools = appMenuBar->addMenu(tr("&Tools"));
        tools->addAction(openInfoAction);
        tools->addAction(openRPCConsoleAction);
        tools->addAction(openGraphAction);
        tools->addAction(openPeersAction);
        tools->addAction(openRepairAction);
        tools->addSeparator();
        tools->addAction(openConfEditorAction);
        tools->addAction(openMNConfEditorAction);
        tools->addAction(showBackupsAction);
    }

    QMenu *help = appMenuBar->addMenu(tr("&Help"));
    help->addAction(showHelpMessageAction);
    help->addAction(showPrivateSendHelpAction);
    help->addSeparator();
    help->addAction(aboutAction);
    help->addAction(aboutQtAction);
}

void BitcoinGUI::createToolBars()
{
    if(walletFrame)
    {
        QToolBar *toolbar = new QToolBar(tr("Tabs toolbar"));
        toolbar->setToolButtonStyle(Qt::ToolButtonTextBesideIcon);
        toolbar->addAction(overviewAction);
        toolbar->addAction(sendCoinsAction);
        toolbar->addAction(receiveCoinsAction);
        toolbar->addAction(historyAction);
        QSettings settings;
        if (settings.value("fShowMasternodesTab").toBool())
        {
            toolbar->addAction(masternodeAction);
        }
        toolbar->setMovable(false); // remove unused icon in upper left corner
        overviewAction->setChecked(true);

        /** Create additional container for toolbar and walletFrame and make it the central widget.
            This is a workaround mostly for toolbar styling on Mac OS but should work fine for every other OSes too.
        */
        QVBoxLayout *layout = new QVBoxLayout;
        layout->addWidget(toolbar);
        layout->addWidget(walletFrame);
        layout->setSpacing(0);
        layout->setContentsMargins(QMargins());
        QWidget *containerWidget = new QWidget();
        containerWidget->setLayout(layout);
        setCentralWidget(containerWidget);
    }
}

void BitcoinGUI::setClientModel(ClientModel *clientModel)
{
    this->clientModel = clientModel;
    if(clientModel)
    {
        // Create system tray menu (or setup the dock menu) that late to prevent users from calling actions,
        // while the client has not yet fully loaded
        if (trayIcon) {
            // do so only if trayIcon is already set
            trayIconMenu = new QMenu(this);
            trayIcon->setContextMenu(trayIconMenu);
            createIconMenu(trayIconMenu);

#ifndef Q_OS_MAC
            // Show main window on tray icon click
            // Note: ignore this on Mac - this is not the way tray should work there
            connect(trayIcon, SIGNAL(activated(QSystemTrayIcon::ActivationReason)),
                    this, SLOT(trayIconActivated(QSystemTrayIcon::ActivationReason)));
#else
            // Note: On Mac, the dock icon is also used to provide menu functionality
            // similar to one for tray icon
            MacDockIconHandler *dockIconHandler = MacDockIconHandler::instance();
            dockIconHandler->setMainWindow((QMainWindow *)this);
            dockIconMenu = dockIconHandler->dockMenu();
 
            createIconMenu(dockIconMenu);
#endif
        }

        // Keep up to date with client
        updateNetworkState();
        connect(clientModel, SIGNAL(numConnectionsChanged(int)), this, SLOT(setNumConnections(int)));
        connect(clientModel, SIGNAL(networkActiveChanged(bool)), this, SLOT(setNetworkActive(bool)));

        modalOverlay->setKnownBestHeight(clientModel->getHeaderTipHeight(), QDateTime::fromTime_t(clientModel->getHeaderTipTime()));
        setNumBlocks(clientModel->getNumBlocks(), clientModel->getLastBlockDate(), clientModel->getVerificationProgress(NULL), false);
        connect(clientModel, SIGNAL(numBlocksChanged(int,QDateTime,double,bool)), this, SLOT(setNumBlocks(int,QDateTime,double,bool)));

        connect(clientModel, SIGNAL(additionalDataSyncProgressChanged(double)), this, SLOT(setAdditionalDataSyncProgress(double)));

        // Receive and report messages from client model
        connect(clientModel, SIGNAL(message(QString,QString,unsigned int)), this, SLOT(message(QString,QString,unsigned int)));

        // Show progress dialog
        connect(clientModel, SIGNAL(showProgress(QString,int)), this, SLOT(showProgress(QString,int)));

        rpcConsole->setClientModel(clientModel);
#ifdef ENABLE_WALLET
        if(walletFrame)
        {
            walletFrame->setClientModel(clientModel);
        }
#endif // ENABLE_WALLET
        unitDisplayControl->setOptionsModel(clientModel->getOptionsModel());
        
        OptionsModel* optionsModel = clientModel->getOptionsModel();
        if(optionsModel)
        {
            // be aware of the tray icon disable state change reported by the OptionsModel object.
            connect(optionsModel,SIGNAL(hideTrayIconChanged(bool)),this,SLOT(setTrayIconVisible(bool)));
        
            // initialize the disable state of the tray icon with the current value in the model.
            setTrayIconVisible(optionsModel->getHideTrayIcon());
        }
    } else {
        // Disable possibility to show main window via action
        toggleHideAction->setEnabled(false);
        if(trayIconMenu)
        {
            // Disable context menu on tray icon
            trayIconMenu->clear();
        }
        // Propagate cleared model to child objects
        rpcConsole->setClientModel(nullptr);
#ifdef ENABLE_WALLET
        walletFrame->setClientModel(nullptr);
#endif // ENABLE_WALLET
        unitDisplayControl->setOptionsModel(nullptr);

#ifdef Q_OS_MAC
        if(dockIconMenu)
        {
            // Disable context menu on dock icon
            dockIconMenu->clear();
        }
#endif
    }
}

#ifdef ENABLE_WALLET
bool BitcoinGUI::addWallet(const QString& name, WalletModel *walletModel)
{
    if(!walletFrame)
        return false;
    setWalletActionsEnabled(true);
    return walletFrame->addWallet(name, walletModel);
}

bool BitcoinGUI::setCurrentWallet(const QString& name)
{
    if(!walletFrame)
        return false;
    return walletFrame->setCurrentWallet(name);
}

void BitcoinGUI::removeAllWallets()
{
    if(!walletFrame)
        return;
    setWalletActionsEnabled(false);
    walletFrame->removeAllWallets();
}
#endif // ENABLE_WALLET

void BitcoinGUI::setWalletActionsEnabled(bool enabled)
{
    overviewAction->setEnabled(enabled);
    sendCoinsAction->setEnabled(enabled);
    sendCoinsMenuAction->setEnabled(enabled);
    receiveCoinsAction->setEnabled(enabled);
    receiveCoinsMenuAction->setEnabled(enabled);
    historyAction->setEnabled(enabled);
    QSettings settings;
    if (settings.value("fShowMasternodesTab").toBool() && masternodeAction) {
        masternodeAction->setEnabled(enabled);
    }
    encryptWalletAction->setEnabled(enabled);
    backupWalletAction->setEnabled(enabled);
    changePassphraseAction->setEnabled(enabled);
    signMessageAction->setEnabled(enabled);
    verifyMessageAction->setEnabled(enabled);
    usedSendingAddressesAction->setEnabled(enabled);
    usedReceivingAddressesAction->setEnabled(enabled);
    openAction->setEnabled(enabled);
}

void BitcoinGUI::createTrayIcon(const NetworkStyle *networkStyle)
{
    trayIcon = new QSystemTrayIcon(this);
    QString toolTip = tr("Energi Core client") + " " + networkStyle->getTitleAddText();
    trayIcon->setToolTip(toolTip);
    trayIcon->setIcon(networkStyle->getTrayAndWindowIcon());
    trayIcon->hide();
    notificator = new Notificator(QApplication::applicationName(), trayIcon, this);
}

void BitcoinGUI::createIconMenu(QMenu *pmenu)
{
    // Configuration of the tray icon (or dock icon) icon menu
    pmenu->addAction(toggleHideAction);
    pmenu->addSeparator();
    pmenu->addAction(sendCoinsMenuAction);
    pmenu->addAction(receiveCoinsMenuAction);
    pmenu->addSeparator();
    pmenu->addAction(signMessageAction);
    pmenu->addAction(verifyMessageAction);
    pmenu->addSeparator();
    pmenu->addAction(optionsAction);
    pmenu->addAction(openInfoAction);
    pmenu->addAction(openRPCConsoleAction);
    pmenu->addAction(openGraphAction);
    pmenu->addAction(openPeersAction);
    pmenu->addAction(openRepairAction);
    pmenu->addSeparator();
    pmenu->addAction(openConfEditorAction);
    pmenu->addAction(openMNConfEditorAction);
    pmenu->addAction(showBackupsAction);
#ifndef Q_OS_MAC // This is built-in on Mac
    pmenu->addSeparator();
    pmenu->addAction(quitAction);
#endif
}

#ifndef Q_OS_MAC
void BitcoinGUI::trayIconActivated(QSystemTrayIcon::ActivationReason reason)
{
    if(reason == QSystemTrayIcon::Trigger)
    {
        // Click on system tray icon triggers show/hide of the main window
        toggleHidden();
    }
}
#endif

void BitcoinGUI::optionsClicked()
{
    if(!clientModel || !clientModel->getOptionsModel())
        return;

    OptionsDialog dlg(this, enableWallet);
    dlg.setModel(clientModel->getOptionsModel());
    dlg.exec();
}

void BitcoinGUI::aboutClicked()
{
    if(!clientModel)
        return;

    HelpMessageDialog dlg(this, HelpMessageDialog::about);
    dlg.exec();
}

void BitcoinGUI::showDebugWindow()
{
    rpcConsole->showNormal();
    rpcConsole->show();
    rpcConsole->raise();
    rpcConsole->activateWindow();
}

void BitcoinGUI::showInfo()
{
    rpcConsole->setTabFocus(RPCConsole::TAB_INFO);
    showDebugWindow();
}

void BitcoinGUI::showConsole()
{
    rpcConsole->setTabFocus(RPCConsole::TAB_CONSOLE);
    showDebugWindow();
}

void BitcoinGUI::showGraph()
{
    rpcConsole->setTabFocus(RPCConsole::TAB_GRAPH);
    showDebugWindow();
}

void BitcoinGUI::showPeers()
{
    rpcConsole->setTabFocus(RPCConsole::TAB_PEERS);
    showDebugWindow();
}

void BitcoinGUI::showRepair()
{
    rpcConsole->setTabFocus(RPCConsole::TAB_REPAIR);
    showDebugWindow();
}

void BitcoinGUI::showConfEditor()
{
    GUIUtil::openConfigfile();
}

void BitcoinGUI::showMNConfEditor()
{
    GUIUtil::openMNConfigfile();
}

void BitcoinGUI::showBackups()
{
    GUIUtil::showBackups();
}

void BitcoinGUI::showHelpMessageClicked()
{
    helpMessageDialog->show();
}

void BitcoinGUI::showPrivateSendHelpClicked()
{
    if(!clientModel)
        return;

    HelpMessageDialog dlg(this, HelpMessageDialog::pshelp);
    dlg.exec();
}

#ifdef ENABLE_WALLET
void BitcoinGUI::openClicked()
{
    OpenURIDialog dlg(this);
    if(dlg.exec())
    {
        Q_EMIT receivedURI(dlg.getURI());
    }
}

void BitcoinGUI::gotoOverviewPage()
{
    overviewAction->setChecked(true);
    if (walletFrame) walletFrame->gotoOverviewPage();
}

void BitcoinGUI::gotoHistoryPage()
{
    historyAction->setChecked(true);
    if (walletFrame) walletFrame->gotoHistoryPage();
}

void BitcoinGUI::gotoMasternodePage()
{
    QSettings settings;
    if (settings.value("fShowMasternodesTab").toBool()) {
        masternodeAction->setChecked(true);
        if (walletFrame) walletFrame->gotoMasternodePage();
    }
}

void BitcoinGUI::gotoReceiveCoinsPage()
{
    receiveCoinsAction->setChecked(true);
    if (walletFrame) walletFrame->gotoReceiveCoinsPage();
}

void BitcoinGUI::gotoSendCoinsPage(QString addr)
{
    sendCoinsAction->setChecked(true);
    if (walletFrame) walletFrame->gotoSendCoinsPage(addr);
}

void BitcoinGUI::gotoSignMessageTab(QString addr)
{
    if (walletFrame) walletFrame->gotoSignMessageTab(addr);
}

void BitcoinGUI::gotoVerifyMessageTab(QString addr)
{
    if (walletFrame) walletFrame->gotoVerifyMessageTab(addr);
}
#endif // ENABLE_WALLET

void BitcoinGUI::updateNetworkState()
{
    int count = clientModel->getNumConnections();
    QString icon;
    QString theme = GUIUtil::getThemeName();
    switch(count)
    {
    case 0: icon = ":/icons/" + theme + "/connect_0"; break;
    case 1: case 2: case 3: icon = ":/icons/" + theme + "/connect_1"; break;
    case 4: case 5: case 6: icon = ":/icons/" + theme + "/connect_2"; break;
    case 7: case 8: case 9: icon = ":/icons/" + theme + "/connect_3"; break;
    default: icon = ":/icons/" + theme + "/connect_4"; break;
    }
<<<<<<< HEAD
    QIcon connectionItem = QIcon(icon).pixmap(STATUSBAR_ICONSIZE,STATUSBAR_ICONSIZE);
    labelConnectionsIcon->setIcon(connectionItem);
    labelConnectionsIcon->setToolTip(tr("%n active connection(s) to Energi network", "", count));
=======

    if (clientModel->getNetworkActive()) {
        labelConnectionsIcon->setToolTip(tr("%n active connection(s) to Dash network", "", count));
    } else {
        labelConnectionsIcon->setToolTip(tr("Network activity disabled"));
        icon = ":/icons/" + theme + "/network_disabled";
    }

    labelConnectionsIcon->setPixmap(platformStyle->SingleColorIcon(icon).pixmap(STATUSBAR_ICONSIZE,STATUSBAR_ICONSIZE));
}

void BitcoinGUI::setNumConnections(int count)
{
    updateNetworkState();
}

void BitcoinGUI::setNetworkActive(bool networkActive)
{
    updateNetworkState();
}

void BitcoinGUI::updateHeadersSyncProgressLabel()
{
    int64_t headersTipTime = clientModel->getHeaderTipTime();
    int headersTipHeight = clientModel->getHeaderTipHeight();
    int estHeadersLeft = (GetTime() - headersTipTime) / Params().GetConsensus().nPowTargetSpacing;
    if (estHeadersLeft > HEADER_HEIGHT_DELTA_SYNC)
        progressBarLabel->setText(tr("Syncing Headers (%1%)...").arg(QString::number(100.0 / (headersTipHeight+estHeadersLeft)*headersTipHeight, 'f', 1)));
>>>>>>> 20bacfab
}

void BitcoinGUI::setNumBlocks(int count, const QDateTime& blockDate, double nVerificationProgress, bool header)
{
    if (modalOverlay)
    {
        if (header)
            modalOverlay->setKnownBestHeight(count, blockDate);
        else
            modalOverlay->tipUpdate(count, blockDate, nVerificationProgress);
    }
    if (!clientModel)
        return;

    // Prevent orphan statusbar messages (e.g. hover Quit in main menu, wait until chain-sync starts -> garbelled text)
    statusBar()->clearMessage();

    // Acquire current block source
    enum BlockSource blockSource = clientModel->getBlockSource();
    switch (blockSource) {
        case BLOCK_SOURCE_NETWORK:
            if (header) {
                updateHeadersSyncProgressLabel();
                return;
            }
            progressBarLabel->setText(tr("Synchronizing with network..."));
            updateHeadersSyncProgressLabel();
            break;
        case BLOCK_SOURCE_DISK:
            if (header) {
                progressBarLabel->setText(tr("Indexing blocks on disk..."));
            } else {
                progressBarLabel->setText(tr("Processing blocks on disk..."));
            }
            break;
        case BLOCK_SOURCE_REINDEX:
            progressBarLabel->setText(tr("Reindexing blocks on disk..."));
            break;
        case BLOCK_SOURCE_NONE:
            if (header) {
                return;
            }
            progressBarLabel->setText(tr("Connecting to peers..."));
            break;
    }

    QString tooltip;

    QDateTime currentDate = QDateTime::currentDateTime();
    qint64 secs = blockDate.secsTo(currentDate);

    tooltip = tr("Processed %n block(s) of transaction history.", "", count);

    // Set icon state: spinning if catching up, tick otherwise
    QString theme = GUIUtil::getThemeName();

#ifdef ENABLE_WALLET
    if (walletFrame)
    {
        if(secs < 25*60) // 90*60 in bitcoin
        {
            modalOverlay->showHide(true, true);
            // TODO instead of hiding it forever, we should add meaningful information about MN sync to the overlay
            modalOverlay->hideForever();
        }
        else
        {
            modalOverlay->showHide();
        }
    }
#endif // ENABLE_WALLET

    if(!masternodeSync.IsBlockchainSynced())
    {
        QString timeBehindText = GUIUtil::formatNiceTimeOffset(secs);

        progressBarLabel->setVisible(true);
        progressBar->setFormat(tr("%1 behind").arg(timeBehindText));
        progressBar->setMaximum(1000000000);
        progressBar->setValue(nVerificationProgress * 1000000000.0 + 0.5);
        progressBar->setVisible(true);

        tooltip = tr("Catching up...") + QString("<br>") + tooltip;
        if(count != prevBlocks)
        {
            labelBlocksIcon->setPixmap(platformStyle->SingleColorIcon(QString(
                ":/movies/spinner-%1").arg(spinnerFrame, 3, 10, QChar('0')))
                .pixmap(STATUSBAR_ICONSIZE, STATUSBAR_ICONSIZE));
            spinnerFrame = (spinnerFrame + 1) % SPINNER_FRAMES;
        }
        prevBlocks = count;

#ifdef ENABLE_WALLET
        if(walletFrame)
        {
            walletFrame->showOutOfSyncWarning(true);
        }
#endif // ENABLE_WALLET

        tooltip += QString("<br>");
        tooltip += tr("Last received block was generated %1 ago.").arg(timeBehindText);
        tooltip += QString("<br>");
        tooltip += tr("Transactions after this will not yet be visible.");
    }

    // Don't word-wrap this (fixed-width) tooltip
    tooltip = QString("<nobr>") + tooltip + QString("</nobr>");

    labelBlocksIcon->setToolTip(tooltip);
    progressBarLabel->setToolTip(tooltip);
    progressBar->setToolTip(tooltip);
}

void BitcoinGUI::setAdditionalDataSyncProgress(double nSyncProgress)
{
    if(!clientModel)
        return;

    // No additional data sync should be happening while blockchain is not synced, nothing to update
    if(!masternodeSync.IsBlockchainSynced())
        return;

    // Prevent orphan statusbar messages (e.g. hover Quit in main menu, wait until chain-sync starts -> garbelled text)
    statusBar()->clearMessage();

    QString tooltip;

    // Set icon state: spinning if catching up, tick otherwise
    QString theme = GUIUtil::getThemeName();

    QString strSyncStatus;
    tooltip = tr("Up to date") + QString(".<br>") + tooltip;

    if(masternodeSync.IsSynced()) {
        progressBarLabel->setVisible(false);
        progressBar->setVisible(false);
        labelBlocksIcon->setPixmap(QIcon(":/icons/" + theme + "/synced").pixmap(STATUSBAR_ICONSIZE, STATUSBAR_ICONSIZE));
    } else {

        labelBlocksIcon->setPixmap(platformStyle->SingleColorIcon(QString(
            ":/movies/spinner-%1").arg(spinnerFrame, 3, 10, QChar('0')))
            .pixmap(STATUSBAR_ICONSIZE, STATUSBAR_ICONSIZE));
        spinnerFrame = (spinnerFrame + 1) % SPINNER_FRAMES;

#ifdef ENABLE_WALLET
        if(walletFrame)
            walletFrame->showOutOfSyncWarning(false);
#endif // ENABLE_WALLET

        progressBar->setFormat(tr("Synchronizing additional data: %p%"));
        progressBar->setMaximum(1000000000);
        progressBar->setValue(nSyncProgress * 1000000000.0 + 0.5);
    }

    strSyncStatus = QString(masternodeSync.GetSyncStatus().c_str());
    progressBarLabel->setText(strSyncStatus);
    tooltip = strSyncStatus + QString("<br>") + tooltip;

    // Don't word-wrap this (fixed-width) tooltip
    tooltip = QString("<nobr>") + tooltip + QString("</nobr>");

    labelBlocksIcon->setToolTip(tooltip);
    progressBarLabel->setToolTip(tooltip);
    progressBar->setToolTip(tooltip);
}

void BitcoinGUI::message(const QString &title, const QString &message, unsigned int style, bool *ret)
{
    QString strTitle = tr("Energi Core"); // default title
    // Default to information icon
    int nMBoxIcon = QMessageBox::Information;
    int nNotifyIcon = Notificator::Information;

    QString msgType;

    // Prefer supplied title over style based title
    if (!title.isEmpty()) {
        msgType = title;
    }
    else {
        switch (style) {
        case CClientUIInterface::MSG_ERROR:
            msgType = tr("Error");
            break;
        case CClientUIInterface::MSG_WARNING:
            msgType = tr("Warning");
            break;
        case CClientUIInterface::MSG_INFORMATION:
            msgType = tr("Information");
            break;
        default:
            break;
        }
    }
    // Append title to "Energi Core - "
    if (!msgType.isEmpty())
        strTitle += " - " + msgType;

    // Check for error/warning icon
    if (style & CClientUIInterface::ICON_ERROR) {
        nMBoxIcon = QMessageBox::Critical;
        nNotifyIcon = Notificator::Critical;
    }
    else if (style & CClientUIInterface::ICON_WARNING) {
        nMBoxIcon = QMessageBox::Warning;
        nNotifyIcon = Notificator::Warning;
    }

    // Display message
    if (style & CClientUIInterface::MODAL) {
        // Check for buttons, use OK as default, if none was supplied
        QMessageBox::StandardButton buttons;
        if (!(buttons = (QMessageBox::StandardButton)(style & CClientUIInterface::BTN_MASK)))
            buttons = QMessageBox::Ok;

        showNormalIfMinimized();
        QMessageBox mBox((QMessageBox::Icon)nMBoxIcon, strTitle, message, buttons, this);
        int r = mBox.exec();
        if (ret != NULL)
            *ret = r == QMessageBox::Ok;
    }
    else
        notificator->notify((Notificator::Class)nNotifyIcon, strTitle, message);
}

void BitcoinGUI::changeEvent(QEvent *e)
{
    QMainWindow::changeEvent(e);
#ifndef Q_OS_MAC // Ignored on Mac
    if(e->type() == QEvent::WindowStateChange)
    {
        if(clientModel && clientModel->getOptionsModel() && clientModel->getOptionsModel()->getMinimizeToTray())
        {
            QWindowStateChangeEvent *wsevt = static_cast<QWindowStateChangeEvent*>(e);
            if(!(wsevt->oldState() & Qt::WindowMinimized) && isMinimized())
            {
                QTimer::singleShot(0, this, SLOT(hide()));
                e->ignore();
            }
        }
    }
#endif
}

void BitcoinGUI::closeEvent(QCloseEvent *event)
{
#ifndef Q_OS_MAC // Ignored on Mac
    if(clientModel && clientModel->getOptionsModel())
    {
        if(!clientModel->getOptionsModel()->getMinimizeOnClose())
        {
            // close rpcConsole in case it was open to make some space for the shutdown window
            rpcConsole->close();

            QApplication::quit();
        }
    }
#endif
    QMainWindow::closeEvent(event);
}

void BitcoinGUI::showEvent(QShowEvent *event)
{
    // enable the debug window when the main window shows up
    openInfoAction->setEnabled(true);
    openRPCConsoleAction->setEnabled(true);
    openGraphAction->setEnabled(true);
    openPeersAction->setEnabled(true);
    openRepairAction->setEnabled(true);
    aboutAction->setEnabled(true);
    optionsAction->setEnabled(true);
}

#ifdef ENABLE_WALLET
void BitcoinGUI::incomingTransaction(const QString& date, int unit, const CAmount& amount, const QString& type, const QString& address, const QString& label)
{
    // On new transaction, make an info balloon
    QString msg = tr("Date: %1\n").arg(date) +
                  tr("Amount: %1\n").arg(BitcoinUnits::formatWithUnit(unit, amount, true)) +
                  tr("Type: %1\n").arg(type);
    if (!label.isEmpty())
        msg += tr("Label: %1\n").arg(label);
    else if (!address.isEmpty())
        msg += tr("Address: %1\n").arg(address);
    message((amount)<0 ? tr("Sent transaction") : tr("Incoming transaction"),
             msg, CClientUIInterface::MSG_INFORMATION);
}
#endif // ENABLE_WALLET

void BitcoinGUI::dragEnterEvent(QDragEnterEvent *event)
{
    // Accept only URIs
    if(event->mimeData()->hasUrls())
        event->acceptProposedAction();
}

void BitcoinGUI::dropEvent(QDropEvent *event)
{
    if(event->mimeData()->hasUrls())
    {
        Q_FOREACH(const QUrl &uri, event->mimeData()->urls())
        {
            Q_EMIT receivedURI(uri.toString());
        }
    }
    event->acceptProposedAction();
}

bool BitcoinGUI::eventFilter(QObject *object, QEvent *event)
{
    // Catch status tip events
    if (event->type() == QEvent::StatusTip)
    {
        // Prevent adding text from setStatusTip(), if we currently use the status bar for displaying other stuff
        if (progressBarLabel->isVisible() || progressBar->isVisible())
            return true;
    }
    return QMainWindow::eventFilter(object, event);
}

#ifdef ENABLE_WALLET
bool BitcoinGUI::handlePaymentRequest(const SendCoinsRecipient& recipient)
{
    // URI has to be valid
    if (walletFrame && walletFrame->handlePaymentRequest(recipient))
    {
        showNormalIfMinimized();
        gotoSendCoinsPage();
        return true;
    }
    return false;
}

void BitcoinGUI::setHDStatus(int hdEnabled)
{
    QString theme = GUIUtil::getThemeName();

    labelWalletHDStatusIcon->setPixmap(platformStyle->SingleColorIcon(hdEnabled ? ":/icons/" + theme + "/hd_enabled" : ":/icons/" + theme + "/hd_disabled").pixmap(STATUSBAR_ICONSIZE,STATUSBAR_ICONSIZE));
    labelWalletHDStatusIcon->setToolTip(hdEnabled ? tr("HD key generation is <b>enabled</b>") : tr("HD key generation is <b>disabled</b>"));

    // eventually disable the QLabel to set its opacity to 50%
    labelWalletHDStatusIcon->setEnabled(hdEnabled);
}

void BitcoinGUI::setEncryptionStatus(int status)
{
    QString theme = GUIUtil::getThemeName();
    switch(status)
    {
    case WalletModel::Unencrypted:
        labelEncryptionIcon->hide();
        encryptWalletAction->setChecked(false);
        changePassphraseAction->setEnabled(false);
        unlockWalletAction->setVisible(false);
        lockWalletAction->setVisible(false);
        encryptWalletAction->setEnabled(true);
        break;
    case WalletModel::Unlocked:
        labelEncryptionIcon->show();
        labelEncryptionIcon->setPixmap(QIcon(":/icons/" + theme + "/lock_open").pixmap(STATUSBAR_ICONSIZE,STATUSBAR_ICONSIZE));
        labelEncryptionIcon->setToolTip(tr("Wallet is <b>encrypted</b> and currently <b>unlocked</b>"));
        encryptWalletAction->setChecked(true);
        changePassphraseAction->setEnabled(true);
        unlockWalletAction->setVisible(false);
        lockWalletAction->setVisible(true);
        encryptWalletAction->setEnabled(false); // TODO: decrypt currently not supported
        break;
    case WalletModel::UnlockedForMixingOnly:
        labelEncryptionIcon->show();
        labelEncryptionIcon->setPixmap(QIcon(":/icons/" + theme + "/lock_open").pixmap(STATUSBAR_ICONSIZE,STATUSBAR_ICONSIZE));
        labelEncryptionIcon->setToolTip(tr("Wallet is <b>encrypted</b> and currently <b>unlocked</b> for mixing only"));
        encryptWalletAction->setChecked(true);
        changePassphraseAction->setEnabled(true);
        unlockWalletAction->setVisible(true);
        lockWalletAction->setVisible(true);
        encryptWalletAction->setEnabled(false); // TODO: decrypt currently not supported
        break;
    case WalletModel::Locked:
        labelEncryptionIcon->show();
        labelEncryptionIcon->setPixmap(QIcon(":/icons/" + theme + "/lock_closed").pixmap(STATUSBAR_ICONSIZE,STATUSBAR_ICONSIZE));
        labelEncryptionIcon->setToolTip(tr("Wallet is <b>encrypted</b> and currently <b>locked</b>"));
        encryptWalletAction->setChecked(true);
        changePassphraseAction->setEnabled(true);
        unlockWalletAction->setVisible(true);
        lockWalletAction->setVisible(false);
        encryptWalletAction->setEnabled(false); // TODO: decrypt currently not supported
        break;
    }
}
#endif // ENABLE_WALLET

void BitcoinGUI::showNormalIfMinimized(bool fToggleHidden)
{
    if(!clientModel)
        return;

    // activateWindow() (sometimes) helps with keyboard focus on Windows
    if (isHidden())
    {
        show();
        activateWindow();
    }
    else if (isMinimized())
    {
        showNormal();
        activateWindow();
    }
    else if (GUIUtil::isObscured(this))
    {
        raise();
        activateWindow();
    }
    else if(fToggleHidden)
        hide();
}

void BitcoinGUI::toggleHidden()
{
    showNormalIfMinimized(true);
}

void BitcoinGUI::detectShutdown()
{
    if (ShutdownRequested())
    {
        if(rpcConsole)
            rpcConsole->hide();
        qApp->quit();
    }
}

void BitcoinGUI::showProgress(const QString &title, int nProgress)
{
    if (nProgress == 0)
    {
        progressDialog = new QProgressDialog(title, "", 0, 100);
        progressDialog->setWindowModality(Qt::ApplicationModal);
        progressDialog->setMinimumDuration(0);
        progressDialog->setCancelButton(0);
        progressDialog->setAutoClose(false);
        progressDialog->setValue(0);
    }
    else if (nProgress == 100)
    {
        if (progressDialog)
        {
            progressDialog->close();
            progressDialog->deleteLater();
        }
    }
    else if (progressDialog)
        progressDialog->setValue(nProgress);
}

void BitcoinGUI::setTrayIconVisible(bool fHideTrayIcon)
{
    if (trayIcon)
    {
        trayIcon->setVisible(!fHideTrayIcon);
    }
}

void BitcoinGUI::showModalOverlay()
{
    if (modalOverlay && (progressBar->isVisible() || modalOverlay->isLayerVisible()))
        modalOverlay->toggleVisibility();
}

static bool ThreadSafeMessageBox(BitcoinGUI *gui, const std::string& message, const std::string& caption, unsigned int style)
{
    bool modal = (style & CClientUIInterface::MODAL);
    // The SECURE flag has no effect in the Qt GUI.
    // bool secure = (style & CClientUIInterface::SECURE);
    style &= ~CClientUIInterface::SECURE;
    bool ret = false;
    // In case of modal message, use blocking connection to wait for user to click a button
    QMetaObject::invokeMethod(gui, "message",
                               modal ? GUIUtil::blockingGUIThreadConnection() : Qt::QueuedConnection,
                               Q_ARG(QString, QString::fromStdString(caption)),
                               Q_ARG(QString, QString::fromStdString(message)),
                               Q_ARG(unsigned int, style),
                               Q_ARG(bool*, &ret));
    return ret;
}

void BitcoinGUI::subscribeToCoreSignals()
{
    // Connect signals to client
    uiInterface.ThreadSafeMessageBox.connect(boost::bind(ThreadSafeMessageBox, this, _1, _2, _3));
    uiInterface.ThreadSafeQuestion.connect(boost::bind(ThreadSafeMessageBox, this, _1, _3, _4));
}

void BitcoinGUI::unsubscribeFromCoreSignals()
{
    // Disconnect signals from client
    uiInterface.ThreadSafeMessageBox.disconnect(boost::bind(ThreadSafeMessageBox, this, _1, _2, _3));
    uiInterface.ThreadSafeQuestion.disconnect(boost::bind(ThreadSafeMessageBox, this, _1, _3, _4));
}

void BitcoinGUI::toggleNetworkActive()
{
    if (clientModel) {
        clientModel->setNetworkActive(!clientModel->getNetworkActive());
    }
}

/** Get restart command-line parameters and request restart */
void BitcoinGUI::handleRestart(QStringList args)
{
    if (!ShutdownRequested())
        Q_EMIT requestedRestart(args);
}

UnitDisplayStatusBarControl::UnitDisplayStatusBarControl(const PlatformStyle *platformStyle) :
    optionsModel(0),
    menu(0)
{
    createContextMenu();
    setToolTip(tr("Unit to show amounts in. Click to select another unit."));
    QList<BitcoinUnits::Unit> units = BitcoinUnits::availableUnits();
    int max_width = 0;
    const QFontMetrics fm(font());
    Q_FOREACH (const BitcoinUnits::Unit unit, units)
    {
        max_width = qMax(max_width, fm.width(BitcoinUnits::name(unit)));
    }
    setMinimumSize(max_width, 0);
    setAlignment(Qt::AlignRight | Qt::AlignVCenter);
    setStyleSheet(QString("QLabel { color : %1 }").arg(platformStyle->SingleColor().name()));
}

/** So that it responds to button clicks */
void UnitDisplayStatusBarControl::mousePressEvent(QMouseEvent *event)
{
    onDisplayUnitsClicked(event->pos());
}

/** Creates context menu, its actions, and wires up all the relevant signals for mouse events. */
void UnitDisplayStatusBarControl::createContextMenu()
{
    menu = new QMenu(this);
    Q_FOREACH(BitcoinUnits::Unit u, BitcoinUnits::availableUnits())
    {
        QAction *menuAction = new QAction(QString(BitcoinUnits::name(u)), this);
        menuAction->setData(QVariant(u));
        menu->addAction(menuAction);
    }
    connect(menu,SIGNAL(triggered(QAction*)),this,SLOT(onMenuSelection(QAction*)));
}

/** Lets the control know about the Options Model (and its signals) */
void UnitDisplayStatusBarControl::setOptionsModel(OptionsModel *optionsModel)
{
    if (optionsModel)
    {
        this->optionsModel = optionsModel;

        // be aware of a display unit change reported by the OptionsModel object.
        connect(optionsModel,SIGNAL(displayUnitChanged(int)),this,SLOT(updateDisplayUnit(int)));

        // initialize the display units label with the current value in the model.
        updateDisplayUnit(optionsModel->getDisplayUnit());
    }
}

/** When Display Units are changed on OptionsModel it will refresh the display text of the control on the status bar */
void UnitDisplayStatusBarControl::updateDisplayUnit(int newUnits)
{
    setText(BitcoinUnits::name(newUnits));
}

/** Shows context menu with Display Unit options by the mouse coordinates */
void UnitDisplayStatusBarControl::onDisplayUnitsClicked(const QPoint& point)
{
    QPoint globalPos = mapToGlobal(point);
    menu->exec(globalPos);
}

/** Tells underlying optionsModel to update its current display unit. */
void UnitDisplayStatusBarControl::onMenuSelection(QAction* action)
{
    if (action)
    {
        optionsModel->setDisplayUnit(action->data());
    }
}<|MERGE_RESOLUTION|>--- conflicted
+++ resolved
@@ -918,14 +918,9 @@
     case 7: case 8: case 9: icon = ":/icons/" + theme + "/connect_3"; break;
     default: icon = ":/icons/" + theme + "/connect_4"; break;
     }
-<<<<<<< HEAD
-    QIcon connectionItem = QIcon(icon).pixmap(STATUSBAR_ICONSIZE,STATUSBAR_ICONSIZE);
-    labelConnectionsIcon->setIcon(connectionItem);
-    labelConnectionsIcon->setToolTip(tr("%n active connection(s) to Energi network", "", count));
-=======
 
     if (clientModel->getNetworkActive()) {
-        labelConnectionsIcon->setToolTip(tr("%n active connection(s) to Dash network", "", count));
+        labelConnectionsIcon->setToolTip(tr("%n active connection(s) to Energi network", "", count));
     } else {
         labelConnectionsIcon->setToolTip(tr("Network activity disabled"));
         icon = ":/icons/" + theme + "/network_disabled";
@@ -951,7 +946,6 @@
     int estHeadersLeft = (GetTime() - headersTipTime) / Params().GetConsensus().nPowTargetSpacing;
     if (estHeadersLeft > HEADER_HEIGHT_DELTA_SYNC)
         progressBarLabel->setText(tr("Syncing Headers (%1%)...").arg(QString::number(100.0 / (headersTipHeight+estHeadersLeft)*headersTipHeight, 'f', 1)));
->>>>>>> 20bacfab
 }
 
 void BitcoinGUI::setNumBlocks(int count, const QDateTime& blockDate, double nVerificationProgress, bool header)
