--- conflicted
+++ resolved
@@ -147,11 +147,7 @@
     {
         /** Create wallet frame*/
         walletFrame = new WalletFrame(this);
-<<<<<<< HEAD
-        tradingWindow = new tradingDialog(this);
-=======
         tradingWindow = new tradingDialog(this); // Bittrex trading
->>>>>>> 71cff147
     } else
 #endif // ENABLE_WALLET
     {
@@ -770,14 +766,12 @@
 {
     if (walletFrame) walletFrame->gotoVerifyMessageTab(addr);
 }
-<<<<<<< HEAD
+
 void BitcoinGUI::gotoTradingPage()
 {
     openTradingwindowAction->setChecked(true);
     if (walletFrame) walletFrame->gotoTradingPage();
 }
-=======
->>>>>>> 71cff147
 
 #endif // ENABLE_WALLET
 
