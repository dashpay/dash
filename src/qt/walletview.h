// Copyright (c) 2011-2015 The Bitcoin Core developers
// Distributed under the MIT software license, see the accompanying
// file COPYING or http://www.opensource.org/licenses/mit-license.php.

#ifndef BITCOIN_QT_WALLETVIEW_H
#define BITCOIN_QT_WALLETVIEW_H

#include "amount.h"
#include "masternodelist.h"

#include <QStackedWidget>

class BitcoinGUI;
class ClientModel;
class OverviewPage;
class PlatformStyle;
class ReceiveCoinsDialog;
class SendCoinsDialog;
class SendCoinsRecipient;
class TransactionView;
class WalletModel;
class AddressBookPage;

QT_BEGIN_NAMESPACE
class QLabel;
class QModelIndex;
class QProgressDialog;
QT_END_NAMESPACE

/*
  WalletView class. This class represents the view to a single wallet.
  It was added to support multiple wallet functionality. Each wallet gets its own WalletView instance.
  It communicates with both the client and the wallet models to give the user an up-to-date view of the
  current core state.
*/
class WalletView : public QStackedWidget
{
    Q_OBJECT

public:
    explicit WalletView(const PlatformStyle *platformStyle, QWidget *parent);
    ~WalletView();

    void setBitcoinGUI(BitcoinGUI *gui);
    /** Set the client model.
        The client model represents the part of the core that communicates with the P2P network, and is wallet-agnostic.
    */
    void setClientModel(ClientModel *clientModel);
    /** Set the wallet model.
        The wallet model represents a bitcoin wallet, and offers access to the list of transactions, address book and sending
        functionality.
    */
    void setWalletModel(WalletModel *walletModel);

    bool handlePaymentRequest(const SendCoinsRecipient& recipient);

    void showOutOfSyncWarning(bool fShow);

private:
    ClientModel *clientModel;
    WalletModel *walletModel;

    OverviewPage *overviewPage;
    QWidget *transactionsPage;
    ReceiveCoinsDialog *receiveCoinsPage;
    SendCoinsDialog *sendCoinsPage;
    AddressBookPage *usedSendingAddressesPage;
    AddressBookPage *usedReceivingAddressesPage;
    MasternodeList *masternodeListPage;

    TransactionView *transactionView;

    QProgressDialog *progressDialog;
    QLabel *transactionSum;
    const PlatformStyle *platformStyle;

public Q_SLOTS:
    /** Switch to overview (home) page */
    void gotoOverviewPage();
    /** Switch to history (transactions) page */
    void gotoHistoryPage();
    /** Switch to masternode page */
    void gotoMasternodePage();
    /** Switch to receive coins page */
    void gotoReceiveCoinsPage();
    /** Switch to send coins page */
    void gotoSendCoinsPage(QString addr = "");

    /** Show Sign/Verify Message dialog and switch to sign message tab */
    void gotoSignMessageTab(QString addr = "");
    /** Show Sign/Verify Message dialog and switch to verify message tab */
    void gotoVerifyMessageTab(QString addr = "");

    /** Show incoming transaction notification for new transactions.

        The new items are those between start and end inclusive, under the given parent item.
    */
    void processNewTransaction(const QModelIndex& parent, int start, int /*end*/);
    /** Encrypt the wallet */
    void encryptWallet(bool status);
    /** Backup the wallet */
    void backupWallet();
    /** Change encrypted wallet passphrase */
    void changePassphrase();
    /** Ask for passphrase to unlock wallet temporarily */
    void unlockWallet(bool fAnonymizeOnly=false);
    /** Lock wallet */
    void lockWallet();

    /** Show used sending addresses */
    void usedSendingAddresses();
    /** Show used receiving addresses */
    void usedReceivingAddresses();

    /** Re-emit encryption status signal */
    void updateEncryptionStatus();

    /** Show progress dialog e.g. for rescan */
    void showProgress(const QString &title, int nProgress);

<<<<<<< HEAD
    /** Update selected EGI amount from transactionview */
=======
    /** User has requested more information about the out of sync state */
    void requestedSyncWarningInfo();


    /** Update selected DASH amount from transactionview */
>>>>>>> 20bacfab
    void trxAmount(QString amount);
Q_SIGNALS:
    /** Signal that we want to show the main window */
    void showNormalIfMinimized();
    /**  Fired when a message should be reported to the user */
    void message(const QString &title, const QString &message, unsigned int style);
    /** Encryption status of wallet changed */
    void encryptionStatusChanged(int status);
    /** HD-Enabled status of wallet changed (only possible during startup) */
    void hdEnabledStatusChanged(int hdEnabled);
    /** Notify that a new transaction appeared */
    void incomingTransaction(const QString& date, int unit, const CAmount& amount, const QString& type, const QString& address, const QString& label);
    /** Notify that the out of sync warning icon has been pressed */
    void outOfSyncWarningClicked();
};

#endif // BITCOIN_QT_WALLETVIEW_H<|MERGE_RESOLUTION|>--- conflicted
+++ resolved
@@ -118,15 +118,11 @@
     /** Show progress dialog e.g. for rescan */
     void showProgress(const QString &title, int nProgress);
 
-<<<<<<< HEAD
-    /** Update selected EGI amount from transactionview */
-=======
     /** User has requested more information about the out of sync state */
     void requestedSyncWarningInfo();
 
 
-    /** Update selected DASH amount from transactionview */
->>>>>>> 20bacfab
+    /** Update selected EGI amount from transactionview */
     void trxAmount(QString amount);
 Q_SIGNALS:
     /** Signal that we want to show the main window */
