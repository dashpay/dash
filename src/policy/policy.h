// Copyright (c) 2009-2010 Satoshi Nakamoto
// Copyright (c) 2009-2016 The Bitcoin Core developers
// Distributed under the MIT software license, see the accompanying
// file COPYING or http://www.opensource.org/licenses/mit-license.php.

#ifndef BITCOIN_POLICY_POLICY_H
#define BITCOIN_POLICY_POLICY_H

#include "consensus/consensus.h"
#include "script/interpreter.h"
#include "script/standard.h"

#include <string>

class CCoinsViewCache;

/** Default for -blockmaxsize, which controls the maximum size of block the mining code will create **/
<<<<<<< HEAD
static const unsigned int DEFAULT_BLOCK_MAX_SIZE = 4194304; // 4MiB (100% of MAX_BLOCK_SIZE (4MiB))
/** Default for -blockprioritysize, maximum space for zero/low-fee transactions **/
static const unsigned int DEFAULT_BLOCK_PRIORITY_SIZE = 200000; // was 50000 in 0.12.0 and it is 0 in Bitcoin since 0.12
=======
static const unsigned int DEFAULT_BLOCK_MAX_SIZE = 2000000;
>>>>>>> 2ae1ce48
/** Default for -blockmintxfee, which sets the minimum feerate for a transaction in blocks created by mining code **/
static const unsigned int DEFAULT_BLOCK_MIN_TX_FEE = 10000;
/** The maximum size for transactions we're willing to relay/mine */
static const unsigned int MAX_STANDARD_TX_SIZE = 400000; // 400 KB TODO_ADOT_FUTURE
/** Maximum number of signature check operations in an IsStandard() P2SH script */
static const unsigned int MAX_P2SH_SIGOPS = 15;
/** The maximum number of sigops we're willing to relay/mine in a single tx */
static const unsigned int MAX_STANDARD_TX_SIGOPS = MaxBlockSigOps(false)/5; // TODO_ADOT_FUTURE
/** Default for -maxmempool, maximum megabytes of mempool memory usage */
static const unsigned int DEFAULT_MAX_MEMPOOL_SIZE = 300;
/** Default for -incrementalrelayfee, which sets the minimum feerate increase for mempool limiting or BIP 125 replacement **/
static const unsigned int DEFAULT_INCREMENTAL_RELAY_FEE = 10000;
/** Min feerate for defining dust. Historically this has been the same as the
 * minRelayTxFee, however changing the dust limit changes which transactions are
 * standard and should be done with care and ideally rarely. It makes sense to
 * only increase the dust limit after prior releases were already not creating
 * outputs below the new threshold */
static const unsigned int DUST_RELAY_TX_FEE = 10000;
/**
 * Standard script verification flags that standard transactions will comply
 * with. However scripts violating these flags may still be present in valid
 * blocks and we must accept those blocks.
 */
static const unsigned int STANDARD_SCRIPT_VERIFY_FLAGS = MANDATORY_SCRIPT_VERIFY_FLAGS |
                                                         SCRIPT_VERIFY_DERSIG |
                                                         SCRIPT_VERIFY_STRICTENC |
                                                         SCRIPT_VERIFY_MINIMALDATA |
                                                         SCRIPT_VERIFY_NULLDUMMY |
                                                         SCRIPT_VERIFY_DISCOURAGE_UPGRADABLE_NOPS |
                                                         SCRIPT_VERIFY_CLEANSTACK |
                                                         SCRIPT_VERIFY_NULLFAIL |
                                                         SCRIPT_VERIFY_CHECKLOCKTIMEVERIFY |
                                                         SCRIPT_VERIFY_CHECKSEQUENCEVERIFY |
                                                         SCRIPT_VERIFY_LOW_S;

/** For convenience, standard but not mandatory verify flags. */
static const unsigned int STANDARD_NOT_MANDATORY_VERIFY_FLAGS = STANDARD_SCRIPT_VERIFY_FLAGS & ~MANDATORY_SCRIPT_VERIFY_FLAGS;

/** Used as the flags parameter to sequence and nLocktime checks in non-consensus code. */
static const unsigned int STANDARD_LOCKTIME_VERIFY_FLAGS = LOCKTIME_VERIFY_SEQUENCE |
                                                           LOCKTIME_MEDIAN_TIME_PAST;

bool IsStandard(const CScript& scriptPubKey, txnouttype& whichType);
    /**
     * Check for standard transaction types
     * @return True if all outputs (scriptPubKeys) use only standard transaction forms
     */
bool IsStandardTx(const CTransaction& tx, std::string& reason);
    /**
     * Check for standard transaction types
     * @param[in] mapInputs    Map of previous transactions that have outputs we're spending
     * @return True if all inputs (scriptSigs) use only standard transaction forms
     */
bool AreInputsStandard(const CTransaction& tx, const CCoinsViewCache& mapInputs);

extern CFeeRate incrementalRelayFee;
extern CFeeRate dustRelayFee;
#endif // BITCOIN_POLICY_POLICY_H<|MERGE_RESOLUTION|>--- conflicted
+++ resolved
@@ -15,13 +15,7 @@
 class CCoinsViewCache;
 
 /** Default for -blockmaxsize, which controls the maximum size of block the mining code will create **/
-<<<<<<< HEAD
 static const unsigned int DEFAULT_BLOCK_MAX_SIZE = 4194304; // 4MiB (100% of MAX_BLOCK_SIZE (4MiB))
-/** Default for -blockprioritysize, maximum space for zero/low-fee transactions **/
-static const unsigned int DEFAULT_BLOCK_PRIORITY_SIZE = 200000; // was 50000 in 0.12.0 and it is 0 in Bitcoin since 0.12
-=======
-static const unsigned int DEFAULT_BLOCK_MAX_SIZE = 2000000;
->>>>>>> 2ae1ce48
 /** Default for -blockmintxfee, which sets the minimum feerate for a transaction in blocks created by mining code **/
 static const unsigned int DEFAULT_BLOCK_MIN_TX_FEE = 10000;
 /** The maximum size for transactions we're willing to relay/mine */
