// Copyright (c) 2014-2019 The Dash Core developers
// Distributed under the MIT/X11 software license, see the accompanying
// file COPYING or http://www.opensource.org/licenses/mit-license.php.

#include "governance-object.h"
#include "core_io.h"
#include "governance-classes.h"
#include "governance-validators.h"
#include "governance-vote.h"
#include "governance.h"
#include "masternode-meta.h"
#include "masternode-sync.h"
#include "messagesigner.h"
#include "spork.h"
#include "util.h"
#include "validation.h"

#include <string>
#include <univalue.h>

CGovernanceObject::CGovernanceObject() :
    cs(),
    nObjectType(GOVERNANCE_OBJECT_UNKNOWN),
    nHashParent(),
    nRevision(0),
    nTime(0),
    nDeletionTime(0),
    nCollateralHash(),
    vchData(),
    masternodeOutpoint(),
    vchSig(),
    fCachedLocalValidity(false),
    strLocalValidityError(),
    fCachedFunding(false),
    fCachedValid(true),
    fCachedDelete(false),
    fCachedEndorsed(false),
    fDirtyCache(true),
    fExpired(false),
    fUnparsable(false),
    mapCurrentMNVotes(),
    cmmapOrphanVotes(),
    fileVotes()
{
    // PARSE JSON DATA STORAGE (VCHDATA)
    LoadData();
}

CGovernanceObject::CGovernanceObject(const uint256& nHashParentIn, int nRevisionIn, int64_t nTimeIn, const uint256& nCollateralHashIn, const std::string& strDataHexIn) :
    cs(),
    nObjectType(GOVERNANCE_OBJECT_UNKNOWN),
    nHashParent(nHashParentIn),
    nRevision(nRevisionIn),
    nTime(nTimeIn),
    nDeletionTime(0),
    nCollateralHash(nCollateralHashIn),
    vchData(ParseHex(strDataHexIn)),
    masternodeOutpoint(),
    vchSig(),
    fCachedLocalValidity(false),
    strLocalValidityError(),
    fCachedFunding(false),
    fCachedValid(true),
    fCachedDelete(false),
    fCachedEndorsed(false),
    fDirtyCache(true),
    fExpired(false),
    fUnparsable(false),
    mapCurrentMNVotes(),
    cmmapOrphanVotes(),
    fileVotes()
{
    // PARSE JSON DATA STORAGE (VCHDATA)
    LoadData();
}

CGovernanceObject::CGovernanceObject(const CGovernanceObject& other) :
    cs(),
    nObjectType(other.nObjectType),
    nHashParent(other.nHashParent),
    nRevision(other.nRevision),
    nTime(other.nTime),
    nDeletionTime(other.nDeletionTime),
    nCollateralHash(other.nCollateralHash),
    vchData(other.vchData),
    masternodeOutpoint(other.masternodeOutpoint),
    vchSig(other.vchSig),
    fCachedLocalValidity(other.fCachedLocalValidity),
    strLocalValidityError(other.strLocalValidityError),
    fCachedFunding(other.fCachedFunding),
    fCachedValid(other.fCachedValid),
    fCachedDelete(other.fCachedDelete),
    fCachedEndorsed(other.fCachedEndorsed),
    fDirtyCache(other.fDirtyCache),
    fExpired(other.fExpired),
    fUnparsable(other.fUnparsable),
    mapCurrentMNVotes(other.mapCurrentMNVotes),
    cmmapOrphanVotes(other.cmmapOrphanVotes),
    fileVotes(other.fileVotes)
{
}

bool CGovernanceObject::ProcessVote(CNode* pfrom,
    const CGovernanceVote& vote,
    CGovernanceException& exception,
    CConnman& connman)
{
    LOCK(cs);

    // do not process already known valid votes twice
    if (fileVotes.HasVote(vote.GetHash())) {
        // nothing to do here, not an error
        std::ostringstream ostr;
        ostr << "CGovernanceObject::ProcessVote -- Already known valid vote";
        LogPrint("gobject", "%s\n", ostr.str());
        exception = CGovernanceException(ostr.str(), GOVERNANCE_EXCEPTION_NONE);
        return false;
    }

    auto mnList = deterministicMNManager->GetListAtChainTip();
    auto dmn = mnList.GetMNByCollateral(vote.GetMasternodeOutpoint());

    if (!dmn) {
        std::ostringstream ostr;
        ostr << "CGovernanceObject::ProcessVote -- Masternode " << vote.GetMasternodeOutpoint().ToStringShort() << " not found";
        exception = CGovernanceException(ostr.str(), GOVERNANCE_EXCEPTION_WARNING);
        if (cmmapOrphanVotes.Insert(vote.GetMasternodeOutpoint(), vote_time_pair_t(vote, GetAdjustedTime() + GOVERNANCE_ORPHAN_EXPIRATION_TIME))) {
            LogPrintf("%s\n", ostr.str());
        } else {
            LogPrint("gobject", "%s\n", ostr.str());
        }
        return false;
    }

    vote_m_it it = mapCurrentMNVotes.emplace(vote_m_t::value_type(vote.GetMasternodeOutpoint(), vote_rec_t())).first;
    vote_rec_t& voteRecordRef = it->second;
    vote_signal_enum_t eSignal = vote.GetSignal();
    if (eSignal == VOTE_SIGNAL_NONE) {
        std::ostringstream ostr;
        ostr << "CGovernanceObject::ProcessVote -- Vote signal: none";
        LogPrint("gobject", "%s\n", ostr.str());
        exception = CGovernanceException(ostr.str(), GOVERNANCE_EXCEPTION_WARNING);
        return false;
    }
    if (eSignal > MAX_SUPPORTED_VOTE_SIGNAL) {
        std::ostringstream ostr;
        ostr << "CGovernanceObject::ProcessVote -- Unsupported vote signal: " << CGovernanceVoting::ConvertSignalToString(vote.GetSignal());
        LogPrintf("%s\n", ostr.str());
        exception = CGovernanceException(ostr.str(), GOVERNANCE_EXCEPTION_PERMANENT_ERROR, 20);
        return false;
    }
    vote_instance_m_it it2 = voteRecordRef.mapInstances.emplace(vote_instance_m_t::value_type(int(eSignal), vote_instance_t())).first;
    vote_instance_t& voteInstanceRef = it2->second;

    // Reject obsolete votes
    if (vote.GetTimestamp() < voteInstanceRef.nCreationTime) {
        std::ostringstream ostr;
        ostr << "CGovernanceObject::ProcessVote -- Obsolete vote";
        LogPrint("gobject", "%s\n", ostr.str());
        exception = CGovernanceException(ostr.str(), GOVERNANCE_EXCEPTION_NONE);
        return false;
    } else if (vote.GetTimestamp() == voteInstanceRef.nCreationTime) {
        // Someone is doing smth fishy, there can be no two votes from the same masternode
        // with the same timestamp for the same object and signal and yet different hash/outcome.
        std::ostringstream ostr;
        ostr << "CGovernanceObject::ProcessVote -- Invalid vote, same timestamp for the different outcome";
        if (vote.GetOutcome() < voteInstanceRef.eOutcome) {
            // This is an arbitrary comparison, we have to agree on some way
            // to pick the "winning" vote.
            ostr << ", rejected";
            LogPrint("gobject", "%s\n", ostr.str());
            exception = CGovernanceException(ostr.str(), GOVERNANCE_EXCEPTION_NONE);
            return false;
        }
        ostr << ", accepted";
        LogPrint("gobject", "%s\n", ostr.str());
    }

    int64_t nNow = GetAdjustedTime();
    int64_t nVoteTimeUpdate = voteInstanceRef.nTime;
    if (governance.AreRateChecksEnabled()) {
        int64_t nTimeDelta = nNow - voteInstanceRef.nTime;
        if (nTimeDelta < GOVERNANCE_UPDATE_MIN) {
            std::ostringstream ostr;
            ostr << "CGovernanceObject::ProcessVote -- Masternode voting too often"
                 << ", MN outpoint = " << vote.GetMasternodeOutpoint().ToStringShort()
                 << ", governance object hash = " << GetHash().ToString()
                 << ", time delta = " << nTimeDelta;
            LogPrint("gobject", "%s\n", ostr.str());
            exception = CGovernanceException(ostr.str(), GOVERNANCE_EXCEPTION_TEMPORARY_ERROR);
            return false;
        }
        nVoteTimeUpdate = nNow;
    }

    bool onlyVotingKeyAllowed = nObjectType == GOVERNANCE_OBJECT_PROPOSAL && vote.GetSignal() == VOTE_SIGNAL_FUNDING;

    // Finally check that the vote is actually valid (done last because of cost of signature verification)
    if (!vote.IsValid(onlyVotingKeyAllowed)) {
        std::ostringstream ostr;
        ostr << "CGovernanceObject::ProcessVote -- Invalid vote"
             << ", MN outpoint = " << vote.GetMasternodeOutpoint().ToStringShort()
             << ", governance object hash = " << GetHash().ToString()
             << ", vote hash = " << vote.GetHash().ToString();
        LogPrintf("%s\n", ostr.str());
        exception = CGovernanceException(ostr.str(), GOVERNANCE_EXCEPTION_PERMANENT_ERROR, 20);
        governance.AddInvalidVote(vote);
        return false;
    }

    if (!mmetaman.AddGovernanceVote(dmn->proTxHash, vote.GetParentHash())) {
        std::ostringstream ostr;
        ostr << "CGovernanceObject::ProcessVote -- Unable to add governance vote"
             << ", MN outpoint = " << vote.GetMasternodeOutpoint().ToStringShort()
             << ", governance object hash = " << GetHash().ToString();
        LogPrint("gobject", "%s\n", ostr.str());
        exception = CGovernanceException(ostr.str(), GOVERNANCE_EXCEPTION_PERMANENT_ERROR);
        return false;
    }

    voteInstanceRef = vote_instance_t(vote.GetOutcome(), nVoteTimeUpdate, vote.GetTimestamp());
    fileVotes.AddVote(vote);
    fDirtyCache = true;
    return true;
}

void CGovernanceObject::ClearMasternodeVotes()
{
    LOCK(cs);

    auto mnList = deterministicMNManager->GetListAtChainTip();

    vote_m_it it = mapCurrentMNVotes.begin();
    while (it != mapCurrentMNVotes.end()) {
        if (!mnList.HasMNByCollateral(it->first)) {
            fileVotes.RemoveVotesFromMasternode(it->first);
            mapCurrentMNVotes.erase(it++);
        } else {
            ++it;
        }
    }
}

std::set<uint256> CGovernanceObject::RemoveInvalidVotes(const COutPoint& mnOutpoint)
{
    LOCK(cs);

    auto it = mapCurrentMNVotes.find(mnOutpoint);
    if (it == mapCurrentMNVotes.end()) {
        // don't even try as we don't have any votes from this MN
        return {};
    }

    auto removedVotes = fileVotes.RemoveInvalidVotes(mnOutpoint, nObjectType == GOVERNANCE_OBJECT_PROPOSAL);
    if (removedVotes.empty()) {
        return {};
    }

    auto nParentHash = GetHash();
    for (auto jt = it->second.mapInstances.begin(); jt != it->second.mapInstances.end(); ) {
        CGovernanceVote tmpVote(mnOutpoint, nParentHash, (vote_signal_enum_t)jt->first, jt->second.eOutcome);
        tmpVote.SetTime(jt->second.nCreationTime);
        if (removedVotes.count(tmpVote.GetHash())) {
            jt = it->second.mapInstances.erase(jt);
        } else {
            ++jt;
        }
    }
    if (it->second.mapInstances.empty()) {
        mapCurrentMNVotes.erase(it);
    }

    if (!removedVotes.empty()) {
        std::string removedStr;
        for (auto& h : removedVotes) {
            removedStr += strprintf("  %s\n", h.ToString());
        }
        LogPrintf("CGovernanceObject::%s -- Removed %d invalid votes for %s from MN %s:\n%s", __func__, removedVotes.size(), nParentHash.ToString(), mnOutpoint.ToString(), removedStr);
        fDirtyCache = true;
    }

    return removedVotes;
}

std::string CGovernanceObject::GetSignatureMessage() const
{
    LOCK(cs);
    std::string strMessage = nHashParent.ToString() + "|" +
                             std::to_string(nRevision) + "|" +
                             std::to_string(nTime) + "|" +
                             GetDataAsHexString() + "|" +
                             masternodeOutpoint.ToStringShort() + "|" +
                             nCollateralHash.ToString();

    return strMessage;
}

uint256 CGovernanceObject::GetHash() const
{
    // Note: doesn't match serialization

    // CREATE HASH OF ALL IMPORTANT PIECES OF DATA

    CHashWriter ss(SER_GETHASH, PROTOCOL_VERSION);
    ss << nHashParent;
    ss << nRevision;
    ss << nTime;
    ss << GetDataAsHexString();
    ss << masternodeOutpoint << uint8_t{} << 0xffffffff; // adding dummy values here to match old hashing
    ss << vchSig;
    // fee_tx is left out on purpose

    return ss.GetHash();
}

uint256 CGovernanceObject::GetSignatureHash() const
{
    return SerializeHash(*this);
}

void CGovernanceObject::SetMasternodeOutpoint(const COutPoint& outpoint)
{
    masternodeOutpoint = outpoint;
}

bool CGovernanceObject::Sign(const CBLSSecretKey& key)
{
    CBLSSignature sig = key.Sign(GetSignatureHash());
    if (!key.IsValid()) {
        return false;
    }
    sig.GetBuf(vchSig);
    return true;
}

bool CGovernanceObject::CheckSignature(const CBLSPublicKey& pubKey) const
{
    CBLSSignature sig;
    sig.SetBuf(vchSig);
    if (!sig.VerifyInsecure(pubKey, GetSignatureHash())) {
        LogPrintf("CGovernanceObject::CheckSignature -- VerifyInsecure() failed\n");
        return false;
    }
    return true;
}

/**
   Return the actual object from the vchData JSON structure.

   Returns an empty object on error.
 */
UniValue CGovernanceObject::GetJSONObject()
{
    UniValue obj(UniValue::VOBJ);
    if (vchData.empty()) {
        return obj;
    }

    UniValue objResult(UniValue::VOBJ);
    GetData(objResult);

    if (objResult.isObject()) {
        obj = objResult;
    } else {
        std::vector<UniValue> arr1 = objResult.getValues();
        std::vector<UniValue> arr2 = arr1.at(0).getValues();
        obj = arr2.at(1);
    }

    return obj;
}

/**
*   LoadData
*   --------------------------------------------------------
*
*   Attempt to load data from vchData
*
*/

void CGovernanceObject::LoadData()
{
    if (vchData.empty()) {
        return;
    }

    try {
        // ATTEMPT TO LOAD JSON STRING FROM VCHDATA
        UniValue objResult(UniValue::VOBJ);
        GetData(objResult);
        LogPrint("gobject", "CGovernanceObject::LoadData -- GetDataAsPlainString = %s\n", GetDataAsPlainString());
        UniValue obj = GetJSONObject();
        nObjectType = obj["type"].get_int();
    } catch (std::exception& e) {
        fUnparsable = true;
        std::ostringstream ostr;
        ostr << "CGovernanceObject::LoadData Error parsing JSON"
             << ", e.what() = " << e.what();
        LogPrintf("%s\n", ostr.str());
        return;
    } catch (...) {
        fUnparsable = true;
        std::ostringstream ostr;
        ostr << "CGovernanceObject::LoadData Unknown Error parsing JSON";
        LogPrintf("%s\n", ostr.str());
        return;
    }
}

/**
*   GetData - Example usage:
*   --------------------------------------------------------
*
*   Decode governance object data into UniValue(VOBJ)
*
*/

void CGovernanceObject::GetData(UniValue& objResult)
{
    UniValue o(UniValue::VOBJ);
    std::string s = GetDataAsPlainString();
    o.read(s);
    objResult = o;
}

/**
*   GetData - As
*   --------------------------------------------------------
*
*/

std::string CGovernanceObject::GetDataAsHexString() const
{
    return HexStr(vchData);
}

std::string CGovernanceObject::GetDataAsPlainString() const
{
    return std::string(vchData.begin(), vchData.end());
}

void CGovernanceObject::UpdateLocalValidity()
{
    LOCK(cs_main);
    // THIS DOES NOT CHECK COLLATERAL, THIS IS CHECKED UPON ORIGINAL ARRIVAL
    fCachedLocalValidity = IsValidLocally(strLocalValidityError, false);
};


bool CGovernanceObject::IsValidLocally(std::string& strError, bool fCheckCollateral) const
{
    bool fMissingMasternode = false;
    bool fMissingConfirmations = false;

    return IsValidLocally(strError, fMissingMasternode, fMissingConfirmations, fCheckCollateral);
}

bool CGovernanceObject::IsValidLocally(std::string& strError, bool& fMissingMasternode, bool& fMissingConfirmations, bool fCheckCollateral) const
{
    fMissingMasternode = false;
    fMissingConfirmations = false;

    if (fUnparsable) {
        strError = "Object data unparseable";
        return false;
    }

    switch (nObjectType) {
    case GOVERNANCE_OBJECT_PROPOSAL: {
        CProposalValidator validator(GetDataAsHexString(), true);
        // Note: It's ok to have expired proposals
        // they are going to be cleared by CGovernanceManager::UpdateCachesAndClean()
        // TODO: should they be tagged as "expired" to skip vote downloading?
        if (!validator.Validate(false)) {
            strError = strprintf("Invalid proposal data, error messages: %s", validator.GetErrorMessages());
            return false;
        }
        if (fCheckCollateral && !IsCollateralValid(strError, fMissingConfirmations)) {
            strError = "Invalid proposal collateral";
            return false;
        }
        return true;
    }
    case GOVERNANCE_OBJECT_TRIGGER: {
        if (!fCheckCollateral) {
            // nothing else we can check here (yet?)
            return true;
        }

<<<<<<< HEAD
        std::string strOutpoint = masternodeOutpoint.ToStringShort();
        masternode_info_t infoMn;
        if (!mnodeman.GetMasternodeInfo(masternodeOutpoint, infoMn)) {
            CMasternode::CollateralStatus err = CMasternode::CheckCollateral(masternodeOutpoint, CKeyID());
            if (err == CMasternode::COLLATERAL_UTXO_NOT_FOUND) {
                strError = "Failed to find Masternode UTXO, missing masternode=" + strOutpoint + "\n";
            } else if (err == CMasternode::COLLATERAL_INVALID_AMOUNT) {
                strError = "Masternode UTXO should have 1000 ADOT, missing masternode=" + strOutpoint + "\n";
            } else if (err == CMasternode::COLLATERAL_INVALID_PUBKEY) {
                fMissingMasternode = true;
                strError = "Masternode not found: " + strOutpoint;
            } else if (err == CMasternode::COLLATERAL_OK) {
                // this should never happen with CPubKey() as a param
                strError = "CheckCollateral critical failure! Masternode: " + strOutpoint;
            }
=======
        auto mnList = deterministicMNManager->GetListAtChainTip();
>>>>>>> 2ae1ce48

        std::string strOutpoint = masternodeOutpoint.ToStringShort();
        auto dmn = mnList.GetMNByCollateral(masternodeOutpoint);
        if (!dmn) {
            strError = "Failed to find Masternode by UTXO, missing masternode=" + strOutpoint;
            return false;
        }

        // Check that we have a valid MN signature
        if (!CheckSignature(dmn->pdmnState->pubKeyOperator.Get())) {
            strError = "Invalid masternode signature for: " + strOutpoint + ", pubkey = " + dmn->pdmnState->pubKeyOperator.Get().ToString();
            return false;
        }

        return true;
    }
    default: {
        strError = strprintf("Invalid object type %d", nObjectType);
        return false;
    }
    }
}

CAmount CGovernanceObject::GetMinCollateralFee() const
{
    // Only 1 type has a fee for the moment but switch statement allows for future object types
    switch (nObjectType) {
    case GOVERNANCE_OBJECT_PROPOSAL:
        return GOVERNANCE_PROPOSAL_FEE_TX;
    case GOVERNANCE_OBJECT_TRIGGER:
        return 0;
    default:
        return MAX_MONEY;
    }
}

bool CGovernanceObject::IsCollateralValid(std::string& strError, bool& fMissingConfirmations) const
{
    strError = "";
    fMissingConfirmations = false;
    CAmount nMinFee = GetMinCollateralFee();
    uint256 nExpectedHash = GetHash();

    CTransactionRef txCollateral;
    uint256 nBlockHash;

    // RETRIEVE TRANSACTION IN QUESTION

    if (!GetTransaction(nCollateralHash, txCollateral, Params().GetConsensus(), nBlockHash, true)) {
        strError = strprintf("Can't find collateral tx %s", nCollateralHash.ToString());
        LogPrintf("CGovernanceObject::IsCollateralValid -- %s\n", strError);
        return false;
    }

    if (nBlockHash == uint256()) {
        strError = strprintf("Collateral tx %s is not mined yet", txCollateral->ToString());
        LogPrintf("CGovernanceObject::IsCollateralValid -- %s\n", strError);
        return false;
    }

    if (txCollateral->vout.size() < 1) {
        strError = strprintf("tx vout size less than 1 | %d", txCollateral->vout.size());
        LogPrintf("CGovernanceObject::IsCollateralValid -- %s\n", strError);
        return false;
    }

    // LOOK FOR SPECIALIZED GOVERNANCE SCRIPT (PROOF OF BURN)

    CScript findScript;
    findScript << OP_RETURN << ToByteVector(nExpectedHash);

    LogPrint("gobject", "CGovernanceObject::IsCollateralValid -- txCollateral->vout.size() = %s, findScript = %s, nMinFee = %lld\n",
                txCollateral->vout.size(), ScriptToAsmStr(findScript, false), nMinFee);

    bool foundOpReturn = false;
    for (const auto& output : txCollateral->vout) {
        LogPrint("gobject", "CGovernanceObject::IsCollateralValid -- txout = %s, output.nValue = %lld, output.scriptPubKey = %s\n",
                    output.ToString(), output.nValue, ScriptToAsmStr(output.scriptPubKey, false));
        if (!output.scriptPubKey.IsPayToPublicKeyHash() && !output.scriptPubKey.IsUnspendable()) {
            strError = strprintf("Invalid Script %s", txCollateral->ToString());
            LogPrintf("CGovernanceObject::IsCollateralValid -- %s\n", strError);
            return false;
        }
        if (output.scriptPubKey == findScript && output.nValue >= nMinFee) {
            foundOpReturn = true;
        }
    }

    if (!foundOpReturn) {
        strError = strprintf("Couldn't find opReturn %s in %s", nExpectedHash.ToString(), txCollateral->ToString());
        LogPrintf("CGovernanceObject::IsCollateralValid -- %s\n", strError);
        return false;
    }

    // GET CONFIRMATIONS FOR TRANSACTION

    AssertLockHeld(cs_main);
    int nConfirmationsIn = 0;
    if (nBlockHash != uint256()) {
        BlockMap::iterator mi = mapBlockIndex.find(nBlockHash);
        if (mi != mapBlockIndex.end() && (*mi).second) {
            CBlockIndex* pindex = (*mi).second;
            if (chainActive.Contains(pindex)) {
                nConfirmationsIn += chainActive.Height() - pindex->nHeight + 1;
            }
        }
    }

    if ((nConfirmationsIn < GOVERNANCE_FEE_CONFIRMATIONS)) {
        strError = strprintf("Collateral requires at least %d confirmations to be relayed throughout the network (it has only %d)", GOVERNANCE_FEE_CONFIRMATIONS, nConfirmationsIn);
        if (nConfirmationsIn >= GOVERNANCE_MIN_RELAY_FEE_CONFIRMATIONS) {
            fMissingConfirmations = true;
            strError += ", pre-accepted -- waiting for required confirmations";
        } else {
            strError += ", rejected -- try again later";
        }
        LogPrintf("CGovernanceObject::IsCollateralValid -- %s\n", strError);

        return false;
    }

    strError = "valid";
    return true;
}

int CGovernanceObject::CountMatchingVotes(vote_signal_enum_t eVoteSignalIn, vote_outcome_enum_t eVoteOutcomeIn) const
{
    LOCK(cs);

    int nCount = 0;
    for (const auto& votepair : mapCurrentMNVotes) {
        const vote_rec_t& recVote = votepair.second;
        vote_instance_m_cit it2 = recVote.mapInstances.find(eVoteSignalIn);
        if (it2 != recVote.mapInstances.end() && it2->second.eOutcome == eVoteOutcomeIn) {
            ++nCount;
        }
    }
    return nCount;
}

/**
*   Get specific vote counts for each outcome (funding, validity, etc)
*/

int CGovernanceObject::GetAbsoluteYesCount(vote_signal_enum_t eVoteSignalIn) const
{
    return GetYesCount(eVoteSignalIn) - GetNoCount(eVoteSignalIn);
}

int CGovernanceObject::GetAbsoluteNoCount(vote_signal_enum_t eVoteSignalIn) const
{
    return GetNoCount(eVoteSignalIn) - GetYesCount(eVoteSignalIn);
}

int CGovernanceObject::GetYesCount(vote_signal_enum_t eVoteSignalIn) const
{
    return CountMatchingVotes(eVoteSignalIn, VOTE_OUTCOME_YES);
}

int CGovernanceObject::GetNoCount(vote_signal_enum_t eVoteSignalIn) const
{
    return CountMatchingVotes(eVoteSignalIn, VOTE_OUTCOME_NO);
}

int CGovernanceObject::GetAbstainCount(vote_signal_enum_t eVoteSignalIn) const
{
    return CountMatchingVotes(eVoteSignalIn, VOTE_OUTCOME_ABSTAIN);
}

bool CGovernanceObject::GetCurrentMNVotes(const COutPoint& mnCollateralOutpoint, vote_rec_t& voteRecord) const
{
    LOCK(cs);

    vote_m_cit it = mapCurrentMNVotes.find(mnCollateralOutpoint);
    if (it == mapCurrentMNVotes.end()) {
        return false;
    }
    voteRecord = it->second;
    return true;
}

void CGovernanceObject::Relay(CConnman& connman)
{
    // Do not relay until fully synced
    if (!masternodeSync.IsSynced()) {
        LogPrint("gobject", "CGovernanceObject::Relay -- won't relay until fully synced\n");
        return;
    }

    CInv inv(MSG_GOVERNANCE_OBJECT, GetHash());
    connman.RelayInv(inv, MIN_GOVERNANCE_PEER_PROTO_VERSION);
}

void CGovernanceObject::UpdateSentinelVariables()
{
    // CALCULATE MINIMUM SUPPORT LEVELS REQUIRED

    int nMnCount = (int)deterministicMNManager->GetListAtChainTip().GetValidMNsCount();
    if (nMnCount == 0) return;

    // CALCULATE THE MINUMUM VOTE COUNT REQUIRED FOR FULL SIGNAL

    int nAbsVoteReq = std::max(Params().GetConsensus().nGovernanceMinQuorum, nMnCount / 10);
    int nAbsDeleteReq = std::max(Params().GetConsensus().nGovernanceMinQuorum, (2 * nMnCount) / 3);

    // SET SENTINEL FLAGS TO FALSE

    fCachedFunding = false;
    fCachedValid = true; //default to valid
    fCachedEndorsed = false;
    fDirtyCache = false;

    // SET SENTINEL FLAGS TO TRUE IF MIMIMUM SUPPORT LEVELS ARE REACHED
    // ARE ANY OF THESE FLAGS CURRENTLY ACTIVATED?

    if (GetAbsoluteYesCount(VOTE_SIGNAL_FUNDING) >= nAbsVoteReq) fCachedFunding = true;
    if ((GetAbsoluteYesCount(VOTE_SIGNAL_DELETE) >= nAbsDeleteReq) && !fCachedDelete) {
        fCachedDelete = true;
        if (nDeletionTime == 0) {
            nDeletionTime = GetAdjustedTime();
        }
    }
    if (GetAbsoluteYesCount(VOTE_SIGNAL_ENDORSED) >= nAbsVoteReq) fCachedEndorsed = true;

    if (GetAbsoluteNoCount(VOTE_SIGNAL_VALID) >= nAbsVoteReq) fCachedValid = false;
}

void CGovernanceObject::CheckOrphanVotes(CConnman& connman)
{
    int64_t nNow = GetAdjustedTime();
    auto mnList = deterministicMNManager->GetListAtChainTip();
    const vote_cmm_t::list_t& listVotes = cmmapOrphanVotes.GetItemList();
    vote_cmm_t::list_cit it = listVotes.begin();
    while (it != listVotes.end()) {
        bool fRemove = false;
        const COutPoint& key = it->key;
        const vote_time_pair_t& pairVote = it->value;
        const CGovernanceVote& vote = pairVote.first;
        if (pairVote.second < nNow) {
            fRemove = true;
        } else if (!mnList.HasValidMNByCollateral(vote.GetMasternodeOutpoint())) {
            ++it;
            continue;
        }
        CGovernanceException exception;
        if (!ProcessVote(nullptr, vote, exception, connman)) {
            LogPrintf("CGovernanceObject::CheckOrphanVotes -- Failed to add orphan vote: %s\n", exception.what());
        } else {
            vote.Relay(connman);
            fRemove = true;
        }
        ++it;
        if (fRemove) {
            cmmapOrphanVotes.Erase(key, pairVote);
        }
    }
}<|MERGE_RESOLUTION|>--- conflicted
+++ resolved
@@ -487,25 +487,7 @@
             return true;
         }
 
-<<<<<<< HEAD
-        std::string strOutpoint = masternodeOutpoint.ToStringShort();
-        masternode_info_t infoMn;
-        if (!mnodeman.GetMasternodeInfo(masternodeOutpoint, infoMn)) {
-            CMasternode::CollateralStatus err = CMasternode::CheckCollateral(masternodeOutpoint, CKeyID());
-            if (err == CMasternode::COLLATERAL_UTXO_NOT_FOUND) {
-                strError = "Failed to find Masternode UTXO, missing masternode=" + strOutpoint + "\n";
-            } else if (err == CMasternode::COLLATERAL_INVALID_AMOUNT) {
-                strError = "Masternode UTXO should have 1000 ADOT, missing masternode=" + strOutpoint + "\n";
-            } else if (err == CMasternode::COLLATERAL_INVALID_PUBKEY) {
-                fMissingMasternode = true;
-                strError = "Masternode not found: " + strOutpoint;
-            } else if (err == CMasternode::COLLATERAL_OK) {
-                // this should never happen with CPubKey() as a param
-                strError = "CheckCollateral critical failure! Masternode: " + strOutpoint;
-            }
-=======
         auto mnList = deterministicMNManager->GetListAtChainTip();
->>>>>>> 2ae1ce48
 
         std::string strOutpoint = masternodeOutpoint.ToStringShort();
         auto dmn = mnList.GetMNByCollateral(masternodeOutpoint);
