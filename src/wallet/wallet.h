// Copyright (c) 2009-2010 Satoshi Nakamoto
// Copyright (c) 2009-2015 The Bitcoin Core developers
// Copyright (c) 2014-2017 The Dash Core developers
// Distributed under the MIT software license, see the accompanying
// file COPYING or http://www.opensource.org/licenses/mit-license.php.

#ifndef BITCOIN_WALLET_WALLET_H
#define BITCOIN_WALLET_WALLET_H

#include "amount.h"
#include "base58.h"
#include "streams.h"
#include "tinyformat.h"
#include "ui_interface.h"
#include "util.h"
#include "utilstrencodings.h"
#include "validationinterface.h"
#include "wallet/crypter.h"
#include "wallet/wallet_ismine.h"
#include "wallet/walletdb.h"

#include <algorithm>
#include <map>
#include <set>
#include <stdexcept>
#include <stdint.h>
#include <string>
#include <utility>
#include <vector>

#include <boost/shared_ptr.hpp>

/**
 * Settings
 */
extern CFeeRate payTxFee;
extern CAmount maxTxFee;
extern unsigned int nTxConfirmTarget;
extern bool bSpendZeroConfChange;
extern bool fSendFreeTransactions;

extern bool fLargeWorkForkFound;
extern bool fLargeWorkInvalidChainFound;

static const unsigned int DEFAULT_KEYPOOL_SIZE = 1000;
//! -paytxfee default
static const CAmount DEFAULT_TRANSACTION_FEE = 0;
//! -paytxfee will warn if called with a higher fee than this amount (in satoshis) per KB
static const CAmount nHighTransactionFeeWarning = 0.01 * COIN;
//! -fallbackfee default
static const CAmount DEFAULT_LEGACY_FALLBACK_FEE = 20000;
static const CAmount DEFAULT_DIP0001_FALLBACK_FEE = 1000;
//! -mintxfee default
/**
 * We are ~100 times smaller then bitcoin now (2016-03-01), set minTxFee 10 times higher
 * so it's still 10 times lower comparing to bitcoin.
 * 2017-07: we are 10x smaller now, let's lower defaults 10x via the same BIP9 bit as DIP0001
 */
static const CAmount DEFAULT_LEGACY_TRANSACTION_MINFEE = 10000; // was 1000
static const CAmount DEFAULT_DIP0001_TRANSACTION_MINFEE = 1000;
//! -maxtxfee default
static const CAmount DEFAULT_TRANSACTION_MAXFEE = 0.2 * COIN; // "smallest denom" + X * "denom tails"
//! minimum change amount
static const CAmount MIN_CHANGE = CENT;
//! Default for -spendzeroconfchange
static const bool DEFAULT_SPEND_ZEROCONF_CHANGE = true;
//! Default for -sendfreetransactions
static const bool DEFAULT_SEND_FREE_TRANSACTIONS = false;
//! -txconfirmtarget default
static const unsigned int DEFAULT_TX_CONFIRM_TARGET = 2;
//! -maxtxfee will warn if called with a higher fee than this amount (in satoshis)
static const CAmount nHighTransactionMaxFeeWarning = 100 * nHighTransactionFeeWarning;
//! Largest (in bytes) free transaction we're willing to create
static const unsigned int MAX_FREE_TRANSACTION_CREATE_SIZE = 1000;
static const bool DEFAULT_WALLETBROADCAST = true;

//! if set, all keys will be derived by using BIP39/BIP44
static const bool DEFAULT_USE_HD_WALLET = false;

class CBlockIndex;
class CCoinControl;
class COutput;
class CReserveKey;
class CScript;
class CTxMemPool;
class CWalletTx;

/** (client) version numbers for particular wallet features */
enum WalletFeature
{
    FEATURE_BASE = 10000, // the earliest version new wallets supports (only useful for getinfo's clientversion output)

    FEATURE_WALLETCRYPT = 10000, // wallet encryption
    FEATURE_COMPRPUBKEY = 10000, // compressed public keys
    FEATURE_HD = 10000,    // Hierarchical key derivation after BIP32 (HD Wallet), BIP44 (multi-coin), BIP39 (mnemonic)
                            // which uses on-the-fly private key derivation

    FEATURE_LATEST = 10000
};

enum AvailableCoinsType
{
    ALL_COINS = 1,
    ONLY_DENOMINATED = 2,
    ONLY_NOTCOLLATERALIFMN = 3,
    ONLY_NONDENOMINATED_NOTCOLLATERALIFMN = 4,
    ONLY_MN_COLLATERAL= 5, // find masternode outputs including locked ones (use with caution)
    ONLY_PRIVATESEND_COLLATERAL = 6
};

struct CompactTallyItem
{
    CTxDestination txdest;
    CAmount nAmount;
    std::vector<CTxIn> vecTxIn;
    CompactTallyItem()
    {
        nAmount = 0;
    }
};

/** A key pool entry */
class CKeyPool
{
public:
    int64_t nTime;
    CPubKey vchPubKey;
    bool fInternal; // for change outputs

    CKeyPool();
    CKeyPool(const CPubKey& vchPubKeyIn, bool fInternalIn);

    ADD_SERIALIZE_METHODS;

    template <typename Stream, typename Operation>
    inline void SerializationOp(Stream& s, Operation ser_action, int nType, int nVersion) {
        if (!(nType & SER_GETHASH))
            READWRITE(nVersion);
        READWRITE(nTime);
        READWRITE(vchPubKey);
        if (ser_action.ForRead()) {
            try {
                READWRITE(fInternal);
            }
            catch (std::ios_base::failure&) {
                /* flag as external address if we can't read the internal boolean
                   (this will be the case for any wallet before the HD chain split version) */
                fInternal = false;
            }
        }
        else {
            READWRITE(fInternal);
        }
    }
};

/** Address book data */
class CAddressBookData
{
public:
    std::string name;
    std::string purpose;

    CAddressBookData()
    {
        purpose = "unknown";
    }

    typedef std::map<std::string, std::string> StringMap;
    StringMap destdata;
};

struct CRecipient
{
    CScript scriptPubKey;
    CAmount nAmount;
    bool fSubtractFeeFromAmount;
};

typedef std::map<std::string, std::string> mapValue_t;


static void ReadOrderPos(int64_t& nOrderPos, mapValue_t& mapValue)
{
    if (!mapValue.count("n"))
    {
        nOrderPos = -1; // TODO: calculate elsewhere
        return;
    }
    nOrderPos = atoi64(mapValue["n"].c_str());
}


static void WriteOrderPos(const int64_t& nOrderPos, mapValue_t& mapValue)
{
    if (nOrderPos == -1)
        return;
    mapValue["n"] = i64tostr(nOrderPos);
}

struct COutputEntry
{
    CTxDestination destination;
    CAmount amount;
    int vout;
};

/** A transaction with a merkle branch linking it to the block chain. */
class CMerkleTx : public CTransaction
{
private:
  /** Constant used in hashBlock to indicate tx has been abandoned */
    static const uint256 ABANDON_HASH;

public:
    uint256 hashBlock;

    /* An nIndex == -1 means that hashBlock (in nonzero) refers to the earliest
     * block in the chain we know this or any in-wallet dependency conflicts
     * with. Older clients interpret nIndex == -1 as unconfirmed for backward
     * compatibility.
     */
    int nIndex;

    CMerkleTx()
    {
        Init();
    }

    CMerkleTx(const CTransaction& txIn) : CTransaction(txIn)
    {
        Init();
    }

    void Init()
    {
        hashBlock = uint256();
        nIndex = -1;
    }

    ADD_SERIALIZE_METHODS;

    template <typename Stream, typename Operation>
    inline void SerializationOp(Stream& s, Operation ser_action, int nType, int nVersion) {
        std::vector<uint256> vMerkleBranch; // For compatibility with older versions.
        READWRITE(*(CTransaction*)this);
        nVersion = this->nVersion;
        READWRITE(hashBlock);
        READWRITE(vMerkleBranch);
        READWRITE(nIndex);
    }

    int SetMerkleBranch(const CBlock& block);

    /**
     * Return depth of transaction in blockchain:
     * <0  : conflicts with a transaction this deep in the blockchain
     *  0  : in memory pool, waiting to be included in a block
     * >=1 : this many blocks deep in the main chain
     */
    int GetDepthInMainChain(const CBlockIndex* &pindexRet, bool enableIX = true) const;
    int GetDepthInMainChain(bool enableIX = true) const { const CBlockIndex *pindexRet; return GetDepthInMainChain(pindexRet, enableIX); }
    bool IsInMainChain() const { const CBlockIndex *pindexRet; return GetDepthInMainChain(pindexRet) > 0; }
    int GetBlocksToMaturity() const;
    bool AcceptToMemoryPool(bool fLimitFree=true, bool fRejectAbsurdFee=true);
    bool hashUnset() const { return (hashBlock.IsNull() || hashBlock == ABANDON_HASH); }
    bool isAbandoned() const { return (hashBlock == ABANDON_HASH); }
    void setAbandoned() { hashBlock = ABANDON_HASH; }
};

/** 
 * A transaction with a bunch of additional info that only the owner cares about.
 * It includes any unrecorded transactions needed to link it back to the block chain.
 */
class CWalletTx : public CMerkleTx
{
private:
    const CWallet* pwallet;

public:
    mapValue_t mapValue;
    std::vector<std::pair<std::string, std::string> > vOrderForm;
    unsigned int fTimeReceivedIsTxTime;
    unsigned int nTimeReceived; //! time received by this node
    unsigned int nTimeSmart;
    char fFromMe;
    std::string strFromAccount;
    int64_t nOrderPos; //! position in ordered transaction list

    // memory only
    mutable bool fDebitCached;
    mutable bool fCreditCached;
    mutable bool fImmatureCreditCached;
    mutable bool fAvailableCreditCached;
    mutable bool fAnonymizedCreditCached;
    mutable bool fDenomUnconfCreditCached;
    mutable bool fDenomConfCreditCached;
    mutable bool fWatchDebitCached;
    mutable bool fWatchCreditCached;
    mutable bool fImmatureWatchCreditCached;
    mutable bool fAvailableWatchCreditCached;
    mutable bool fChangeCached;
    mutable CAmount nDebitCached;
    mutable CAmount nCreditCached;
    mutable CAmount nImmatureCreditCached;
    mutable CAmount nAvailableCreditCached;
    mutable CAmount nAnonymizedCreditCached;
    mutable CAmount nDenomUnconfCreditCached;
    mutable CAmount nDenomConfCreditCached;
    mutable CAmount nWatchDebitCached;
    mutable CAmount nWatchCreditCached;
    mutable CAmount nImmatureWatchCreditCached;
    mutable CAmount nAvailableWatchCreditCached;
    mutable CAmount nChangeCached;

    CWalletTx()
    {
        Init(NULL);
    }

    CWalletTx(const CWallet* pwalletIn)
    {
        Init(pwalletIn);
    }

    CWalletTx(const CWallet* pwalletIn, const CMerkleTx& txIn) : CMerkleTx(txIn)
    {
        Init(pwalletIn);
    }

    CWalletTx(const CWallet* pwalletIn, const CTransaction& txIn) : CMerkleTx(txIn)
    {
        Init(pwalletIn);
    }

    void Init(const CWallet* pwalletIn)
    {
        pwallet = pwalletIn;
        mapValue.clear();
        vOrderForm.clear();
        fTimeReceivedIsTxTime = false;
        nTimeReceived = 0;
        nTimeSmart = 0;
        fFromMe = false;
        strFromAccount.clear();
        fDebitCached = false;
        fCreditCached = false;
        fImmatureCreditCached = false;
        fAvailableCreditCached = false;
        fAnonymizedCreditCached = false;
        fDenomUnconfCreditCached = false;
        fDenomConfCreditCached = false;
        fWatchDebitCached = false;
        fWatchCreditCached = false;
        fImmatureWatchCreditCached = false;
        fAvailableWatchCreditCached = false;
        fChangeCached = false;
        nDebitCached = 0;
        nCreditCached = 0;
        nImmatureCreditCached = 0;
        nAvailableCreditCached = 0;
        nAnonymizedCreditCached = 0;
        nDenomUnconfCreditCached = 0;
        nDenomConfCreditCached = 0;
        nWatchDebitCached = 0;
        nWatchCreditCached = 0;
        nAvailableWatchCreditCached = 0;
        nImmatureWatchCreditCached = 0;
        nChangeCached = 0;
        nOrderPos = -1;
    }

    ADD_SERIALIZE_METHODS;

    template <typename Stream, typename Operation>
    inline void SerializationOp(Stream& s, Operation ser_action, int nType, int nVersion) {
        if (ser_action.ForRead())
            Init(NULL);
        char fSpent = false;

        if (!ser_action.ForRead())
        {
            mapValue["fromaccount"] = strFromAccount;

            WriteOrderPos(nOrderPos, mapValue);

            if (nTimeSmart)
                mapValue["timesmart"] = strprintf("%u", nTimeSmart);
        }

        READWRITE(*(CMerkleTx*)this);
        std::vector<CMerkleTx> vUnused; //! Used to be vtxPrev
        READWRITE(vUnused);
        READWRITE(mapValue);
        READWRITE(vOrderForm);
        READWRITE(fTimeReceivedIsTxTime);
        READWRITE(nTimeReceived);
        READWRITE(fFromMe);
        READWRITE(fSpent);

        if (ser_action.ForRead())
        {
            strFromAccount = mapValue["fromaccount"];

            ReadOrderPos(nOrderPos, mapValue);

            nTimeSmart = mapValue.count("timesmart") ? (unsigned int)atoi64(mapValue["timesmart"]) : 0;
        }

        mapValue.erase("fromaccount");
        mapValue.erase("version");
        mapValue.erase("spent");
        mapValue.erase("n");
        mapValue.erase("timesmart");
    }

    //! make sure balances are recalculated
    void MarkDirty()
    {
        fCreditCached = false;
        fAvailableCreditCached = false;
        fImmatureCreditCached = false;
        fAnonymizedCreditCached = false;
        fDenomUnconfCreditCached = false;
        fDenomConfCreditCached = false;
        fWatchDebitCached = false;
        fWatchCreditCached = false;
        fAvailableWatchCreditCached = false;
        fImmatureWatchCreditCached = false;
        fDebitCached = false;
        fChangeCached = false;
    }

    void BindWallet(CWallet *pwalletIn)
    {
        pwallet = pwalletIn;
        MarkDirty();
    }

    //! filter decides which addresses will count towards the debit
    CAmount GetDebit(const isminefilter& filter) const;
    CAmount GetCredit(const isminefilter& filter) const;
    CAmount GetImmatureCredit(bool fUseCache=true) const;
    CAmount GetAvailableCredit(bool fUseCache=true) const;
    CAmount GetImmatureWatchOnlyCredit(const bool& fUseCache=true) const;
    CAmount GetAvailableWatchOnlyCredit(const bool& fUseCache=true) const;
    CAmount GetChange() const;

    CAmount GetAnonymizedCredit(bool fUseCache=true) const;
    CAmount GetDenominatedCredit(bool unconfirmed, bool fUseCache=true) const;

    void GetAmounts(std::list<COutputEntry>& listReceived,
                    std::list<COutputEntry>& listSent, CAmount& nFee, std::string& strSentAccount, const isminefilter& filter) const;

    void GetAccountAmounts(const std::string& strAccount, CAmount& nReceived,
                           CAmount& nSent, CAmount& nFee, const isminefilter& filter) const;

    bool IsFromMe(const isminefilter& filter) const
    {
        return (GetDebit(filter) > 0);
    }

    // True if only scriptSigs are different
    bool IsEquivalentTo(const CWalletTx& tx) const;

    bool InMempool() const;
    bool IsTrusted() const;

    bool WriteToDisk(CWalletDB *pwalletdb);

    int64_t GetTxTime() const;
    int GetRequestCount() const;

    bool RelayWalletTransaction(CConnman* connman, std::string strCommand="tx");

    std::set<uint256> GetConflicts() const;
};




class COutput
{
public:
    const CWalletTx *tx;
    int i;
    int nDepth;
    bool fSpendable;
    bool fSolvable;

    COutput(const CWalletTx *txIn, int iIn, int nDepthIn, bool fSpendableIn, bool fSolvableIn)
    {
        tx = txIn; i = iIn; nDepth = nDepthIn; fSpendable = fSpendableIn; fSolvable = fSolvableIn;
    }

    //Used with Darksend. Will return largest nondenom, then denominations, then very small inputs
    int Priority() const;

    std::string ToString() const;
};




/** Private key that includes an expiration date in case it never gets used. */
class CWalletKey
{
public:
    CPrivKey vchPrivKey;
    int64_t nTimeCreated;
    int64_t nTimeExpires;
    std::string strComment;
    //! todo: add something to note what created it (user, getnewaddress, change)
    //!   maybe should have a map<string, string> property map

    CWalletKey(int64_t nExpires=0);

    ADD_SERIALIZE_METHODS;

    template <typename Stream, typename Operation>
    inline void SerializationOp(Stream& s, Operation ser_action, int nType, int nVersion) {
        if (!(nType & SER_GETHASH))
            READWRITE(nVersion);
        READWRITE(vchPrivKey);
        READWRITE(nTimeCreated);
        READWRITE(nTimeExpires);
        READWRITE(LIMITED_STRING(strComment, 65536));
    }
};

/**
 * Internal transfers.
 * Database key is acentry<account><counter>.
 */
class CAccountingEntry
{
public:
    std::string strAccount;
    CAmount nCreditDebit;
    int64_t nTime;
    std::string strOtherAccount;
    std::string strComment;
    mapValue_t mapValue;
    int64_t nOrderPos;  //! position in ordered transaction list
    uint64_t nEntryNo;

    CAccountingEntry()
    {
        SetNull();
    }

    void SetNull()
    {
        nCreditDebit = 0;
        nTime = 0;
        strAccount.clear();
        strOtherAccount.clear();
        strComment.clear();
        nOrderPos = -1;
        nEntryNo = 0;
    }

    ADD_SERIALIZE_METHODS;

    template <typename Stream, typename Operation>
    inline void SerializationOp(Stream& s, Operation ser_action, int nType, int nVersion) {
        if (!(nType & SER_GETHASH))
            READWRITE(nVersion);
        //! Note: strAccount is serialized as part of the key, not here.
        READWRITE(nCreditDebit);
        READWRITE(nTime);
        READWRITE(LIMITED_STRING(strOtherAccount, 65536));

        if (!ser_action.ForRead())
        {
            WriteOrderPos(nOrderPos, mapValue);

            if (!(mapValue.empty() && _ssExtra.empty()))
            {
                CDataStream ss(nType, nVersion);
                ss.insert(ss.begin(), '\0');
                ss << mapValue;
                ss.insert(ss.end(), _ssExtra.begin(), _ssExtra.end());
                strComment.append(ss.str());
            }
        }

        READWRITE(LIMITED_STRING(strComment, 65536));

        size_t nSepPos = strComment.find("\0", 0, 1);
        if (ser_action.ForRead())
        {
            mapValue.clear();
            if (std::string::npos != nSepPos)
            {
                CDataStream ss(std::vector<char>(strComment.begin() + nSepPos + 1, strComment.end()), nType, nVersion);
                ss >> mapValue;
                _ssExtra = std::vector<char>(ss.begin(), ss.end());
            }
            ReadOrderPos(nOrderPos, mapValue);
        }
        if (std::string::npos != nSepPos)
            strComment.erase(nSepPos);

        mapValue.erase("n");
    }

private:
    std::vector<char> _ssExtra;
};


/** 
 * A CWallet is an extension of a keystore, which also maintains a set of transactions and balances,
 * and provides the ability to create new transactions.
 */
class CWallet : public CCryptoKeyStore, public CValidationInterface
{
private:
    /**
     * Select a set of coins such that nValueRet >= nTargetValue and at least
     * all coins from coinControl are selected; Never select unconfirmed coins
     * if they are not ours
     */
    bool SelectCoins(const CAmount& nTargetValue, std::set<std::pair<const CWalletTx*,unsigned int> >& setCoinsRet, CAmount& nValueRet, const CCoinControl *coinControl = NULL, AvailableCoinsType nCoinType=ALL_COINS, bool fUseInstantSend = true) const;

    CWalletDB *pwalletdbEncryption;

    //! the current wallet version: clients below this version are not able to load the wallet
    int nWalletVersion;

    //! the maximum wallet format version: memory-only variable that specifies to what version this wallet may be upgraded
    int nWalletMaxVersion;

    int64_t nNextResend;
    int64_t nLastResend;
    bool fBroadcastTransactions;

    mutable bool fAnonymizableTallyCached;
    mutable std::vector<CompactTallyItem> vecAnonymizableTallyCached;
    mutable bool fAnonymizableTallyCachedNonDenom;
    mutable std::vector<CompactTallyItem> vecAnonymizableTallyCachedNonDenom;

    /**
     * Used to keep track of spent outpoints, and
     * detect and report conflicts (double-spends or
     * mutated transactions where the mutant gets mined).
     */
    typedef std::multimap<COutPoint, uint256> TxSpends;
    TxSpends mapTxSpends;
    void AddToSpends(const COutPoint& outpoint, const uint256& wtxid);
    void AddToSpends(const uint256& wtxid);

    std::set<COutPoint> setWalletUTXO;

    /* Mark a transaction (and its in-wallet descendants) as conflicting with a particular block. */
    void MarkConflicted(const uint256& hashBlock, const uint256& hashTx);

    void SyncMetaData(std::pair<TxSpends::iterator, TxSpends::iterator>);

    /* HD derive new child key (on internal or external chain) */
    void DeriveNewChildKey(const CKeyMetadata& metadata, CKey& secretRet, uint32_t nAccountIndex, bool fInternal /*= false*/);

public:
    /*
     * Main wallet lock.
     * This lock protects all the fields added by CWallet
     *   except for:
     *      fFileBacked (immutable after instantiation)
     *      strWalletFile (immutable after instantiation)
     */
    mutable CCriticalSection cs_wallet;

    bool fFileBacked;
    const std::string strWalletFile;

    void LoadKeyPool(int nIndex, const CKeyPool &keypool)
    {
        if (keypool.fInternal) {
            setInternalKeyPool.insert(nIndex);
        } else {
            setExternalKeyPool.insert(nIndex);
        }

        // If no metadata exists yet, create a default with the pool key's
        // creation time. Note that this may be overwritten by actually
        // stored metadata for that key later, which is fine.
        CKeyID keyid = keypool.vchPubKey.GetID();
        if (mapKeyMetadata.count(keyid) == 0)
            mapKeyMetadata[keyid] = CKeyMetadata(keypool.nTime);
    }

    std::set<int64_t> setInternalKeyPool;
    std::set<int64_t> setExternalKeyPool;
    std::map<CKeyID, CKeyMetadata> mapKeyMetadata;

    typedef std::map<unsigned int, CMasterKey> MasterKeyMap;
    MasterKeyMap mapMasterKeys;
    unsigned int nMasterKeyMaxID;

    CWallet()
    {
        SetNull();
    }

    CWallet(const std::string& strWalletFileIn) 
    : strWalletFile(strWalletFileIn)
    {
        SetNull();

        fFileBacked = true;
    }

    ~CWallet()
    {
        delete pwalletdbEncryption;
        pwalletdbEncryption = NULL;
    }

    void SetNull()
    {
        nWalletVersion = FEATURE_BASE;
        nWalletMaxVersion = FEATURE_BASE;
        fFileBacked = false;
        nMasterKeyMaxID = 0;
        pwalletdbEncryption = NULL;
        nOrderPosNext = 0;
        nNextResend = 0;
        nLastResend = 0;
        nTimeFirstKey = 0;
        fBroadcastTransactions = false;
        fAnonymizableTallyCached = false;
        fAnonymizableTallyCachedNonDenom = false;
        vecAnonymizableTallyCached.clear();
        vecAnonymizableTallyCachedNonDenom.clear();
    }

    std::map<uint256, CWalletTx> mapWallet;
    std::list<CAccountingEntry> laccentries;

    typedef std::pair<CWalletTx*, CAccountingEntry*> TxPair;
    typedef std::multimap<int64_t, TxPair > TxItems;
    TxItems wtxOrdered;

    int64_t nOrderPosNext;
    std::map<uint256, int> mapRequestCount;

    std::map<CTxDestination, CAddressBookData> mapAddressBook;

    CPubKey vchDefaultKey;

    std::set<COutPoint> setLockedCoins;

    int64_t nTimeFirstKey;
    int64_t nKeysLeftSinceAutoBackup;

    std::map<CKeyID, CHDPubKey> mapHdPubKeys; //<! memory map of HD extended pubkeys

    const CWalletTx* GetWalletTx(const uint256& hash) const;

    //! check whether we are allowed to upgrade (or already support) to the named feature
    bool CanSupportFeature(enum WalletFeature wf) { AssertLockHeld(cs_wallet); return nWalletMaxVersion >= wf; }

    /**
     * populate vCoins with vector of available COutputs.
     */
    void AvailableCoins(std::vector<COutput>& vCoins, bool fOnlyConfirmed=true, const CCoinControl *coinControl = NULL, bool fIncludeZeroValue=false, AvailableCoinsType nCoinType=ALL_COINS, bool fUseInstantSend = false) const;

    /**
     * Shuffle and select coins until nTargetValue is reached while avoiding
     * small change; This method is stochastic for some inputs and upon
     * completion the coin set and corresponding actual target value is
     * assembled
     */
    bool SelectCoinsMinConf(const CAmount& nTargetValue, int nConfMine, int nConfTheirs, std::vector<COutput> vCoins, std::set<std::pair<const CWalletTx*,unsigned int> >& setCoinsRet, CAmount& nValueRet, bool fUseInstantSend = false) const;

    bool SelectCoinsByDenominations(int nDenom, CAmount nValueMin, CAmount nValueMax, std::vector<CTxIn>& vecTxInRet, std::vector<COutput>& vCoinsRet, CAmount& nValueRet, int nPrivateSendRoundsMin, int nPrivateSendRoundsMax);
    bool GetCollateralTxIn(CTxIn& txinRet, CAmount& nValueRet) const;
    bool SelectCoinsDark(CAmount nValueMin, CAmount nValueMax, std::vector<CTxIn>& vecTxInRet, CAmount& nValueRet, int nPrivateSendRoundsMin, int nPrivateSendRoundsMax) const;
    bool SelectCoinsGrouppedByAddresses(std::vector<CompactTallyItem>& vecTallyRet, bool fSkipDenominated = true, bool fAnonymizable = true, bool fSkipUnconfirmed = true) const;

<<<<<<< HEAD
    /// Get 10000EGI output and keys which can be used for the Masternode
    bool GetMasternodeVinAndKeys(CTxIn& txinRet, CPubKey& pubKeyRet, CKey& keyRet, std::string strTxHash = "", std::string strOutputIndex = "");
=======
    /// Get 1000DASH output and keys which can be used for the Masternode
    bool GetMasternodeOutpointAndKeys(COutPoint& outpointRet, CPubKey& pubKeyRet, CKey& keyRet, std::string strTxHash = "", std::string strOutputIndex = "");
>>>>>>> 20bacfab
    /// Extract txin information and keys from output
    bool GetOutpointAndKeysFromOutput(const COutput& out, COutPoint& outpointRet, CPubKey& pubKeyRet, CKey& keyRet);

    bool HasCollateralInputs(bool fOnlyConfirmed = true) const;
    bool IsCollateralAmount(CAmount nInputAmount) const;
    int  CountInputsWithAmount(CAmount nInputAmount);

    // get the PrivateSend chain depth for a given input
    int GetRealOutpointPrivateSendRounds(const COutPoint& outpoint, int nRounds) const;
    // respect current settings
    int GetOutpointPrivateSendRounds(const COutPoint& outpoint) const;

    bool IsDenominated(const COutPoint& outpoint) const;
    bool IsDenominatedAmount(CAmount nInputAmount) const;

    bool IsSpent(const uint256& hash, unsigned int n) const;

    bool IsLockedCoin(uint256 hash, unsigned int n) const;
    void LockCoin(COutPoint& output);
    void UnlockCoin(COutPoint& output);
    void UnlockAllCoins();
    void ListLockedCoins(std::vector<COutPoint>& vOutpts);

    /**
     * keystore implementation
     * Generate a new key
     */
    CPubKey GenerateNewKey(uint32_t nAccountIndex, bool fInternal /*= false*/);
    //! HaveKey implementation that also checks the mapHdPubKeys
    bool HaveKey(const CKeyID &address) const;
    //! GetPubKey implementation that also checks the mapHdPubKeys
    bool GetPubKey(const CKeyID &address, CPubKey& vchPubKeyOut) const;
    //! GetKey implementation that can derive a HD private key on the fly
    bool GetKey(const CKeyID &address, CKey& keyOut) const;
    //! Adds a HDPubKey into the wallet(database)
    bool AddHDPubKey(const CExtPubKey &extPubKey, bool fInternal);
    //! loads a HDPubKey into the wallets memory
    bool LoadHDPubKey(const CHDPubKey &hdPubKey);
    //! Adds a key to the store, and saves it to disk.
    bool AddKeyPubKey(const CKey& key, const CPubKey &pubkey);
    //! Adds a key to the store, without saving it to disk (used by LoadWallet)
    bool LoadKey(const CKey& key, const CPubKey &pubkey) { return CCryptoKeyStore::AddKeyPubKey(key, pubkey); }
    //! Load metadata (used by LoadWallet)
    bool LoadKeyMetadata(const CPubKey &pubkey, const CKeyMetadata &metadata);

    bool LoadMinVersion(int nVersion) { AssertLockHeld(cs_wallet); nWalletVersion = nVersion; nWalletMaxVersion = std::max(nWalletMaxVersion, nVersion); return true; }

    //! Adds an encrypted key to the store, and saves it to disk.
    bool AddCryptedKey(const CPubKey &vchPubKey, const std::vector<unsigned char> &vchCryptedSecret);
    //! Adds an encrypted key to the store, without saving it to disk (used by LoadWallet)
    bool LoadCryptedKey(const CPubKey &vchPubKey, const std::vector<unsigned char> &vchCryptedSecret);
    bool AddCScript(const CScript& redeemScript);
    bool LoadCScript(const CScript& redeemScript);

    //! Adds a destination data tuple to the store, and saves it to disk
    bool AddDestData(const CTxDestination &dest, const std::string &key, const std::string &value);
    //! Erases a destination data tuple in the store and on disk
    bool EraseDestData(const CTxDestination &dest, const std::string &key);
    //! Adds a destination data tuple to the store, without saving it to disk
    bool LoadDestData(const CTxDestination &dest, const std::string &key, const std::string &value);
    //! Look up a destination data tuple in the store, return true if found false otherwise
    bool GetDestData(const CTxDestination &dest, const std::string &key, std::string *value) const;

    //! Adds a watch-only address to the store, and saves it to disk.
    bool AddWatchOnly(const CScript &dest);
    bool RemoveWatchOnly(const CScript &dest);
    //! Adds a watch-only address to the store, without saving it to disk (used by LoadWallet)
    bool LoadWatchOnly(const CScript &dest);

    bool Unlock(const SecureString& strWalletPassphrase, bool fForMixingOnly = false);
    bool ChangeWalletPassphrase(const SecureString& strOldWalletPassphrase, const SecureString& strNewWalletPassphrase);
    bool EncryptWallet(const SecureString& strWalletPassphrase);

    void GetKeyBirthTimes(std::map<CKeyID, int64_t> &mapKeyBirth) const;

    /** 
     * Increment the next transaction order id
     * @return next transaction order id
     */
    int64_t IncOrderPosNext(CWalletDB *pwalletdb = NULL);

    void MarkDirty();
    bool AddToWallet(const CWalletTx& wtxIn, bool fFromLoadWallet, CWalletDB* pwalletdb);
    void SyncTransaction(const CTransaction& tx, const CBlock* pblock);
    bool AddToWalletIfInvolvingMe(const CTransaction& tx, const CBlock* pblock, bool fUpdate);
    int ScanForWalletTransactions(CBlockIndex* pindexStart, bool fUpdate = false);
    void ReacceptWalletTransactions();
    void ResendWalletTransactions(int64_t nBestBlockTime, CConnman* connman);
    std::vector<uint256> ResendWalletTransactionsBefore(int64_t nTime, CConnman* connman);
    CAmount GetBalance() const;
    CAmount GetUnconfirmedBalance() const;
    CAmount GetImmatureBalance() const;
    CAmount GetWatchOnlyBalance() const;
    CAmount GetUnconfirmedWatchOnlyBalance() const;
    CAmount GetImmatureWatchOnlyBalance() const;

    CAmount GetAnonymizableBalance(bool fSkipDenominated = false, bool fSkipUnconfirmed = true) const;
    CAmount GetAnonymizedBalance() const;
    float GetAverageAnonymizedRounds() const;
    CAmount GetNormalizedAnonymizedBalance() const;
    CAmount GetNeedsToBeAnonymizedBalance(CAmount nMinBalance = 0) const;
    CAmount GetDenominatedBalance(bool unconfirmed=false) const;

    bool GetBudgetSystemCollateralTX(CTransaction& tx, uint256 hash, CAmount amount, bool fUseInstantSend);
    bool GetBudgetSystemCollateralTX(CWalletTx& tx, uint256 hash, CAmount amount, bool fUseInstantSend);

    /**
     * Insert additional inputs into the transaction by
     * calling CreateTransaction();
     */
    bool FundTransaction(CMutableTransaction& tx, CAmount& nFeeRet, int& nChangePosRet, std::string& strFailReason, bool includeWatching);

    /**
     * Create a new transaction paying the recipients with a set of coins
     * selected by SelectCoins(); Also create the change output, when needed
     */
    bool CreateTransaction(const std::vector<CRecipient>& vecSend, CWalletTx& wtxNew, CReserveKey& reservekey, CAmount& nFeeRet, int& nChangePosRet,
                           std::string& strFailReason, const CCoinControl *coinControl = NULL, bool sign = true, AvailableCoinsType nCoinType=ALL_COINS, bool fUseInstantSend=false);
    bool CommitTransaction(CWalletTx& wtxNew, CReserveKey& reservekey, CConnman* connman, std::string strCommand="tx");

    bool CreateCollateralTransaction(CMutableTransaction& txCollateral, std::string& strReason);
    bool ConvertList(std::vector<CTxIn> vecTxIn, std::vector<CAmount>& vecAmounts);

    bool AddAccountingEntry(const CAccountingEntry&, CWalletDB & pwalletdb);

    static CFeeRate minTxFee;
    static CFeeRate fallbackFee;
    /**
     * Estimate the minimum fee considering user set parameters
     * and the required fee
     */
    static CAmount GetMinimumFee(unsigned int nTxBytes, unsigned int nConfirmTarget, const CTxMemPool& pool);
    /**
     * Return the minimum required fee taking into account the
     * floating relay fee and user set minimum transaction fee
     */
    static CAmount GetRequiredFee(unsigned int nTxBytes);

    bool NewKeyPool();
    size_t KeypoolCountExternalKeys();
    size_t KeypoolCountInternalKeys();
    bool TopUpKeyPool(unsigned int kpSize = 0);
    void ReserveKeyFromKeyPool(int64_t& nIndex, CKeyPool& keypool, bool fInternal);
    void KeepKey(int64_t nIndex);
    void ReturnKey(int64_t nIndex, bool fInternal);
    bool GetKeyFromPool(CPubKey &key, bool fInternal /*= false*/);
    int64_t GetOldestKeyPoolTime();
    void GetAllReserveKeys(std::set<CKeyID>& setAddress) const;

    std::set< std::set<CTxDestination> > GetAddressGroupings();
    std::map<CTxDestination, CAmount> GetAddressBalances();

    std::set<CTxDestination> GetAccountAddresses(const std::string& strAccount) const;

    isminetype IsMine(const CTxIn& txin) const;
    CAmount GetDebit(const CTxIn& txin, const isminefilter& filter) const;
    isminetype IsMine(const CTxOut& txout) const;
    CAmount GetCredit(const CTxOut& txout, const isminefilter& filter) const;
    bool IsChange(const CTxOut& txout) const;
    CAmount GetChange(const CTxOut& txout) const;
    bool IsMine(const CTransaction& tx) const;
    /** should probably be renamed to IsRelevantToMe */
    bool IsFromMe(const CTransaction& tx) const;
    CAmount GetDebit(const CTransaction& tx, const isminefilter& filter) const;
    CAmount GetCredit(const CTransaction& tx, const isminefilter& filter) const;
    CAmount GetChange(const CTransaction& tx) const;
    void SetBestChain(const CBlockLocator& loc);

    DBErrors LoadWallet(bool& fFirstRunRet);
    DBErrors ZapWalletTx(std::vector<CWalletTx>& vWtx);

    bool SetAddressBook(const CTxDestination& address, const std::string& strName, const std::string& purpose);

    bool DelAddressBook(const CTxDestination& address);

    bool UpdatedTransaction(const uint256 &hashTx);

    void Inventory(const uint256 &hash)
    {
        {
            LOCK(cs_wallet);
            std::map<uint256, int>::iterator mi = mapRequestCount.find(hash);
            if (mi != mapRequestCount.end())
                (*mi).second++;
        }
    }

    void GetScriptForMining(boost::shared_ptr<CReserveScript> &script);
    void ResetRequestCount(const uint256 &hash)
    {
        LOCK(cs_wallet);
        mapRequestCount[hash] = 0;
    };
    
    unsigned int GetKeyPoolSize()
    {
        AssertLockHeld(cs_wallet); // set{Ex,In}ternalKeyPool
        return setInternalKeyPool.size() + setExternalKeyPool.size();
    }

    bool SetDefaultKey(const CPubKey &vchPubKey);

    //! signify that a particular wallet feature is now used. this may change nWalletVersion and nWalletMaxVersion if those are lower
    bool SetMinVersion(enum WalletFeature, CWalletDB* pwalletdbIn = NULL, bool fExplicit = false);

    //! change which version we're allowed to upgrade to (note that this does not immediately imply upgrading to that format)
    bool SetMaxVersion(int nVersion);

    //! get the current wallet format (the oldest client version guaranteed to understand this wallet)
    int GetVersion() { LOCK(cs_wallet); return nWalletVersion; }

    //! Get wallet transactions that conflict with given transaction (spend same outputs)
    std::set<uint256> GetConflicts(const uint256& txid) const;

    //! Flush wallet (bitdb flush)
    void Flush(bool shutdown=false);

    //! Verify the wallet database and perform salvage if required
    static bool Verify(const std::string& walletFile, std::string& warningString, std::string& errorString);
    
    /** 
     * Address book entry changed.
     * @note called with lock cs_wallet held.
     */
    boost::signals2::signal<void (CWallet *wallet, const CTxDestination
            &address, const std::string &label, bool isMine,
            const std::string &purpose,
            ChangeType status)> NotifyAddressBookChanged;

    /** 
     * Wallet transaction added, removed or updated.
     * @note called with lock cs_wallet held.
     */
    boost::signals2::signal<void (CWallet *wallet, const uint256 &hashTx,
            ChangeType status)> NotifyTransactionChanged;

    /** Show progress e.g. for rescan */
    boost::signals2::signal<void (const std::string &title, int nProgress)> ShowProgress;

    /** Watch-only address added */
    boost::signals2::signal<void (bool fHaveWatchOnly)> NotifyWatchonlyChanged;

    /** Inquire whether this wallet broadcasts transactions. */
    bool GetBroadcastTransactions() const { return fBroadcastTransactions; }
    /** Set whether this wallet broadcasts transactions. */
    void SetBroadcastTransactions(bool broadcast) { fBroadcastTransactions = broadcast; }

    /* Mark a transaction (and it in-wallet descendants) as abandoned so its inputs may be respent. */
    bool AbandonTransaction(const uint256& hashTx);

    /**
     * HD Wallet Functions
     */

    /* Returns true if HD is enabled */
    bool IsHDEnabled();
    /* Generates a new HD chain */
    void GenerateNewHDChain();
    /* Set the HD chain model (chain child index counters) */
    bool SetHDChain(const CHDChain& chain, bool memonly);
    bool SetCryptedHDChain(const CHDChain& chain, bool memonly);
    bool GetDecryptedHDChain(CHDChain& hdChainRet);
};

/** A key allocated from the key pool. */
class CReserveKey : public CReserveScript
{
protected:
    CWallet* pwallet;
    int64_t nIndex;
    CPubKey vchPubKey;
    bool fInternal;
public:
    CReserveKey(CWallet* pwalletIn)
    {
        nIndex = -1;
        pwallet = pwalletIn;
        fInternal = false;
    }

    ~CReserveKey()
    {
        ReturnKey();
    }

    void ReturnKey();
    bool GetReservedKey(CPubKey &pubkey, bool fInternalIn /*= false*/);
    void KeepKey();
    void KeepScript() { KeepKey(); }
};


/** 
 * Account information.
 * Stored in wallet with key "acc"+string account name.
 */
class CAccount
{
public:
    CPubKey vchPubKey;

    CAccount()
    {
        SetNull();
    }

    void SetNull()
    {
        vchPubKey = CPubKey();
    }

    ADD_SERIALIZE_METHODS;

    template <typename Stream, typename Operation>
    inline void SerializationOp(Stream& s, Operation ser_action, int nType, int nVersion) {
        if (!(nType & SER_GETHASH))
            READWRITE(nVersion);
        READWRITE(vchPubKey);
    }
};

#endif // BITCOIN_WALLET_WALLET_H<|MERGE_RESOLUTION|>--- conflicted
+++ resolved
@@ -779,13 +779,8 @@
     bool SelectCoinsDark(CAmount nValueMin, CAmount nValueMax, std::vector<CTxIn>& vecTxInRet, CAmount& nValueRet, int nPrivateSendRoundsMin, int nPrivateSendRoundsMax) const;
     bool SelectCoinsGrouppedByAddresses(std::vector<CompactTallyItem>& vecTallyRet, bool fSkipDenominated = true, bool fAnonymizable = true, bool fSkipUnconfirmed = true) const;
 
-<<<<<<< HEAD
     /// Get 10000EGI output and keys which can be used for the Masternode
-    bool GetMasternodeVinAndKeys(CTxIn& txinRet, CPubKey& pubKeyRet, CKey& keyRet, std::string strTxHash = "", std::string strOutputIndex = "");
-=======
-    /// Get 1000DASH output and keys which can be used for the Masternode
     bool GetMasternodeOutpointAndKeys(COutPoint& outpointRet, CPubKey& pubKeyRet, CKey& keyRet, std::string strTxHash = "", std::string strOutputIndex = "");
->>>>>>> 20bacfab
     /// Extract txin information and keys from output
     bool GetOutpointAndKeysFromOutput(const COutput& out, COutPoint& outpointRet, CPubKey& pubKeyRet, CKey& keyRet);
 
