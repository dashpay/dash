--- conflicted
+++ resolved
@@ -62,13 +62,7 @@
 //! Default for -walletrejectlongchains
 static const bool DEFAULT_WALLET_REJECT_LONG_CHAINS = false;
 //! -txconfirmtarget default
-<<<<<<< HEAD
 static const unsigned int DEFAULT_TX_CONFIRM_TARGET = 2;
-//! Largest (in bytes) free transaction we're willing to create
-static const unsigned int MAX_FREE_TRANSACTION_CREATE_SIZE = 1000;
-=======
-static const unsigned int DEFAULT_TX_CONFIRM_TARGET = 6;
->>>>>>> 2ae1ce48
 static const bool DEFAULT_WALLETBROADCAST = true;
 static const bool DEFAULT_DISABLE_WALLET = false;
 
