// Copyright (c) 2009-2015 The Bitcoin Core developers
// Copyright (c) 2014-2017 The Dash Core developers
// Distributed under the MIT software license, see the accompanying
// file COPYING or http://www.opensource.org/licenses/mit-license.php.

#include "base58.h"
#include "chain.h"
#include "rpc/server.h"
#include "init.h"
#include "validation.h"
#include "script/script.h"
#include "script/standard.h"
#include "sync.h"
#include "util.h"
#include "utiltime.h"
#include "wallet.h"
#include "merkleblock.h"
#include "core_io.h"

#include <fstream>
#include <stdint.h>

#include <boost/algorithm/string.hpp>
#include <boost/date_time/posix_time/posix_time.hpp>

#include <univalue.h>

#include <boost/assign/list_of.hpp>
#include <boost/foreach.hpp>

void EnsureWalletIsUnlocked();
bool EnsureWalletIsAvailable(bool avoidException);

std::string static EncodeDumpTime(int64_t nTime) {
    return DateTimeStrFormat("%Y-%m-%dT%H:%M:%SZ", nTime);
}

int64_t static DecodeDumpTime(const std::string &str) {
    static const boost::posix_time::ptime epoch = boost::posix_time::from_time_t(0);
    static const std::locale loc(std::locale::classic(),
        new boost::posix_time::time_input_facet("%Y-%m-%dT%H:%M:%SZ"));
    std::istringstream iss(str);
    iss.imbue(loc);
    boost::posix_time::ptime ptime(boost::date_time::not_a_date_time);
    iss >> ptime;
    if (ptime.is_not_a_date_time())
        return 0;
    return (ptime - epoch).total_seconds();
}

std::string static EncodeDumpString(const std::string &str) {
    std::stringstream ret;
    BOOST_FOREACH(unsigned char c, str) {
        if (c <= 32 || c >= 128 || c == '%') {
            ret << '%' << HexStr(&c, &c + 1);
        } else {
            ret << c;
        }
    }
    return ret.str();
}

std::string DecodeDumpString(const std::string &str) {
    std::stringstream ret;
    for (unsigned int pos = 0; pos < str.length(); pos++) {
        unsigned char c = str[pos];
        if (c == '%' && pos+2 < str.length()) {
            c = (((str[pos+1]>>6)*9+((str[pos+1]-'0')&15)) << 4) |
                ((str[pos+2]>>6)*9+((str[pos+2]-'0')&15));
            pos += 2;
        }
        ret << c;
    }
    return ret.str();
}

UniValue importprivkey(const JSONRPCRequest& request)
{
    if (!EnsureWalletIsAvailable(request.fHelp))
        return NullUniValue;
    
    if (request.fHelp || request.params.size() < 1 || request.params.size() > 3)
        throw std::runtime_error(
            "importprivkey \"dashprivkey\" ( \"label\" ) ( rescan )\n"
            "\nAdds a private key (as returned by dumpprivkey) to your wallet.\n"
            "\nArguments:\n"
            "1. \"dashprivkey\"   (string, required) The private key (see dumpprivkey)\n"
            "2. \"label\"            (string, optional, default=\"\") An optional label\n"
            "3. rescan               (boolean, optional, default=true) Rescan the wallet for transactions\n"
            "\nNote: This call can take minutes to complete if rescan is true.\n"
            "\nExamples:\n"
            "\nDump a private key\n"
            + HelpExampleCli("dumpprivkey", "\"myaddress\"") +
            "\nImport the private key with rescan\n"
            + HelpExampleCli("importprivkey", "\"mykey\"") +
            "\nImport using a label and without rescan\n"
            + HelpExampleCli("importprivkey", "\"mykey\" \"testing\" false") +
            "\nImport using default blank label and without rescan\n"
            + HelpExampleCli("importprivkey", "\"mykey\" \"\" false") +
            "\nAs a JSON-RPC call\n"
            + HelpExampleRpc("importprivkey", "\"mykey\", \"testing\", false")
        );


    LOCK2(cs_main, pwalletMain->cs_wallet);

    EnsureWalletIsUnlocked();

    std::string strSecret = request.params[0].get_str();
    std::string strLabel = "";
    if (request.params.size() > 1)
        strLabel = request.params[1].get_str();

    // Whether to perform rescan after import
    bool fRescan = true;
    if (request.params.size() > 2)
        fRescan = request.params[2].get_bool();

    if (fRescan && fPruneMode)
        throw JSONRPCError(RPC_WALLET_ERROR, "Rescan is disabled in pruned mode");

    CBitcoinSecret vchSecret;
    bool fGood = vchSecret.SetString(strSecret);

    if (!fGood) throw JSONRPCError(RPC_INVALID_ADDRESS_OR_KEY, "Invalid private key encoding");

    CKey key = vchSecret.GetKey();
    if (!key.IsValid()) throw JSONRPCError(RPC_INVALID_ADDRESS_OR_KEY, "Private key outside allowed range");

    CPubKey pubkey = key.GetPubKey();
    assert(key.VerifyPubKey(pubkey));
    CKeyID vchAddress = pubkey.GetID();
    {
        pwalletMain->MarkDirty();
        pwalletMain->SetAddressBook(vchAddress, strLabel, "receive");

        // Don't throw error in case a key is already there
        if (pwalletMain->HaveKey(vchAddress))
            return NullUniValue;

        pwalletMain->mapKeyMetadata[vchAddress].nCreateTime = 1;

        if (!pwalletMain->AddKeyPubKey(key, pubkey))
            throw JSONRPCError(RPC_WALLET_ERROR, "Error adding key to wallet");

        // whenever a key is imported, we need to scan the whole chain
        pwalletMain->UpdateTimeFirstKey(1);

        if (fRescan) {
            pwalletMain->ScanForWalletTransactions(chainActive.Genesis(), true);
        }
    }

    return NullUniValue;
}

void ImportAddress(const CBitcoinAddress& address, const std::string& strLabel);
void ImportScript(const CScript& script, const std::string& strLabel, bool isRedeemScript)
{
    if (!isRedeemScript && ::IsMine(*pwalletMain, script) == ISMINE_SPENDABLE)
        throw JSONRPCError(RPC_WALLET_ERROR, "The wallet already contains the private key for this address or script");

    pwalletMain->MarkDirty();

    if (!pwalletMain->HaveWatchOnly(script) && !pwalletMain->AddWatchOnly(script, 0 /* nCreateTime */))
        throw JSONRPCError(RPC_WALLET_ERROR, "Error adding address to wallet");

    if (isRedeemScript) {
        if (!pwalletMain->HaveCScript(script) && !pwalletMain->AddCScript(script))
            throw JSONRPCError(RPC_WALLET_ERROR, "Error adding p2sh redeemScript to wallet");
        ImportAddress(CBitcoinAddress(CScriptID(script)), strLabel);
    } else {
        CTxDestination destination;
        if (ExtractDestination(script, destination)) {
            pwalletMain->SetAddressBook(destination, strLabel, "receive");
        }
    }
}

void ImportAddress(const CBitcoinAddress& address, const std::string& strLabel)
{
    CScript script = GetScriptForDestination(address.Get());
    ImportScript(script, strLabel, false);
    // add to address book or update label
    if (address.IsValid())
        pwalletMain->SetAddressBook(address.Get(), strLabel, "receive");
}

UniValue importaddress(const JSONRPCRequest& request)
{
    if (!EnsureWalletIsAvailable(request.fHelp))
        return NullUniValue;
    
    if (request.fHelp || request.params.size() < 1 || request.params.size() > 4)
        throw std::runtime_error(
            "importaddress \"address\" ( \"label\" rescan p2sh )\n"
            "\nAdds a script (in hex) or address that can be watched as if it were in your wallet but cannot be used to spend.\n"
            "\nArguments:\n"
            "1. \"script\"           (string, required) The hex-encoded script (or address)\n"
            "2. \"label\"            (string, optional, default=\"\") An optional label\n"
            "3. rescan               (boolean, optional, default=true) Rescan the wallet for transactions\n"
            "4. p2sh                 (boolean, optional, default=false) Add the P2SH version of the script as well\n"
            "\nNote: This call can take minutes to complete if rescan is true.\n"
            "If you have the full public key, you should call importpubkey instead of this.\n"
            "\nNote: If you import a non-standard raw script in hex form, outputs sending to it will be treated\n"
            "as change, and not show up in many RPCs.\n"
            "\nExamples:\n"
            "\nImport a script with rescan\n"
            + HelpExampleCli("importaddress", "\"myscript\"") +
            "\nImport using a label without rescan\n"
            + HelpExampleCli("importaddress", "\"myscript\" \"testing\" false") +
            "\nAs a JSON-RPC call\n"
            + HelpExampleRpc("importaddress", "\"myscript\", \"testing\", false")
        );


    std::string strLabel = "";
    if (request.params.size() > 1)
        strLabel = request.params[1].get_str();

    // Whether to perform rescan after import
    bool fRescan = true;
    if (request.params.size() > 2)
        fRescan = request.params[2].get_bool();

    if (fRescan && fPruneMode)
        throw JSONRPCError(RPC_WALLET_ERROR, "Rescan is disabled in pruned mode");

    // Whether to import a p2sh version, too
    bool fP2SH = false;
    if (request.params.size() > 3)
        fP2SH = request.params[3].get_bool();

    LOCK2(cs_main, pwalletMain->cs_wallet);

    CBitcoinAddress address(request.params[0].get_str());
    if (address.IsValid()) {
        if (fP2SH)
            throw JSONRPCError(RPC_INVALID_ADDRESS_OR_KEY, "Cannot use the p2sh flag with an address - use a script instead");
        ImportAddress(address, strLabel);
    } else if (IsHex(request.params[0].get_str())) {
        std::vector<unsigned char> data(ParseHex(request.params[0].get_str()));
        ImportScript(CScript(data.begin(), data.end()), strLabel, fP2SH);
    } else {
        throw JSONRPCError(RPC_INVALID_ADDRESS_OR_KEY, "Invalid Dash address or script");
    }

    if (fRescan)
    {
        pwalletMain->ScanForWalletTransactions(chainActive.Genesis(), true);
        pwalletMain->ReacceptWalletTransactions();
    }

    return NullUniValue;
}

UniValue importprunedfunds(const JSONRPCRequest& request)
{
    if (!EnsureWalletIsAvailable(request.fHelp))
        return NullUniValue;

    if (request.fHelp || request.params.size() != 2)
        throw std::runtime_error(
            "importprunedfunds\n"
            "\nImports funds without rescan. Corresponding address or script must previously be included in wallet. Aimed towards pruned wallets. The end-user is responsible to import additional transactions that subsequently spend the imported outputs or rescan after the point in the blockchain the transaction is included.\n"
            "\nArguments:\n"
            "1. \"rawtransaction\" (string, required) A raw transaction in hex funding an already-existing address in wallet\n"
            "2. \"txoutproof\"     (string, required) The hex output from gettxoutproof that contains the transaction\n"
        );

    CMutableTransaction tx;
    if (!DecodeHexTx(tx, request.params[0].get_str()))
        throw JSONRPCError(RPC_DESERIALIZATION_ERROR, "TX decode failed");
    uint256 hashTx = tx.GetHash();
    CWalletTx wtx(pwalletMain, MakeTransactionRef(std::move(tx)));

    CDataStream ssMB(ParseHexV(request.params[1], "proof"), SER_NETWORK, PROTOCOL_VERSION);
    CMerkleBlock merkleBlock;
    ssMB >> merkleBlock;

    //Search partial merkle tree in proof for our transaction and index in valid block
    std::vector<uint256> vMatch;
    std::vector<unsigned int> vIndex;
    unsigned int txnIndex = 0;
    if (merkleBlock.txn.ExtractMatches(vMatch, vIndex) == merkleBlock.header.hashMerkleRoot) {

        LOCK(cs_main);

        if (!mapBlockIndex.count(merkleBlock.header.GetHash()) || !chainActive.Contains(mapBlockIndex[merkleBlock.header.GetHash()]))
            throw JSONRPCError(RPC_INVALID_ADDRESS_OR_KEY, "Block not found in chain");

        std::vector<uint256>::const_iterator it;
        if ((it = std::find(vMatch.begin(), vMatch.end(), hashTx))==vMatch.end()) {
            throw JSONRPCError(RPC_INVALID_ADDRESS_OR_KEY, "Transaction given doesn't exist in proof");
        }

        txnIndex = vIndex[it - vMatch.begin()];
    }
    else {
        throw JSONRPCError(RPC_INVALID_ADDRESS_OR_KEY, "Something wrong with merkleblock");
    }

    wtx.nIndex = txnIndex;
    wtx.hashBlock = merkleBlock.header.GetHash();

    LOCK2(cs_main, pwalletMain->cs_wallet);

    if (pwalletMain->IsMine(wtx)) {
        pwalletMain->AddToWallet(wtx, false);
        return NullUniValue;
    }

    throw JSONRPCError(RPC_INVALID_ADDRESS_OR_KEY, "No addresses in wallet correspond to included transaction");
}

UniValue removeprunedfunds(const JSONRPCRequest& request)
{
    if (!EnsureWalletIsAvailable(request.fHelp))
        return NullUniValue;

    if (request.fHelp || request.params.size() != 1)
        throw std::runtime_error(
            "removeprunedfunds \"txid\"\n"
            "\nDeletes the specified transaction from the wallet. Meant for use with pruned wallets and as a companion to importprunedfunds. This will effect wallet balances.\n"
            "\nArguments:\n"
            "1. \"txid\"           (string, required) The hex-encoded id of the transaction you are deleting\n"
            "\nExamples:\n"
            + HelpExampleCli("removeprunedfunds", "\"a8d0c0184dde994a09ec054286f1ce581bebf46446a512166eae7628734ea0a5\"") +
            "\nAs a JSON-RPC call\n"
            + HelpExampleRpc("removprunedfunds", "\"a8d0c0184dde994a09ec054286f1ce581bebf46446a512166eae7628734ea0a5\"")
        );

    LOCK2(cs_main, pwalletMain->cs_wallet);

    uint256 hash;
    hash.SetHex(request.params[0].get_str());
    std::vector<uint256> vHash;
    vHash.push_back(hash);
    std::vector<uint256> vHashOut;

    if(pwalletMain->ZapSelectTx(vHash, vHashOut) != DB_LOAD_OK) {
        throw JSONRPCError(RPC_INTERNAL_ERROR, "Could not properly delete the transaction.");
    }

    if(vHashOut.empty()) {
        throw JSONRPCError(RPC_INTERNAL_ERROR, "Transaction does not exist in wallet.");
    }

    return NullUniValue;
}

UniValue importpubkey(const JSONRPCRequest& request)
{
    if (!EnsureWalletIsAvailable(request.fHelp))
        return NullUniValue;

    if (request.fHelp || request.params.size() < 1 || request.params.size() > 4)
        throw std::runtime_error(
            "importpubkey \"pubkey\" ( \"label\" rescan )\n"
            "\nAdds a public key (in hex) that can be watched as if it were in your wallet but cannot be used to spend.\n"
            "\nArguments:\n"
            "1. \"pubkey\"           (string, required) The hex-encoded public key\n"
            "2. \"label\"            (string, optional, default=\"\") An optional label\n"
            "3. rescan               (boolean, optional, default=true) Rescan the wallet for transactions\n"
            "\nNote: This call can take minutes to complete if rescan is true.\n"
            "\nExamples:\n"
            "\nImport a public key with rescan\n"
            + HelpExampleCli("importpubkey", "\"mypubkey\"") +
            "\nImport using a label without rescan\n"
            + HelpExampleCli("importpubkey", "\"mypubkey\" \"testing\" false") +
            "\nAs a JSON-RPC call\n"
            + HelpExampleRpc("importpubkey", "\"mypubkey\", \"testing\", false")
        );


    std::string strLabel = "";
    if (request.params.size() > 1)
        strLabel = request.params[1].get_str();

    // Whether to perform rescan after import
    bool fRescan = true;
    if (request.params.size() > 2)
        fRescan = request.params[2].get_bool();

    if (fRescan && fPruneMode)
        throw JSONRPCError(RPC_WALLET_ERROR, "Rescan is disabled in pruned mode");

    if (!IsHex(request.params[0].get_str()))
        throw JSONRPCError(RPC_INVALID_ADDRESS_OR_KEY, "Pubkey must be a hex string");
    std::vector<unsigned char> data(ParseHex(request.params[0].get_str()));
    CPubKey pubKey(data.begin(), data.end());
    if (!pubKey.IsFullyValid())
        throw JSONRPCError(RPC_INVALID_ADDRESS_OR_KEY, "Pubkey is not a valid public key");

    LOCK2(cs_main, pwalletMain->cs_wallet);

    ImportAddress(CBitcoinAddress(pubKey.GetID()), strLabel);
    ImportScript(GetScriptForRawPubKey(pubKey), strLabel, false);

    if (fRescan)
    {
        pwalletMain->ScanForWalletTransactions(chainActive.Genesis(), true);
        pwalletMain->ReacceptWalletTransactions();
    }

    return NullUniValue;
}


UniValue importwallet(const JSONRPCRequest& request)
{
    if (!EnsureWalletIsAvailable(request.fHelp))
        return NullUniValue;
    
    if (request.fHelp || request.params.size() != 1)
        throw std::runtime_error(
            "importwallet \"filename\"\n"
            "\nImports keys from a wallet dump file (see dumpwallet).\n"
            "\nArguments:\n"
            "1. \"filename\"    (string, required) The wallet file\n"
            "\nExamples:\n"
            "\nDump the wallet\n"
            + HelpExampleCli("dumpwallet", "\"test\"") +
            "\nImport the wallet\n"
            + HelpExampleCli("importwallet", "\"test\"") +
            "\nImport using the json rpc call\n"
            + HelpExampleRpc("importwallet", "\"test\"")
        );

    if (fPruneMode)
        throw JSONRPCError(RPC_WALLET_ERROR, "Importing wallets is disabled in pruned mode");

    LOCK2(cs_main, pwalletMain->cs_wallet);

    EnsureWalletIsUnlocked();

    std::ifstream file;
    file.open(request.params[0].get_str().c_str(), std::ios::in | std::ios::ate);
    if (!file.is_open())
        throw JSONRPCError(RPC_INVALID_PARAMETER, "Cannot open wallet dump file");

    int64_t nTimeBegin = chainActive.Tip()->GetBlockTime();

    bool fGood = true;

    int64_t nFilesize = std::max((int64_t)1, (int64_t)file.tellg());
    file.seekg(0, file.beg);

    pwalletMain->ShowProgress(_("Importing..."), 0); // show progress dialog in GUI
    while (file.good()) {
        pwalletMain->ShowProgress("", std::max(1, std::min(99, (int)(((double)file.tellg() / (double)nFilesize) * 100))));
        std::string line;
        std::getline(file, line);
        if (line.empty() || line[0] == '#')
            continue;

        std::vector<std::string> vstr;
        boost::split(vstr, line, boost::is_any_of(" "));
        if (vstr.size() < 2)
            continue;
        CBitcoinSecret vchSecret;
        if (!vchSecret.SetString(vstr[0]))
            continue;
        CKey key = vchSecret.GetKey();
        CPubKey pubkey = key.GetPubKey();
        assert(key.VerifyPubKey(pubkey));
        CKeyID keyid = pubkey.GetID();
        if (pwalletMain->HaveKey(keyid)) {
            LogPrintf("Skipping import of %s (key already present)\n", CBitcoinAddress(keyid).ToString());
            continue;
        }
        int64_t nTime = DecodeDumpTime(vstr[1]);
        std::string strLabel;
        bool fLabel = true;
        for (unsigned int nStr = 2; nStr < vstr.size(); nStr++) {
            if (boost::algorithm::starts_with(vstr[nStr], "#"))
                break;
            if (vstr[nStr] == "change=1")
                fLabel = false;
            if (vstr[nStr] == "reserve=1")
                fLabel = false;
            if (boost::algorithm::starts_with(vstr[nStr], "label=")) {
                strLabel = DecodeDumpString(vstr[nStr].substr(6));
                fLabel = true;
            }
        }
        LogPrintf("Importing %s...\n", CBitcoinAddress(keyid).ToString());
        if (!pwalletMain->AddKeyPubKey(key, pubkey)) {
            fGood = false;
            continue;
        }
        pwalletMain->mapKeyMetadata[keyid].nCreateTime = nTime;
        if (fLabel)
            pwalletMain->SetAddressBook(keyid, strLabel, "receive");
        nTimeBegin = std::min(nTimeBegin, nTime);
    }
    file.close();
    pwalletMain->ShowProgress("", 100); // hide progress dialog in GUI

    pwalletMain->UpdateTimeFirstKey(nTimeBegin);

    CBlockIndex *pindex = chainActive.FindEarliestAtLeast(nTimeBegin - 7200);

    LogPrintf("Rescanning last %i blocks\n", pindex ? chainActive.Height() - pindex->nHeight + 1 : 0);
    pwalletMain->ScanForWalletTransactions(pindex);
    pwalletMain->MarkDirty();

    if (!fGood)
        throw JSONRPCError(RPC_WALLET_ERROR, "Error adding some keys to wallet");

    return NullUniValue;
}

UniValue importelectrumwallet(const JSONRPCRequest& request)
{
    if (!EnsureWalletIsAvailable(request.fHelp))
        return NullUniValue;

    if (request.fHelp || request.params.size() < 1 || request.params.size() > 2)
        throw std::runtime_error(
            "importelectrumwallet \"filename\" index\n"
            "\nImports keys from an Electrum wallet export file (.csv or .json)\n"
            "\nArguments:\n"
            "1. \"filename\"    (string, required) The Electrum wallet export file, should be in csv or json format\n"
            "2. index         (numeric, optional, default=0) Rescan the wallet for transactions starting from this block index\n"
            "\nExamples:\n"
            "\nImport the wallet\n"
            + HelpExampleCli("importelectrumwallet", "\"test.csv\"")
            + HelpExampleCli("importelectrumwallet", "\"test.json\"") +
            "\nImport using the json rpc call\n"
            + HelpExampleRpc("importelectrumwallet", "\"test.csv\"")
            + HelpExampleRpc("importelectrumwallet", "\"test.json\"")
        );

    if (fPruneMode)
        throw JSONRPCError(RPC_WALLET_ERROR, "Importing wallets is disabled in pruned mode");

    LOCK2(cs_main, pwalletMain->cs_wallet);

    EnsureWalletIsUnlocked();

    std::ifstream file;
    std::string strFileName = request.params[0].get_str();
    size_t nDotPos = strFileName.find_last_of(".");
    if(nDotPos == std::string::npos)
        throw JSONRPCError(RPC_INVALID_PARAMETER, "File has no extension, should be .json or .csv");

    std::string strFileExt = strFileName.substr(nDotPos+1);
    if(strFileExt != "json" && strFileExt != "csv")
        throw JSONRPCError(RPC_INVALID_PARAMETER, "File has wrong extension, should be .json or .csv");

    file.open(strFileName.c_str(), std::ios::in | std::ios::ate);
    if (!file.is_open())
        throw JSONRPCError(RPC_INVALID_PARAMETER, "Cannot open Electrum wallet export file");

    bool fGood = true;

    int64_t nFilesize = std::max((int64_t)1, (int64_t)file.tellg());
    file.seekg(0, file.beg);

    pwalletMain->ShowProgress(_("Importing..."), 0); // show progress dialog in GUI

    if(strFileExt == "csv") {
        while (file.good()) {
            pwalletMain->ShowProgress("", std::max(1, std::min(99, (int)(((double)file.tellg() / (double)nFilesize) * 100))));
            std::string line;
            std::getline(file, line);
            if (line.empty() || line == "address,private_key")
                continue;
            std::vector<std::string> vstr;
            boost::split(vstr, line, boost::is_any_of(","));
            if (vstr.size() < 2)
                continue;
            CBitcoinSecret vchSecret;
            if (!vchSecret.SetString(vstr[1]))
                continue;
            CKey key = vchSecret.GetKey();
            CPubKey pubkey = key.GetPubKey();
            assert(key.VerifyPubKey(pubkey));
            CKeyID keyid = pubkey.GetID();
            if (pwalletMain->HaveKey(keyid)) {
                LogPrintf("Skipping import of %s (key already present)\n", CBitcoinAddress(keyid).ToString());
                continue;
            }
            LogPrintf("Importing %s...\n", CBitcoinAddress(keyid).ToString());
            if (!pwalletMain->AddKeyPubKey(key, pubkey)) {
                fGood = false;
                continue;
            }
        }
    } else {
        // json
        char* buffer = new char [nFilesize];
        file.read(buffer, nFilesize);
        UniValue data(UniValue::VOBJ);
        if(!data.read(buffer))
            throw JSONRPCError(RPC_TYPE_ERROR, "Cannot parse Electrum wallet export file");
        delete[] buffer;

        std::vector<std::string> vKeys = data.getKeys();

        for (size_t i = 0; i < data.size(); i++) {
            pwalletMain->ShowProgress("", std::max(1, std::min(99, int(i*100/data.size()))));
            if(!data[vKeys[i]].isStr())
                continue;
            CBitcoinSecret vchSecret;
            if (!vchSecret.SetString(data[vKeys[i]].get_str()))
                continue;
            CKey key = vchSecret.GetKey();
            CPubKey pubkey = key.GetPubKey();
            assert(key.VerifyPubKey(pubkey));
            CKeyID keyid = pubkey.GetID();
            if (pwalletMain->HaveKey(keyid)) {
                LogPrintf("Skipping import of %s (key already present)\n", CBitcoinAddress(keyid).ToString());
                continue;
            }
            LogPrintf("Importing %s...\n", CBitcoinAddress(keyid).ToString());
            if (!pwalletMain->AddKeyPubKey(key, pubkey)) {
                fGood = false;
                continue;
            }
        }
    }
    file.close();
    pwalletMain->ShowProgress("", 100); // hide progress dialog in GUI

    // Whether to perform rescan after import
    int nStartHeight = 0;
    if (request.params.size() > 1)
        nStartHeight = request.params[1].get_int();
    if (chainActive.Height() < nStartHeight)
        nStartHeight = chainActive.Height();

    // Assume that electrum wallet was created at that block
    int nTimeBegin = chainActive[nStartHeight]->GetBlockTime();
    pwalletMain->UpdateTimeFirstKey(nTimeBegin);

    LogPrintf("Rescanning %i blocks\n", chainActive.Height() - nStartHeight + 1);
    pwalletMain->ScanForWalletTransactions(chainActive[nStartHeight], true);

    if (!fGood)
        throw JSONRPCError(RPC_WALLET_ERROR, "Error adding some keys to wallet");

    return NullUniValue;
}

UniValue dumpprivkey(const JSONRPCRequest& request)
{
    if (!EnsureWalletIsAvailable(request.fHelp))
        return NullUniValue;
    
    if (request.fHelp || request.params.size() != 1)
        throw std::runtime_error(
            "dumpprivkey \"address\"\n"
            "\nReveals the private key corresponding to 'address'.\n"
            "Then the importprivkey can be used with this output\n"
            "\nArguments:\n"
            "1. \"address\"   (string, required) The dash address for the private key\n"
            "\nResult:\n"
            "\"key\"                (string) The private key\n"
            "\nExamples:\n"
            + HelpExampleCli("dumpprivkey", "\"myaddress\"")
            + HelpExampleCli("importprivkey", "\"mykey\"")
            + HelpExampleRpc("dumpprivkey", "\"myaddress\"")
        );

    LOCK2(cs_main, pwalletMain->cs_wallet);

    EnsureWalletIsUnlocked();

    std::string strAddress = request.params[0].get_str();
    CBitcoinAddress address;
    if (!address.SetString(strAddress))
        throw JSONRPCError(RPC_INVALID_ADDRESS_OR_KEY, "Invalid Dash address");
    CKeyID keyID;
    if (!address.GetKeyID(keyID))
        throw JSONRPCError(RPC_TYPE_ERROR, "Address does not refer to a key");
    CKey vchSecret;
    if (!pwalletMain->GetKey(keyID, vchSecret))
        throw JSONRPCError(RPC_WALLET_ERROR, "Private key for address " + strAddress + " is not known");
    return CBitcoinSecret(vchSecret).ToString();
}

UniValue dumphdinfo(const JSONRPCRequest& request)
{
    if (!EnsureWalletIsAvailable(request.fHelp))
        return NullUniValue;

    if (request.fHelp || request.params.size() != 0)
        throw std::runtime_error(
            "dumphdinfo\n"
            "Returns an object containing sensitive private info about this HD wallet.\n"
            "\nResult:\n"
            "{\n"
            "  \"hdseed\": \"seed\",                    (string) The HD seed (bip32, in hex)\n"
            "  \"mnemonic\": \"words\",                 (string) The mnemonic for this HD wallet (bip39, english words) \n"
            "  \"mnemonicpassphrase\": \"passphrase\",  (string) The mnemonic passphrase for this HD wallet (bip39)\n"
            "}\n"
            "\nExamples:\n"
            + HelpExampleCli("dumphdinfo", "")
            + HelpExampleRpc("dumphdinfo", "")
        );

    LOCK(pwalletMain->cs_wallet);

    EnsureWalletIsUnlocked();

    // add the base58check encoded extended master if the wallet uses HD
    CHDChain hdChainCurrent;
    if (pwalletMain->GetHDChain(hdChainCurrent))
    {
        if (!pwalletMain->GetDecryptedHDChain(hdChainCurrent))
            throw JSONRPCError(RPC_INTERNAL_ERROR, "Cannot decrypt HD seed");

        SecureString ssMnemonic;
        SecureString ssMnemonicPassphrase;
        hdChainCurrent.GetMnemonic(ssMnemonic, ssMnemonicPassphrase);

        UniValue obj(UniValue::VOBJ);
        obj.push_back(Pair("hdseed", HexStr(hdChainCurrent.GetSeed())));
        obj.push_back(Pair("mnemonic", ssMnemonic.c_str()));
        obj.push_back(Pair("mnemonicpassphrase", ssMnemonicPassphrase.c_str()));

        return obj;
<<<<<<< HEAD
    } else 
	{
        throw JSONRPCError(RPC_WALLET_ERROR, "This wallet is not a HD (Hierarchical Deterministic) wallet.");
    }
=======
    } else {
        throw JSONRPCError(RPC_WALLET_ERROR, "This wallet is not a HD (Hierarchical Deterministic) wallet.");
	}
>>>>>>> 266263a8

    return NullUniValue;
}

UniValue dumpwallet(const JSONRPCRequest& request)
{
    if (!EnsureWalletIsAvailable(request.fHelp))
        return NullUniValue;
    
    if (request.fHelp || request.params.size() != 1)
        throw std::runtime_error(
            "dumpwallet \"filename\"\n"
            "\nDumps all wallet keys in a human-readable format.\n"
            "\nArguments:\n"
            "1. \"filename\"    (string, required) The filename\n"
            "\nExamples:\n"
            + HelpExampleCli("dumpwallet", "\"test\"")
            + HelpExampleRpc("dumpwallet", "\"test\"")
        );

    LOCK2(cs_main, pwalletMain->cs_wallet);

    EnsureWalletIsUnlocked();

    std::ofstream file;
    file.open(request.params[0].get_str().c_str());
    if (!file.is_open())
        throw JSONRPCError(RPC_INVALID_PARAMETER, "Cannot open wallet dump file");

    std::map<CTxDestination, int64_t> mapKeyBirth;
    std::set<CKeyID> setKeyPool;
    pwalletMain->GetKeyBirthTimes(mapKeyBirth);
    pwalletMain->GetAllReserveKeys(setKeyPool);

    // sort time/key pairs
    std::vector<std::pair<int64_t, CKeyID> > vKeyBirth;
    for (const auto& entry : mapKeyBirth) {
        if (const CKeyID* keyID = boost::get<CKeyID>(&entry.first)) { // set and test
            vKeyBirth.push_back(std::make_pair(entry.second, *keyID));
        }
    }
    mapKeyBirth.clear();
    std::sort(vKeyBirth.begin(), vKeyBirth.end());

    // produce output
    file << strprintf("# Wallet dump created by Dash Core %s\n", CLIENT_BUILD);
    file << strprintf("# * Created on %s\n", EncodeDumpTime(GetTime()));
    file << strprintf("# * Best block at time of backup was %i (%s),\n", chainActive.Height(), chainActive.Tip()->GetBlockHash().ToString());
    file << strprintf("#   mined on %s\n", EncodeDumpTime(chainActive.Tip()->GetBlockTime()));
    file << "\n";

    // add the base58check encoded extended master if the wallet uses HD
    CHDChain hdChainCurrent;
    if (pwalletMain->GetHDChain(hdChainCurrent))
    {

        if (!pwalletMain->GetDecryptedHDChain(hdChainCurrent))
            throw JSONRPCError(RPC_INTERNAL_ERROR, "Cannot decrypt HD chain");

        SecureString ssMnemonic;
        SecureString ssMnemonicPassphrase;
        hdChainCurrent.GetMnemonic(ssMnemonic, ssMnemonicPassphrase);
        file << "# mnemonic: " << ssMnemonic << "\n";
        file << "# mnemonic passphrase: " << ssMnemonicPassphrase << "\n\n";

        SecureVector vchSeed = hdChainCurrent.GetSeed();
        file << "# HD seed: " << HexStr(vchSeed) << "\n\n";

        CExtKey masterKey;
        masterKey.SetMaster(&vchSeed[0], vchSeed.size());

        CBitcoinExtKey b58extkey;
        b58extkey.SetKey(masterKey);

        file << "# extended private masterkey: " << b58extkey.ToString() << "\n";

        CExtPubKey masterPubkey;
        masterPubkey = masterKey.Neuter();

        CBitcoinExtPubKey b58extpubkey;
        b58extpubkey.SetKey(masterPubkey);
        file << "# extended public masterkey: " << b58extpubkey.ToString() << "\n\n";

        for (size_t i = 0; i < hdChainCurrent.CountAccounts(); ++i)
        {
            CHDAccount acc;
            if(hdChainCurrent.GetAccount(i, acc)) {
                file << "# external chain counter: " << acc.nExternalChainCounter << "\n";
                file << "# internal chain counter: " << acc.nInternalChainCounter << "\n\n";
            } else {
                file << "# WARNING: ACCOUNT " << i << " IS MISSING!" << "\n\n";
            }
        }
    }

    for (std::vector<std::pair<int64_t, CKeyID> >::const_iterator it = vKeyBirth.begin(); it != vKeyBirth.end(); it++) {
        const CKeyID &keyid = it->second;
        std::string strTime = EncodeDumpTime(it->first);
        std::string strAddr = CBitcoinAddress(keyid).ToString();
        CKey key;
        if (pwalletMain->GetKey(keyid, key)) {
            file << strprintf("%s %s ", CBitcoinSecret(key).ToString(), strTime);
            if (pwalletMain->mapAddressBook.count(keyid)) {
                file << strprintf("label=%s", EncodeDumpString(pwalletMain->mapAddressBook[keyid].name));
            } else if (setKeyPool.count(keyid)) {
                file << "reserve=1";
            } else {
                file << "change=1";
            }
            file << strprintf(" # addr=%s%s\n", strAddr, (pwalletMain->mapHdPubKeys.count(keyid) ? " hdkeypath="+pwalletMain->mapHdPubKeys[keyid].GetKeyPath() : ""));
        }
    }
    file << "\n";
    file << "# End of dump\n";
    file.close();
    return NullUniValue;
}


UniValue ProcessImport(const UniValue& data, const int64_t timestamp)
{
    try {
        bool success = false;

        // Required fields.
        const UniValue& scriptPubKey = data["scriptPubKey"];

        // Should have script or JSON with "address".
        if (!(scriptPubKey.getType() == UniValue::VOBJ && scriptPubKey.exists("address")) && !(scriptPubKey.getType() == UniValue::VSTR)) {
            throw JSONRPCError(RPC_INVALID_PARAMETER, "Invalid scriptPubKey");
        }

        // Optional fields.
        const std::string& strRedeemScript = data.exists("redeemscript") ? data["redeemscript"].get_str() : "";
        const UniValue& pubKeys = data.exists("pubkeys") ? data["pubkeys"].get_array() : UniValue();
        const UniValue& keys = data.exists("keys") ? data["keys"].get_array() : UniValue();
        const bool& internal = data.exists("internal") ? data["internal"].get_bool() : false;
        const bool& watchOnly = data.exists("watchonly") ? data["watchonly"].get_bool() : false;
        const std::string& label = data.exists("label") && !internal ? data["label"].get_str() : "";

        bool isScript = scriptPubKey.getType() == UniValue::VSTR;
        bool isP2SH = strRedeemScript.length() > 0;
        const std::string& output = isScript ? scriptPubKey.get_str() : scriptPubKey["address"].get_str();

        // Parse the output.
        CScript script;
        CBitcoinAddress address;

        if (!isScript) {
            address = CBitcoinAddress(output);
            if (!address.IsValid()) {
                throw JSONRPCError(RPC_INVALID_ADDRESS_OR_KEY, "Invalid address");
            }
            script = GetScriptForDestination(address.Get());
        } else {
            if (!IsHex(output)) {
                throw JSONRPCError(RPC_INVALID_ADDRESS_OR_KEY, "Invalid scriptPubKey");
            }

            std::vector<unsigned char> vData(ParseHex(output));
            script = CScript(vData.begin(), vData.end());
        }

        // Watchonly and private keys
        if (watchOnly && keys.size()) {
            throw JSONRPCError(RPC_INVALID_PARAMETER, "Incompatibility found between watchonly and keys");
        }

        // Internal + Label
        if (internal && data.exists("label")) {
            throw JSONRPCError(RPC_INVALID_PARAMETER, "Incompatibility found between internal and label");
        }

        // Not having Internal + Script
        if (!internal && isScript) {
            throw JSONRPCError(RPC_INVALID_PARAMETER, "Internal must be set for hex scriptPubKey");
        }

        // Keys / PubKeys size check.
        if (!isP2SH && (keys.size() > 1 || pubKeys.size() > 1)) { // Address / scriptPubKey
            throw JSONRPCError(RPC_INVALID_PARAMETER, "More than private key given for one address");
        }

        // Invalid P2SH redeemScript
        if (isP2SH && !IsHex(strRedeemScript)) {
            throw JSONRPCError(RPC_INVALID_ADDRESS_OR_KEY, "Invalid redeem script");
        }

        // Process. //

        // P2SH
        if (isP2SH) {
            // Import redeem script.
            std::vector<unsigned char> vData(ParseHex(strRedeemScript));
            CScript redeemScript = CScript(vData.begin(), vData.end());

            // Invalid P2SH address
            if (!script.IsPayToScriptHash()) {
                throw JSONRPCError(RPC_INVALID_ADDRESS_OR_KEY, "Invalid P2SH address / script");
            }

            pwalletMain->MarkDirty();

            if (!pwalletMain->HaveWatchOnly(redeemScript) && !pwalletMain->AddWatchOnly(redeemScript, timestamp)) {
                throw JSONRPCError(RPC_WALLET_ERROR, "Error adding address to wallet");
            }

            if (!pwalletMain->HaveCScript(redeemScript) && !pwalletMain->AddCScript(redeemScript)) {
                throw JSONRPCError(RPC_WALLET_ERROR, "Error adding p2sh redeemScript to wallet");
            }

            CBitcoinAddress redeemAddress = CBitcoinAddress(CScriptID(redeemScript));
            CScript redeemDestination = GetScriptForDestination(redeemAddress.Get());

            if (::IsMine(*pwalletMain, redeemDestination) == ISMINE_SPENDABLE) {
                throw JSONRPCError(RPC_WALLET_ERROR, "The wallet already contains the private key for this address or script");
            }

            pwalletMain->MarkDirty();

            if (!pwalletMain->HaveWatchOnly(redeemDestination) && !pwalletMain->AddWatchOnly(redeemDestination, timestamp)) {
                throw JSONRPCError(RPC_WALLET_ERROR, "Error adding address to wallet");
            }

            // add to address book or update label
            if (address.IsValid()) {
                pwalletMain->SetAddressBook(address.Get(), label, "receive");
            }

            // Import private keys.
            if (keys.size()) {
                for (size_t i = 0; i < keys.size(); i++) {
                    const std::string& privkey = keys[i].get_str();

                    CBitcoinSecret vchSecret;
                    bool fGood = vchSecret.SetString(privkey);

                    if (!fGood) {
                        throw JSONRPCError(RPC_INVALID_ADDRESS_OR_KEY, "Invalid private key encoding");
                    }

                    CKey key = vchSecret.GetKey();

                    if (!key.IsValid()) {
                        throw JSONRPCError(RPC_INVALID_ADDRESS_OR_KEY, "Private key outside allowed range");
                    }

                    CPubKey pubkey = key.GetPubKey();
                    assert(key.VerifyPubKey(pubkey));

                    CKeyID vchAddress = pubkey.GetID();
                    pwalletMain->MarkDirty();
                    pwalletMain->SetAddressBook(vchAddress, label, "receive");

                    if (pwalletMain->HaveKey(vchAddress)) {
                        throw JSONRPCError(RPC_INVALID_ADDRESS_OR_KEY, "Already have this key");
                    }

                    pwalletMain->mapKeyMetadata[vchAddress].nCreateTime = timestamp;

                    if (!pwalletMain->AddKeyPubKey(key, pubkey)) {
                        throw JSONRPCError(RPC_WALLET_ERROR, "Error adding key to wallet");
                    }

                    pwalletMain->UpdateTimeFirstKey(timestamp);
                }
            }

            success = true;
        } else {
            // Import public keys.
            if (pubKeys.size() && keys.size() == 0) {
                const std::string& strPubKey = pubKeys[0].get_str();

                if (!IsHex(strPubKey)) {
                    throw JSONRPCError(RPC_INVALID_ADDRESS_OR_KEY, "Pubkey must be a hex string");
                }

                std::vector<unsigned char> vData(ParseHex(strPubKey));
                CPubKey pubKey(vData.begin(), vData.end());

                if (!pubKey.IsFullyValid()) {
                    throw JSONRPCError(RPC_INVALID_ADDRESS_OR_KEY, "Pubkey is not a valid public key");
                }

                CBitcoinAddress pubKeyAddress = CBitcoinAddress(pubKey.GetID());

                // Consistency check.
                if (!isScript && !(pubKeyAddress.Get() == address.Get())) {
                    throw JSONRPCError(RPC_INVALID_ADDRESS_OR_KEY, "Consistency check failed");
                }

                // Consistency check.
                if (isScript) {
                    CBitcoinAddress scriptAddress;
                    CTxDestination destination;

                    if (ExtractDestination(script, destination)) {
                        scriptAddress = CBitcoinAddress(destination);
                        if (!(scriptAddress.Get() == pubKeyAddress.Get())) {
                            throw JSONRPCError(RPC_INVALID_ADDRESS_OR_KEY, "Consistency check failed");
                        }
                    }
                }

                CScript pubKeyScript = GetScriptForDestination(pubKeyAddress.Get());

                if (::IsMine(*pwalletMain, pubKeyScript) == ISMINE_SPENDABLE) {
                    throw JSONRPCError(RPC_WALLET_ERROR, "The wallet already contains the private key for this address or script");
                }

                pwalletMain->MarkDirty();

                if (!pwalletMain->HaveWatchOnly(pubKeyScript) && !pwalletMain->AddWatchOnly(pubKeyScript, timestamp)) {
                    throw JSONRPCError(RPC_WALLET_ERROR, "Error adding address to wallet");
                }

                // add to address book or update label
                if (pubKeyAddress.IsValid()) {
                    pwalletMain->SetAddressBook(pubKeyAddress.Get(), label, "receive");
                }

                // TODO Is this necessary?
                CScript scriptRawPubKey = GetScriptForRawPubKey(pubKey);

                if (::IsMine(*pwalletMain, scriptRawPubKey) == ISMINE_SPENDABLE) {
                    throw JSONRPCError(RPC_WALLET_ERROR, "The wallet already contains the private key for this address or script");
                }

                pwalletMain->MarkDirty();

                if (!pwalletMain->HaveWatchOnly(scriptRawPubKey) && !pwalletMain->AddWatchOnly(scriptRawPubKey, timestamp)) {
                    throw JSONRPCError(RPC_WALLET_ERROR, "Error adding address to wallet");
                }

                success = true;
            }

            // Import private keys.
            if (keys.size()) {
                const std::string& strPrivkey = keys[0].get_str();

                // Checks.
                CBitcoinSecret vchSecret;
                bool fGood = vchSecret.SetString(strPrivkey);

                if (!fGood) {
                    throw JSONRPCError(RPC_INVALID_ADDRESS_OR_KEY, "Invalid private key encoding");
                }

                CKey key = vchSecret.GetKey();
                if (!key.IsValid()) {
                    throw JSONRPCError(RPC_INVALID_ADDRESS_OR_KEY, "Private key outside allowed range");
                }

                CPubKey pubKey = key.GetPubKey();
                assert(key.VerifyPubKey(pubKey));

                CBitcoinAddress pubKeyAddress = CBitcoinAddress(pubKey.GetID());

                // Consistency check.
                if (!isScript && !(pubKeyAddress.Get() == address.Get())) {
                    throw JSONRPCError(RPC_INVALID_ADDRESS_OR_KEY, "Consistency check failed");
                }

                // Consistency check.
                if (isScript) {
                    CBitcoinAddress scriptAddress;
                    CTxDestination destination;

                    if (ExtractDestination(script, destination)) {
                        scriptAddress = CBitcoinAddress(destination);
                        if (!(scriptAddress.Get() == pubKeyAddress.Get())) {
                            throw JSONRPCError(RPC_INVALID_ADDRESS_OR_KEY, "Consistency check failed");
                        }
                    }
                }

                CKeyID vchAddress = pubKey.GetID();
                pwalletMain->MarkDirty();
                pwalletMain->SetAddressBook(vchAddress, label, "receive");

                if (pwalletMain->HaveKey(vchAddress)) {
                    return false;
                }

                pwalletMain->mapKeyMetadata[vchAddress].nCreateTime = timestamp;

                if (!pwalletMain->AddKeyPubKey(key, pubKey)) {
                    throw JSONRPCError(RPC_WALLET_ERROR, "Error adding key to wallet");
                }

                pwalletMain->UpdateTimeFirstKey(timestamp);

                success = true;
            }

            // Import scriptPubKey only.
            if (pubKeys.size() == 0 && keys.size() == 0) {
                if (::IsMine(*pwalletMain, script) == ISMINE_SPENDABLE) {
                    throw JSONRPCError(RPC_WALLET_ERROR, "The wallet already contains the private key for this address or script");
                }

                pwalletMain->MarkDirty();

                if (!pwalletMain->HaveWatchOnly(script) && !pwalletMain->AddWatchOnly(script, timestamp)) {
                    throw JSONRPCError(RPC_WALLET_ERROR, "Error adding address to wallet");
                }

                if (scriptPubKey.getType() == UniValue::VOBJ) {
                    // add to address book or update label
                    if (address.IsValid()) {
                        pwalletMain->SetAddressBook(address.Get(), label, "receive");
                    }
                }

                success = true;
            }
        }

        UniValue result = UniValue(UniValue::VOBJ);
        result.pushKV("success", UniValue(success));
        return result;
    } catch (const UniValue& e) {
        UniValue result = UniValue(UniValue::VOBJ);
        result.pushKV("success", UniValue(false));
        result.pushKV("error", e);
        return result;
    } catch (...) {
        UniValue result = UniValue(UniValue::VOBJ);
        result.pushKV("success", UniValue(false));
        result.pushKV("error", JSONRPCError(RPC_MISC_ERROR, "Missing required fields"));
        return result;
    }
}

int64_t GetImportTimestamp(const UniValue& data, int64_t now)
{
    if (data.exists("timestamp")) {
        const UniValue& timestamp = data["timestamp"];
        if (timestamp.isNum()) {
            return timestamp.get_int64();
        } else if (timestamp.isStr() && timestamp.get_str() == "now") {
            return now;
        }
        throw JSONRPCError(RPC_TYPE_ERROR, strprintf("Expected number or \"now\" timestamp value for key. got type %s", uvTypeName(timestamp.type())));
    }
    throw JSONRPCError(RPC_TYPE_ERROR, "Missing required timestamp field for key");
}

UniValue importmulti(const JSONRPCRequest& mainRequest)
{
    // clang-format off
    if (mainRequest.fHelp || mainRequest.params.size() < 1 || mainRequest.params.size() > 2)
        throw std::runtime_error(
            "importmulti \"requests\" \"options\"\n\n"
            "Import addresses/scripts (with private or public keys, redeem script (P2SH)), rescanning all addresses in one-shot-only (rescan can be disabled via options).\n\n"
            "Arguments:\n"
            "1. requests     (array, required) Data to be imported\n"
            "  [     (array of json objects)\n"
            "    {\n"
            "      \"scriptPubKey\": \"<script>\" | { \"address\":\"<address>\" }, (string / json, required) Type of scriptPubKey (string for script, json for address)\n"
            "      \"timestamp\": timestamp | \"now\"                        , (integer / string, required) Creation time of the key in seconds since epoch (Jan 1 1970 GMT),\n"
            "                                                              or the string \"now\" to substitute the current synced blockchain time. The timestamp of the oldest\n"
            "                                                              key will determine how far back blockchain rescans need to begin for missing wallet transactions.\n"
            "                                                              \"now\" can be specified to bypass scanning, for keys which are known to never have been used, and\n"
            "                                                              0 can be specified to scan the entire blockchain. Blocks up to 2 hours before the earliest key\n"
            "                                                              creation time of all keys being imported by the importmulti call will be scanned.\n"
            "      \"redeemscript\": \"<script>\"                            , (string, optional) Allowed only if the scriptPubKey is a P2SH address or a P2SH scriptPubKey\n"
            "      \"pubkeys\": [\"<pubKey>\", ... ]                         , (array, optional) Array of strings giving pubkeys that must occur in the output or redeemscript\n"
            "      \"keys\": [\"<key>\", ... ]                               , (array, optional) Array of strings giving private keys whose corresponding public keys must occur in the output or redeemscript\n"
            "      \"internal\": <true>                                    , (boolean, optional, default: false) Stating whether matching outputs should be be treated as not incoming payments\n"
            "      \"watchonly\": <true>                                   , (boolean, optional, default: false) Stating whether matching outputs should be considered watched even when they're not spendable, only allowed if keys are empty\n"
            "      \"label\": <label>                                      , (string, optional, default: '') Label to assign to the address (aka account name, for now), only allowed with internal=false\n"
            "    }\n"
            "  ,...\n"
            "  ]\n"
            "2. options                 (json, optional)\n"
            "  {\n"
            "     \"rescan\": <false>,         (boolean, optional, default: true) Stating if should rescan the blockchain after all imports\n"
            "  }\n"
            "\nExamples:\n" +
            HelpExampleCli("importmulti", "'[{ \"scriptPubKey\": { \"address\": \"<my address>\" }, \"timestamp\":1455191478 }, "
                                          "{ \"scriptPubKey\": { \"address\": \"<my 2nd address>\" }, \"label\": \"example 2\", \"timestamp\": 1455191480 }]'") +
            HelpExampleCli("importmulti", "'[{ \"scriptPubKey\": { \"address\": \"<my address>\" }, \"timestamp\":1455191478 }]' '{ \"rescan\": false}'") +

            "\nResponse is an array with the same size as the input that has the execution result :\n"
            "  [{ \"success\": true } , { \"success\": false, \"error\": { \"code\": -1, \"message\": \"Internal Server Error\"} }, ... ]\n");

    // clang-format on
    if (!EnsureWalletIsAvailable(mainRequest.fHelp)) {
        return NullUniValue;
    }

    RPCTypeCheck(mainRequest.params, boost::assign::list_of(UniValue::VARR)(UniValue::VOBJ));

    const UniValue& requests = mainRequest.params[0];

    //Default options
    bool fRescan = true;

    if (mainRequest.params.size() > 1) {
        const UniValue& options = mainRequest.params[1];

        if (options.exists("rescan")) {
            fRescan = options["rescan"].get_bool();
        }
    }

    LOCK2(cs_main, pwalletMain->cs_wallet);
    EnsureWalletIsUnlocked();

    // Verify all timestamps are present before importing any keys.
    const int64_t now = chainActive.Tip() ? chainActive.Tip()->GetMedianTimePast() : 0;
    for (const UniValue& data : requests.getValues()) {
        GetImportTimestamp(data, now);
    }

    bool fRunScan = false;
    const int64_t minimumTimestamp = 1;
    int64_t nLowestTimestamp = 0;

    if (fRescan && chainActive.Tip()) {
        nLowestTimestamp = chainActive.Tip()->GetBlockTime();
    } else {
        fRescan = false;
    }

    UniValue response(UniValue::VARR);

    BOOST_FOREACH (const UniValue& data, requests.getValues()) {
        const int64_t timestamp = std::max(GetImportTimestamp(data, now), minimumTimestamp);
        const UniValue result = ProcessImport(data, timestamp);
        response.push_back(result);

        if (!fRescan) {
            continue;
        }

        // If at least one request was successful then allow rescan.
        if (result["success"].get_bool()) {
            fRunScan = true;
        }

        // Get the lowest timestamp.
        if (timestamp < nLowestTimestamp) {
            nLowestTimestamp = timestamp;
        }
    }

    if (fRescan && fRunScan && requests.size()) {
        CBlockIndex* pindex = nLowestTimestamp > minimumTimestamp ? chainActive.FindEarliestAtLeast(std::max<int64_t>(nLowestTimestamp - 7200, 0)) : chainActive.Genesis();
        CBlockIndex* scannedRange = nullptr;
        if (pindex) {
            scannedRange = pwalletMain->ScanForWalletTransactions(pindex, true);
            pwalletMain->ReacceptWalletTransactions();
        }

        if (!scannedRange || scannedRange->nHeight > pindex->nHeight) {
            std::vector<UniValue> results = response.getValues();
            response.clear();
            response.setArray();
            size_t i = 0;
            for (const UniValue& request : requests.getValues()) {
                // If key creation date is within the successfully scanned
                // range, or if the import result already has an error set, let
                // the result stand unmodified. Otherwise replace the result
                // with an error message.
                if (GetImportTimestamp(request, now) - 7200 >= scannedRange->GetBlockTimeMax() || results.at(i).exists("error")) {
                    response.push_back(results.at(i));
                } else {
                    UniValue result = UniValue(UniValue::VOBJ);
                    result.pushKV("success", UniValue(false));
                    result.pushKV("error", JSONRPCError(RPC_MISC_ERROR, strprintf("Failed to rescan before time %d, transactions may be missing.", scannedRange->GetBlockTimeMax())));
                    response.push_back(std::move(result));
                }
                ++i;
            }
        }
    }

    return response;
}<|MERGE_RESOLUTION|>--- conflicted
+++ resolved
@@ -722,16 +722,9 @@
         obj.push_back(Pair("mnemonicpassphrase", ssMnemonicPassphrase.c_str()));
 
         return obj;
-<<<<<<< HEAD
-    } else 
-	{
-        throw JSONRPCError(RPC_WALLET_ERROR, "This wallet is not a HD (Hierarchical Deterministic) wallet.");
-    }
-=======
     } else {
         throw JSONRPCError(RPC_WALLET_ERROR, "This wallet is not a HD (Hierarchical Deterministic) wallet.");
-	}
->>>>>>> 266263a8
+    }
 
     return NullUniValue;
 }
