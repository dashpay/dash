// Copyright (c) 2009-2010 Satoshi Nakamoto
// Copyright (c) 2009-2015 The Bitcoin Core developers
// Copyright (c) 2014-2017 The Dash Core developers
// Distributed under the MIT software license, see the accompanying
// file COPYING or http://www.opensource.org/licenses/mit-license.php.

#include "wallet/wallet.h"

#include "base58.h"
#include "checkpoints.h"
#include "chain.h"
#include "coincontrol.h"
#include "consensus/consensus.h"
#include "consensus/validation.h"
#include "key.h"
#include "keystore.h"
#include "validation.h"
#include "net.h"
#include "policy/policy.h"
#include "primitives/block.h"
#include "primitives/transaction.h"
#include "script/script.h"
#include "script/sign.h"
#include "timedata.h"
#include "txmempool.h"
#include "util.h"
#include "utilmoneystr.h"
#include "masternode.h"

#include "governance.h"
#include "instantx.h"
#include "keepass.h"
#include "privatesend-client.h"
#include "spork.h"

#include <assert.h>

#include "boost_workaround.hpp"
#include <boost/algorithm/string/replace.hpp>
#include <boost/filesystem.hpp>
#include <boost/thread.hpp>


using namespace std;

/** Transaction fee set by the user */
CFeeRate payTxFee(DEFAULT_TRANSACTION_FEE);
CAmount maxTxFee = DEFAULT_TRANSACTION_MAXFEE;
unsigned int nTxConfirmTarget = DEFAULT_TX_CONFIRM_TARGET;
bool bSpendZeroConfChange = DEFAULT_SPEND_ZEROCONF_CHANGE;
bool fSendFreeTransactions = DEFAULT_SEND_FREE_TRANSACTIONS;

/**
 * Fees smaller than this (in atoms) are considered zero fee (for transaction creation)
 * Override with -mintxfee
 */
CFeeRate CWallet::minTxFee = CFeeRate(DEFAULT_LEGACY_TRANSACTION_MINFEE);
/**
 * If fee estimation does not have enough data to provide estimates, use this fee instead.
 * Has no effect if not using fee estimation
 * Override with -fallbackfee
 */
CFeeRate CWallet::fallbackFee = CFeeRate(DEFAULT_LEGACY_FALLBACK_FEE);

const uint256 CMerkleTx::ABANDON_HASH(uint256S("0000000000000000000000000000000000000000000000000000000000000001"));

/** @defgroup mapWallet
 *
 * @{
 */

struct CompareValueOnly
{
    bool operator()(const pair<CAmount, pair<const CWalletTx*, unsigned int> >& t1,
                    const pair<CAmount, pair<const CWalletTx*, unsigned int> >& t2) const
    {
        return t1.first < t2.first;
    }
};

std::string COutput::ToString() const
{
    return strprintf("COutput(%s, %d, %d) [%s]", tx->GetHash().ToString(), i, nDepth, FormatMoney(tx->vout[i].nValue));
}

int COutput::Priority() const
{
    BOOST_FOREACH(CAmount d, CPrivateSend::GetStandardDenominations())
        if(tx->vout[i].nValue == d) return 10000;
    if(tx->vout[i].nValue < 1*COIN) return 20000;

    //nondenom return largest first
    return -(tx->vout[i].nValue/COIN);
}

const CWalletTx* CWallet::GetWalletTx(const uint256& hash) const
{
    LOCK(cs_wallet);
    std::map<uint256, CWalletTx>::const_iterator it = mapWallet.find(hash);
    if (it == mapWallet.end())
        return NULL;
    return &(it->second);
}

CPubKey CWallet::GenerateNewKey(uint32_t nAccountIndex, bool fInternal)
{
    AssertLockHeld(cs_wallet); // mapKeyMetadata

    CKey secret;

    // Create new metadata
    int64_t nCreationTime = GetTime();
    CKeyMetadata metadata(nCreationTime);

    CPubKey pubkey;
    // use HD key derivation if HD was enabled during wallet creation
    if (IsHDEnabled()) {
        DeriveNewChildKey(metadata, secret, nAccountIndex, fInternal);
        pubkey = secret.GetPubKey();
    } else {
        secret.MakeNewKey(true);

        SetMinVersion(FEATURE_COMPRPUBKEY);

        pubkey = secret.GetPubKey();
        assert(secret.VerifyPubKey(pubkey));

        // Create new metadata
        mapKeyMetadata[pubkey.GetID()] = metadata;
        if (!nTimeFirstKey || nCreationTime < nTimeFirstKey)
            nTimeFirstKey = nCreationTime;

        if (!AddKeyPubKey(secret, pubkey))
            throw std::runtime_error(std::string(__func__) + ": AddKey failed");
    }
    return pubkey;
}

void CWallet::DeriveNewChildKey(const CKeyMetadata& metadata, CKey& secretRet, uint32_t nAccountIndex, bool fInternal)
{
    CHDChain hdChainTmp;
    if (!GetHDChain(hdChainTmp)) {
        throw std::runtime_error(std::string(__func__) + ": GetHDChain failed");
    }

    if (!DecryptHDChain(hdChainTmp))
        throw std::runtime_error(std::string(__func__) + ": DecryptHDChainSeed failed");
    // make sure seed matches this chain
    if (hdChainTmp.GetID() != hdChainTmp.GetSeedHash())
        throw std::runtime_error(std::string(__func__) + ": Wrong HD chain!");

    CHDAccount acc;
    if (!hdChainTmp.GetAccount(nAccountIndex, acc))
        throw std::runtime_error(std::string(__func__) + ": Wrong HD account!");

    // derive child key at next index, skip keys already known to the wallet
    CExtKey childKey;
    uint32_t nChildIndex = fInternal ? acc.nInternalChainCounter : acc.nExternalChainCounter;
    do {
        hdChainTmp.DeriveChildExtKey(nAccountIndex, fInternal, nChildIndex, childKey);
        // increment childkey index
        nChildIndex++;
    } while (HaveKey(childKey.key.GetPubKey().GetID()));
    secretRet = childKey.key;

    CPubKey pubkey = secretRet.GetPubKey();
    assert(secretRet.VerifyPubKey(pubkey));

    // store metadata
    mapKeyMetadata[pubkey.GetID()] = metadata;
    if (!nTimeFirstKey || metadata.nCreateTime < nTimeFirstKey)
        nTimeFirstKey = metadata.nCreateTime;

    // update the chain model in the database
    CHDChain hdChainCurrent;
    GetHDChain(hdChainCurrent);

    if (fInternal) {
        acc.nInternalChainCounter = nChildIndex;
    }
    else {
        acc.nExternalChainCounter = nChildIndex;
    }

    if (!hdChainCurrent.SetAccount(nAccountIndex, acc))
        throw std::runtime_error(std::string(__func__) + ": SetAccount failed");

    if (IsCrypted()) {
        if (!SetCryptedHDChain(hdChainCurrent, false))
            throw std::runtime_error(std::string(__func__) + ": SetCryptedHDChain failed");
    }
    else {
        if (!SetHDChain(hdChainCurrent, false))
            throw std::runtime_error(std::string(__func__) + ": SetHDChain failed");
    }

    if (!AddHDPubKey(childKey.Neuter(), fInternal))
        throw std::runtime_error(std::string(__func__) + ": AddHDPubKey failed");
}

bool CWallet::GetPubKey(const CKeyID &address, CPubKey& vchPubKeyOut) const
{
    LOCK(cs_wallet);
    std::map<CKeyID, CHDPubKey>::const_iterator mi = mapHdPubKeys.find(address);
    if (mi != mapHdPubKeys.end())
    {
        const CHDPubKey &hdPubKey = (*mi).second;
        vchPubKeyOut = hdPubKey.extPubKey.pubkey;
        return true;
    }
    else
        return CCryptoKeyStore::GetPubKey(address, vchPubKeyOut);
}

bool CWallet::GetKey(const CKeyID &address, CKey& keyOut) const
{
    LOCK(cs_wallet);
    std::map<CKeyID, CHDPubKey>::const_iterator mi = mapHdPubKeys.find(address);
    if (mi != mapHdPubKeys.end())
    {
        // if the key has been found in mapHdPubKeys, derive it on the fly
        const CHDPubKey &hdPubKey = (*mi).second;
        CHDChain hdChainCurrent;
        if (!GetHDChain(hdChainCurrent))
            throw std::runtime_error(std::string(__func__) + ": GetHDChain failed");
        if (!DecryptHDChain(hdChainCurrent))
            throw std::runtime_error(std::string(__func__) + ": DecryptHDChainSeed failed");
        // make sure seed matches this chain
        if (hdChainCurrent.GetID() != hdChainCurrent.GetSeedHash())
            throw std::runtime_error(std::string(__func__) + ": Wrong HD chain!");

        CExtKey extkey;
        hdChainCurrent.DeriveChildExtKey(hdPubKey.nAccountIndex, hdPubKey.nChangeIndex != 0, hdPubKey.extPubKey.nChild, extkey);
        keyOut = extkey.key;

        return true;
    }
    else {
        return CCryptoKeyStore::GetKey(address, keyOut);
    }
}

bool CWallet::HaveKey(const CKeyID &address) const
{
    LOCK(cs_wallet);
    if (mapHdPubKeys.count(address) > 0)
        return true;
    return CCryptoKeyStore::HaveKey(address);
}

bool CWallet::LoadHDPubKey(const CHDPubKey &hdPubKey)
{
    AssertLockHeld(cs_wallet);

    mapHdPubKeys[hdPubKey.extPubKey.pubkey.GetID()] = hdPubKey;
    return true;
}

bool CWallet::AddHDPubKey(const CExtPubKey &extPubKey, bool fInternal)
{
    AssertLockHeld(cs_wallet);

    CHDChain hdChainCurrent;
    GetHDChain(hdChainCurrent);

    CHDPubKey hdPubKey(hdChainCurrent.GetVersion());
    hdPubKey.extPubKey = extPubKey;
    hdPubKey.hdchainID = hdChainCurrent.GetID();
    hdPubKey.nChangeIndex = fInternal ? 1 : 0;
    mapHdPubKeys[extPubKey.pubkey.GetID()] = hdPubKey;

    // check if we need to remove from watch-only
    CScript script;
    script = GetScriptForDestination(extPubKey.pubkey.GetID());
    if (HaveWatchOnly(script))
        RemoveWatchOnly(script);
    script = GetScriptForRawPubKey(extPubKey.pubkey);
    if (HaveWatchOnly(script))
        RemoveWatchOnly(script);

    if (!fFileBacked)
        return true;

    return CWalletDB(strWalletFile).WriteHDPubKey(hdPubKey, mapKeyMetadata[extPubKey.pubkey.GetID()]);
}

bool CWallet::AddKeyPubKey(const CKey& secret, const CPubKey &pubkey)
{
    AssertLockHeld(cs_wallet); // mapKeyMetadata
    if (!CCryptoKeyStore::AddKeyPubKey(secret, pubkey))
        return false;

    // check if we need to remove from watch-only
    CScript script;
    script = GetScriptForDestination(pubkey.GetID());
    if (HaveWatchOnly(script))
        RemoveWatchOnly(script);
    script = GetScriptForRawPubKey(pubkey);
    if (HaveWatchOnly(script))
        RemoveWatchOnly(script);

    if (!fFileBacked)
        return true;
    if (!IsCrypted()) {
        return CWalletDB(strWalletFile).WriteKey(pubkey,
                                                 secret.GetPrivKey(),
                                                 mapKeyMetadata[pubkey.GetID()]);
    }
    return true;
}

bool CWallet::AddCryptedKey(const CPubKey &vchPubKey,
                            const vector<unsigned char> &vchCryptedSecret)
{
    if (!CCryptoKeyStore::AddCryptedKey(vchPubKey, vchCryptedSecret))
        return false;
    if (!fFileBacked)
        return true;
    {
        LOCK(cs_wallet);
        if (pwalletdbEncryption)
            return pwalletdbEncryption->WriteCryptedKey(vchPubKey,
                                                        vchCryptedSecret,
                                                        mapKeyMetadata[vchPubKey.GetID()]);
        else
            return CWalletDB(strWalletFile).WriteCryptedKey(vchPubKey,
                                                            vchCryptedSecret,
                                                            mapKeyMetadata[vchPubKey.GetID()]);
    }
    return false;
}

bool CWallet::LoadKeyMetadata(const CPubKey &pubkey, const CKeyMetadata &meta)
{
    AssertLockHeld(cs_wallet); // mapKeyMetadata
    if (meta.nCreateTime && (!nTimeFirstKey || meta.nCreateTime < nTimeFirstKey))
        nTimeFirstKey = meta.nCreateTime;

    mapKeyMetadata[pubkey.GetID()] = meta;
    return true;
}

bool CWallet::LoadCryptedKey(const CPubKey &vchPubKey, const std::vector<unsigned char> &vchCryptedSecret)
{
    return CCryptoKeyStore::AddCryptedKey(vchPubKey, vchCryptedSecret);
}

bool CWallet::AddCScript(const CScript& redeemScript)
{
    if (!CCryptoKeyStore::AddCScript(redeemScript))
        return false;
    if (!fFileBacked)
        return true;
    return CWalletDB(strWalletFile).WriteCScript(Hash160(redeemScript), redeemScript);
}

bool CWallet::LoadCScript(const CScript& redeemScript)
{
    /* A sanity check was added in pull #3843 to avoid adding redeemScripts
     * that never can be redeemed. However, old wallets may still contain
     * these. Do not add them to the wallet and warn. */
    if (redeemScript.size() > MAX_SCRIPT_ELEMENT_SIZE)
    {
        std::string strAddr = CBitcoinAddress(CScriptID(redeemScript)).ToString();
        LogPrintf("%s: Warning: This wallet contains a redeemScript of size %i which exceeds maximum size %i thus can never be redeemed. Do not use address %s.\n",
            __func__, redeemScript.size(), MAX_SCRIPT_ELEMENT_SIZE, strAddr);
        return true;
    }

    return CCryptoKeyStore::AddCScript(redeemScript);
}

bool CWallet::AddWatchOnly(const CScript &dest)
{
    if (!CCryptoKeyStore::AddWatchOnly(dest))
        return false;
    nTimeFirstKey = 1; // No birthday information for watch-only keys.
    NotifyWatchonlyChanged(true);
    if (!fFileBacked)
        return true;
    return CWalletDB(strWalletFile).WriteWatchOnly(dest);
}

bool CWallet::RemoveWatchOnly(const CScript &dest)
{
    AssertLockHeld(cs_wallet);
    if (!CCryptoKeyStore::RemoveWatchOnly(dest))
        return false;
    if (!HaveWatchOnly())
        NotifyWatchonlyChanged(false);
    if (fFileBacked)
        if (!CWalletDB(strWalletFile).EraseWatchOnly(dest))
            return false;

    return true;
}

bool CWallet::LoadWatchOnly(const CScript &dest)
{
    return CCryptoKeyStore::AddWatchOnly(dest);
}

bool CWallet::Unlock(const SecureString& strWalletPassphrase, bool fForMixingOnly)
{
    SecureString strWalletPassphraseFinal;

    if (!IsLocked()) // was already fully unlocked, not only for mixing
        return true;

    // Verify KeePassIntegration
    if (strWalletPassphrase == "keepass" && GetBoolArg("-keepass", false)) {
        try {
            strWalletPassphraseFinal = keePassInt.retrievePassphrase();
        } catch (std::exception& e) {
            LogPrintf("CWallet::Unlock could not retrieve passphrase from KeePass: Error: %s\n", e.what());
            return false;
        }
    } else {
        strWalletPassphraseFinal = strWalletPassphrase;
    }

    CCrypter crypter;
    CKeyingMaterial vMasterKey;

    {
        LOCK(cs_wallet);
        BOOST_FOREACH(const MasterKeyMap::value_type& pMasterKey, mapMasterKeys)
        {
            if (!crypter.SetKeyFromPassphrase(strWalletPassphraseFinal, pMasterKey.second.vchSalt, pMasterKey.second.nDeriveIterations, pMasterKey.second.nDerivationMethod))
                return false;
            if (!crypter.Decrypt(pMasterKey.second.vchCryptedKey, vMasterKey))
                continue; // try another master key
            if (CCryptoKeyStore::Unlock(vMasterKey, fForMixingOnly)) {
                if(nWalletBackups == -2) {
                    TopUpKeyPool();
                    LogPrintf("Keypool replenished, re-initializing automatic backups.\n");
                    nWalletBackups = GetArg("-createwalletbackups", 10);
                }
                return true;
            }
        }
    }
    return false;
}

bool CWallet::ChangeWalletPassphrase(const SecureString& strOldWalletPassphrase, const SecureString& strNewWalletPassphrase)
{
    bool fWasLocked = IsLocked(true);
    bool bUseKeePass = false;

    SecureString strOldWalletPassphraseFinal;

    // Verify KeePassIntegration
    if(strOldWalletPassphrase == "keepass" && GetBoolArg("-keepass", false)) {
        bUseKeePass = true;
        try {
            strOldWalletPassphraseFinal = keePassInt.retrievePassphrase();
        } catch (std::exception& e) {
            LogPrintf("CWallet::ChangeWalletPassphrase -- could not retrieve passphrase from KeePass: Error: %s\n", e.what());
            return false;
        }
    } else {
        strOldWalletPassphraseFinal = strOldWalletPassphrase;
    }

    {
        LOCK(cs_wallet);
        Lock();

        CCrypter crypter;
        CKeyingMaterial vMasterKey;
        BOOST_FOREACH(MasterKeyMap::value_type& pMasterKey, mapMasterKeys)
        {
            if(!crypter.SetKeyFromPassphrase(strOldWalletPassphraseFinal, pMasterKey.second.vchSalt, pMasterKey.second.nDeriveIterations, pMasterKey.second.nDerivationMethod))
                return false;
            if (!crypter.Decrypt(pMasterKey.second.vchCryptedKey, vMasterKey))
                return false;
            if (CCryptoKeyStore::Unlock(vMasterKey))
            {
                int64_t nStartTime = GetTimeMillis();
                crypter.SetKeyFromPassphrase(strNewWalletPassphrase, pMasterKey.second.vchSalt, pMasterKey.second.nDeriveIterations, pMasterKey.second.nDerivationMethod);
                pMasterKey.second.nDeriveIterations = pMasterKey.second.nDeriveIterations * (100 / ((double)(GetTimeMillis() - nStartTime)));

                nStartTime = GetTimeMillis();
                crypter.SetKeyFromPassphrase(strNewWalletPassphrase, pMasterKey.second.vchSalt, pMasterKey.second.nDeriveIterations, pMasterKey.second.nDerivationMethod);
                pMasterKey.second.nDeriveIterations = (pMasterKey.second.nDeriveIterations + pMasterKey.second.nDeriveIterations * 100 / ((double)(GetTimeMillis() - nStartTime))) / 2;

                if (pMasterKey.second.nDeriveIterations < 25000)
                    pMasterKey.second.nDeriveIterations = 25000;

                LogPrintf("Wallet passphrase changed to an nDeriveIterations of %i\n", pMasterKey.second.nDeriveIterations);

                if (!crypter.SetKeyFromPassphrase(strNewWalletPassphrase, pMasterKey.second.vchSalt, pMasterKey.second.nDeriveIterations, pMasterKey.second.nDerivationMethod))
                    return false;
                if (!crypter.Encrypt(vMasterKey, pMasterKey.second.vchCryptedKey))
                    return false;
                CWalletDB(strWalletFile).WriteMasterKey(pMasterKey.first, pMasterKey.second);
                if (fWasLocked)
                    Lock();

                // Update KeePass if necessary
                if(bUseKeePass) {
                    LogPrintf("CWallet::ChangeWalletPassphrase -- Updating KeePass with new passphrase");
                    try {
                        keePassInt.updatePassphrase(strNewWalletPassphrase);
                    } catch (std::exception& e) {
                        LogPrintf("CWallet::ChangeWalletPassphrase -- could not update passphrase in KeePass: Error: %s\n", e.what());
                        return false;
                    }
                }

                return true;
            }
        }
    }

    return false;
}

void CWallet::SetBestChain(const CBlockLocator& loc)
{
    CWalletDB walletdb(strWalletFile);
    walletdb.WriteBestBlock(loc);
}

bool CWallet::SetMinVersion(enum WalletFeature nVersion, CWalletDB* pwalletdbIn, bool fExplicit)
{
    LOCK(cs_wallet); // nWalletVersion
    if (nWalletVersion >= nVersion)
        return true;

    // when doing an explicit upgrade, if we pass the max version permitted, upgrade all the way
    if (fExplicit && nVersion > nWalletMaxVersion)
            nVersion = FEATURE_LATEST;

    nWalletVersion = nVersion;

    if (nVersion > nWalletMaxVersion)
        nWalletMaxVersion = nVersion;

    if (fFileBacked)
    {
        CWalletDB* pwalletdb = pwalletdbIn ? pwalletdbIn : new CWalletDB(strWalletFile);
        pwalletdb->WriteMinVersion(nWalletVersion);
        if (!pwalletdbIn)
            delete pwalletdb;
    }

    return true;
}

bool CWallet::SetMaxVersion(int nVersion)
{
    LOCK(cs_wallet); // nWalletVersion, nWalletMaxVersion
    // cannot downgrade below current version
    if (nWalletVersion > nVersion)
        return false;

    nWalletMaxVersion = nVersion;

    return true;
}

set<uint256> CWallet::GetConflicts(const uint256& txid) const
{
    set<uint256> result;
    AssertLockHeld(cs_wallet);

    std::map<uint256, CWalletTx>::const_iterator it = mapWallet.find(txid);
    if (it == mapWallet.end())
        return result;
    const CWalletTx& wtx = it->second;

    std::pair<TxSpends::const_iterator, TxSpends::const_iterator> range;

    BOOST_FOREACH(const CTxIn& txin, wtx.vin)
    {
        if (mapTxSpends.count(txin.prevout) <= 1)
            continue;  // No conflict if zero or one spends
        range = mapTxSpends.equal_range(txin.prevout);
        for (TxSpends::const_iterator it = range.first; it != range.second; ++it)
            result.insert(it->second);
    }
    return result;
}

void CWallet::Flush(bool shutdown)
{
    bitdb.Flush(shutdown);
}

bool CWallet::Verify(const string& walletFile, string& warningString, string& errorString)
{
    if (!bitdb.Open(GetDataDir()))
    {
        // try moving the database env out of the way
        boost::filesystem::path pathDatabase = GetDataDir() / "database";
        boost::filesystem::path pathDatabaseBak = GetDataDir() / strprintf("database.%d.bak", GetTime());
        try {
            boost::filesystem::rename(pathDatabase, pathDatabaseBak);
            LogPrintf("Moved old %s to %s. Retrying.\n", pathDatabase.string(), pathDatabaseBak.string());
        } catch (const boost::filesystem::filesystem_error&) {
            // failure is ok (well, not really, but it's not worse than what we started with)
        }

        // try again
        if (!bitdb.Open(GetDataDir())) {
            // if it still fails, it probably means we can't even create the database env
            string msg = strprintf(_("Error initializing wallet database environment %s!"), GetDataDir());
            errorString += msg;
            return true;
        }
    }

    if (GetBoolArg("-salvagewallet", false))
    {
        // Recover readable keypairs:
        if (!CWalletDB::Recover(bitdb, walletFile, true))
            return false;
    }

    if (boost::filesystem::exists(GetDataDir() / walletFile))
    {
        CDBEnv::VerifyResult r = bitdb.Verify(walletFile, CWalletDB::Recover);
        if (r == CDBEnv::RECOVER_OK)
        {
            warningString += strprintf(_("Warning: wallet.dat corrupt, data salvaged!"
                                     " Original wallet.dat saved as wallet.{timestamp}.bak in %s; if"
                                     " your balance or transactions are incorrect you should"
                                     " restore from a backup."), GetDataDir());
        }
        if (r == CDBEnv::RECOVER_FAIL)
            errorString += _("wallet.dat corrupt, salvage failed");
    }

    return true;
}

void CWallet::SyncMetaData(pair<TxSpends::iterator, TxSpends::iterator> range)
{
    // We want all the wallet transactions in range to have the same metadata as
    // the oldest (smallest nOrderPos).
    // So: find smallest nOrderPos:

    int nMinOrderPos = std::numeric_limits<int>::max();
    const CWalletTx* copyFrom = NULL;
    for (TxSpends::iterator it = range.first; it != range.second; ++it)
    {
        const uint256& hash = it->second;
        int n = mapWallet[hash].nOrderPos;
        if (n < nMinOrderPos)
        {
            nMinOrderPos = n;
            copyFrom = &mapWallet[hash];
        }
    }
    // Now copy data from copyFrom to rest:
    for (TxSpends::iterator it = range.first; it != range.second; ++it)
    {
        const uint256& hash = it->second;
        CWalletTx* copyTo = &mapWallet[hash];
        if (copyFrom == copyTo) continue;
        if (!copyFrom->IsEquivalentTo(*copyTo)) continue;
        copyTo->mapValue = copyFrom->mapValue;
        copyTo->vOrderForm = copyFrom->vOrderForm;
        // fTimeReceivedIsTxTime not copied on purpose
        // nTimeReceived not copied on purpose
        copyTo->nTimeSmart = copyFrom->nTimeSmart;
        copyTo->fFromMe = copyFrom->fFromMe;
        copyTo->strFromAccount = copyFrom->strFromAccount;
        // nOrderPos not copied on purpose
        // cached members not copied on purpose
    }
}

/**
 * Outpoint is spent if any non-conflicted transaction
 * spends it:
 */
bool CWallet::IsSpent(const uint256& hash, unsigned int n) const
{
    const COutPoint outpoint(hash, n);
    pair<TxSpends::const_iterator, TxSpends::const_iterator> range;
    range = mapTxSpends.equal_range(outpoint);

    for (TxSpends::const_iterator it = range.first; it != range.second; ++it)
    {
        const uint256& wtxid = it->second;
        std::map<uint256, CWalletTx>::const_iterator mit = mapWallet.find(wtxid);
        if (mit != mapWallet.end()) {
            int depth = mit->second.GetDepthInMainChain();
            if (depth > 0  || (depth == 0 && !mit->second.isAbandoned()))
                return true; // Spent
        }
    }
    return false;
}

void CWallet::AddToSpends(const COutPoint& outpoint, const uint256& wtxid)
{
    mapTxSpends.insert(make_pair(outpoint, wtxid));
    setWalletUTXO.erase(outpoint);

    pair<TxSpends::iterator, TxSpends::iterator> range;
    range = mapTxSpends.equal_range(outpoint);
    SyncMetaData(range);
}


void CWallet::AddToSpends(const uint256& wtxid)
{
    assert(mapWallet.count(wtxid));
    CWalletTx& thisTx = mapWallet[wtxid];
    if (thisTx.IsCoinBase()) // Coinbases don't spend anything!
        return;

    BOOST_FOREACH(const CTxIn& txin, thisTx.vin)
        AddToSpends(txin.prevout, wtxid);
}

bool CWallet::EncryptWallet(const SecureString& strWalletPassphrase)
{
    if (IsCrypted())
        return false;

    CKeyingMaterial vMasterKey;
    RandAddSeedPerfmon();

    vMasterKey.resize(WALLET_CRYPTO_KEY_SIZE);
    GetRandBytes(&vMasterKey[0], WALLET_CRYPTO_KEY_SIZE);

    CMasterKey kMasterKey;
    RandAddSeedPerfmon();

    kMasterKey.vchSalt.resize(WALLET_CRYPTO_SALT_SIZE);
    GetRandBytes(&kMasterKey.vchSalt[0], WALLET_CRYPTO_SALT_SIZE);

    CCrypter crypter;
    int64_t nStartTime = GetTimeMillis();
    crypter.SetKeyFromPassphrase(strWalletPassphrase, kMasterKey.vchSalt, 25000, kMasterKey.nDerivationMethod);
    kMasterKey.nDeriveIterations = 2500000 / ((double)(GetTimeMillis() - nStartTime));

    nStartTime = GetTimeMillis();
    crypter.SetKeyFromPassphrase(strWalletPassphrase, kMasterKey.vchSalt, kMasterKey.nDeriveIterations, kMasterKey.nDerivationMethod);
    kMasterKey.nDeriveIterations = (kMasterKey.nDeriveIterations + kMasterKey.nDeriveIterations * 100 / ((double)(GetTimeMillis() - nStartTime))) / 2;

    if (kMasterKey.nDeriveIterations < 25000)
        kMasterKey.nDeriveIterations = 25000;

    LogPrintf("Encrypting Wallet with an nDeriveIterations of %i\n", kMasterKey.nDeriveIterations);

    if (!crypter.SetKeyFromPassphrase(strWalletPassphrase, kMasterKey.vchSalt, kMasterKey.nDeriveIterations, kMasterKey.nDerivationMethod))
        return false;
    if (!crypter.Encrypt(vMasterKey, kMasterKey.vchCryptedKey))
        return false;

    {
        LOCK(cs_wallet);
        mapMasterKeys[++nMasterKeyMaxID] = kMasterKey;
        if (fFileBacked)
        {
            assert(!pwalletdbEncryption);
            pwalletdbEncryption = new CWalletDB(strWalletFile);
            if (!pwalletdbEncryption->TxnBegin()) {
                delete pwalletdbEncryption;
                pwalletdbEncryption = NULL;
                return false;
            }
            pwalletdbEncryption->WriteMasterKey(nMasterKeyMaxID, kMasterKey);
        }

        // must get current HD chain before EncryptKeys
        CHDChain hdChainCurrent;
        GetHDChain(hdChainCurrent);

        if (!EncryptKeys(vMasterKey))
        {
            if (fFileBacked) {
                pwalletdbEncryption->TxnAbort();
                delete pwalletdbEncryption;
            }
            // We now probably have half of our keys encrypted in memory, and half not...
            // die and let the user reload the unencrypted wallet.
            assert(false);
        }

        if (!hdChainCurrent.IsNull()) {
            assert(EncryptHDChain(vMasterKey));

            CHDChain hdChainCrypted;
            assert(GetHDChain(hdChainCrypted));

            DBG(
                printf("EncryptWallet -- current seed: '%s'\n", HexStr(hdChainCurrent.GetSeed()).c_str());
                printf("EncryptWallet -- crypted seed: '%s'\n", HexStr(hdChainCrypted.GetSeed()).c_str());
            );

            // ids should match, seed hashes should not
            assert(hdChainCurrent.GetID() == hdChainCrypted.GetID());
            assert(hdChainCurrent.GetSeedHash() != hdChainCrypted.GetSeedHash());

            assert(SetCryptedHDChain(hdChainCrypted, false));
        }

        SetMinVersion(FEATURE_WALLETCRYPT, pwalletdbEncryption, true);

        if (fFileBacked)
        {
            if (!pwalletdbEncryption->TxnCommit()) {
                delete pwalletdbEncryption;
                // We now have keys encrypted in memory, but not on disk...
                // die to avoid confusion and let the user reload the unencrypted wallet.
                assert(false);
            }

            delete pwalletdbEncryption;
            pwalletdbEncryption = NULL;
        }

        Lock();
        Unlock(strWalletPassphrase);

        // if we are not using HD, generate new keypool
        if(IsHDEnabled()) {
            TopUpKeyPool();
        }
        else {
            NewKeyPool();
        }

        Lock();

        // Need to completely rewrite the wallet file; if we don't, bdb might keep
        // bits of the unencrypted private key in slack space in the database file.
        CDB::Rewrite(strWalletFile);

        // Update KeePass if necessary
        if(GetBoolArg("-keepass", false)) {
            LogPrintf("CWallet::EncryptWallet -- Updating KeePass with new passphrase");
            try {
                keePassInt.updatePassphrase(strWalletPassphrase);
            } catch (std::exception& e) {
                LogPrintf("CWallet::EncryptWallet -- could not update passphrase in KeePass: Error: %s\n", e.what());
            }
        }

    }
    NotifyStatusChanged(this);

    return true;
}

int64_t CWallet::IncOrderPosNext(CWalletDB *pwalletdb)
{
    AssertLockHeld(cs_wallet); // nOrderPosNext
    int64_t nRet = nOrderPosNext++;
    if (pwalletdb) {
        pwalletdb->WriteOrderPosNext(nOrderPosNext);
    } else {
        CWalletDB(strWalletFile).WriteOrderPosNext(nOrderPosNext);
    }
    return nRet;
}

void CWallet::MarkDirty()
{
    {
        LOCK(cs_wallet);
        BOOST_FOREACH(PAIRTYPE(const uint256, CWalletTx)& item, mapWallet)
            item.second.MarkDirty();
    }

    fAnonymizableTallyCached = false;
    fAnonymizableTallyCachedNonDenom = false;
}

bool CWallet::AddToWallet(const CWalletTx& wtxIn, bool fFromLoadWallet, CWalletDB* pwalletdb)
{
    uint256 hash = wtxIn.GetHash();

    if (fFromLoadWallet)
    {
        mapWallet[hash] = wtxIn;
        CWalletTx& wtx = mapWallet[hash];
        wtx.BindWallet(this);
        wtxOrdered.insert(make_pair(wtx.nOrderPos, TxPair(&wtx, (CAccountingEntry*)0)));
        AddToSpends(hash);
        BOOST_FOREACH(const CTxIn& txin, wtx.vin) {
            if (mapWallet.count(txin.prevout.hash)) {
                CWalletTx& prevtx = mapWallet[txin.prevout.hash];
                if (prevtx.nIndex == -1 && !prevtx.hashUnset()) {
                    MarkConflicted(prevtx.hashBlock, wtx.GetHash());
                }
            }
        }
    }
    else
    {
        LOCK(cs_wallet);
        // Inserts only if not already there, returns tx inserted or tx found
        pair<map<uint256, CWalletTx>::iterator, bool> ret = mapWallet.insert(make_pair(hash, wtxIn));
        CWalletTx& wtx = (*ret.first).second;
        wtx.BindWallet(this);
        bool fInsertedNew = ret.second;
        if (fInsertedNew)
        {
            wtx.nTimeReceived = GetAdjustedTime();
            wtx.nOrderPos = IncOrderPosNext(pwalletdb);
            wtxOrdered.insert(make_pair(wtx.nOrderPos, TxPair(&wtx, (CAccountingEntry*)0)));

            wtx.nTimeSmart = wtx.nTimeReceived;
            if (!wtxIn.hashUnset())
            {
                if (mapBlockIndex.count(wtxIn.hashBlock))
                {
                    int64_t latestNow = wtx.nTimeReceived;
                    int64_t latestEntry = 0;
                    {
                        // Tolerate times up to the last timestamp in the wallet not more than 5 minutes into the future
                        int64_t latestTolerated = latestNow + 300;
                        const TxItems & txOrdered = wtxOrdered;
                        for (TxItems::const_reverse_iterator it = txOrdered.rbegin(); it != txOrdered.rend(); ++it)
                        {
                            CWalletTx *const pwtx = (*it).second.first;
                            if (pwtx == &wtx)
                                continue;
                            CAccountingEntry *const pacentry = (*it).second.second;
                            int64_t nSmartTime;
                            if (pwtx)
                            {
                                nSmartTime = pwtx->nTimeSmart;
                                if (!nSmartTime)
                                    nSmartTime = pwtx->nTimeReceived;
                            }
                            else
                                nSmartTime = pacentry->nTime;
                            if (nSmartTime <= latestTolerated)
                            {
                                latestEntry = nSmartTime;
                                if (nSmartTime > latestNow)
                                    latestNow = nSmartTime;
                                break;
                            }
                        }
                    }

                    int64_t blocktime = mapBlockIndex[wtxIn.hashBlock]->GetBlockTime();
                    wtx.nTimeSmart = std::max(latestEntry, std::min(blocktime, latestNow));
                }
                else
                    LogPrintf("AddToWallet(): found %s in block %s not in index\n",
                             wtxIn.GetHash().ToString(),
                             wtxIn.hashBlock.ToString());
            }
            AddToSpends(hash);
            for(size_t i = 0; i < wtx.vout.size(); ++i) {
                if (IsMine(wtx.vout[i]) && !IsSpent(hash, i)) {
                    setWalletUTXO.insert(COutPoint(hash, i));
                }
            }
        }

        bool fUpdated = false;
        if (!fInsertedNew)
        {
            // Merge
            if (!wtxIn.hashUnset() && wtxIn.hashBlock != wtx.hashBlock)
            {
                wtx.hashBlock = wtxIn.hashBlock;
                fUpdated = true;
            }
            // If no longer abandoned, update
            if (wtxIn.hashBlock.IsNull() && wtx.isAbandoned())
            {
                wtx.hashBlock = wtxIn.hashBlock;
                fUpdated = true;
            }
            if (wtxIn.nIndex != -1 && (wtxIn.nIndex != wtx.nIndex))
            {
                wtx.nIndex = wtxIn.nIndex;
                fUpdated = true;
            }
            if (wtxIn.fFromMe && wtxIn.fFromMe != wtx.fFromMe)
            {
                wtx.fFromMe = wtxIn.fFromMe;
                fUpdated = true;
            }
        }

        //// debug print
        LogPrintf("AddToWallet %s  %s%s\n", wtxIn.GetHash().ToString(), (fInsertedNew ? "new" : ""), (fUpdated ? "update" : ""));

        // Write to disk
        if (fInsertedNew || fUpdated)
            if (!wtx.WriteToDisk(pwalletdb))
                return false;

        // Break debit/credit balance caches:
        wtx.MarkDirty();

        // Notify UI of new or updated transaction
        NotifyTransactionChanged(this, hash, fInsertedNew ? CT_NEW : CT_UPDATED);

        // notify an external script when a wallet transaction comes in or is updated
        std::string strCmd = GetArg("-walletnotify", "");

        if ( !strCmd.empty())
        {
            boost::replace_all(strCmd, "%s", wtxIn.GetHash().GetHex());
            boost::thread t(runCommand, strCmd); // thread runs free
        }

        fAnonymizableTallyCached = false;
        fAnonymizableTallyCachedNonDenom = false;

    }
    return true;
}

/**
 * Add a transaction to the wallet, or update it.
 * pblock is optional, but should be provided if the transaction is known to be in a block.
 * If fUpdate is true, existing transactions will be updated.
 */
bool CWallet::AddToWalletIfInvolvingMe(const CTransaction& tx, const CBlock* pblock, bool fUpdate)
{
    {
        AssertLockHeld(cs_wallet);

        if (pblock) {
            BOOST_FOREACH(const CTxIn& txin, tx.vin) {
                std::pair<TxSpends::const_iterator, TxSpends::const_iterator> range = mapTxSpends.equal_range(txin.prevout);
                while (range.first != range.second) {
                    if (range.first->second != tx.GetHash()) {
                        LogPrintf("Transaction %s (in block %s) conflicts with wallet transaction %s (both spend %s:%i)\n", tx.GetHash().ToString(), pblock->GetHash().ToString(), range.first->second.ToString(), range.first->first.hash.ToString(), range.first->first.n);
                        MarkConflicted(pblock->GetHash(), range.first->second);
                    }
                    range.first++;
                }
            }
        }

        bool fExisted = mapWallet.count(tx.GetHash()) != 0;
        if (fExisted && !fUpdate) return false;
        if (fExisted || IsMine(tx) || IsFromMe(tx))
        {
            CWalletTx wtx(this,tx);

            // Get merkle branch if transaction was found in a block
            if (pblock)
                wtx.SetMerkleBranch(*pblock);

            // Do not flush the wallet here for performance reasons
            // this is safe, as in case of a crash, we rescan the necessary blocks on startup through our SetBestChain-mechanism
            CWalletDB walletdb(strWalletFile, "r+", false);

            return AddToWallet(wtx, false, &walletdb);
        }
    }
    return false;
}

bool CWallet::AbandonTransaction(const uint256& hashTx)
{
    LOCK2(cs_main, cs_wallet);

    // Do not flush the wallet here for performance reasons
    CWalletDB walletdb(strWalletFile, "r+", false);

    std::set<uint256> todo;
    std::set<uint256> done;

    // Can't mark abandoned if confirmed or in mempool
    assert(mapWallet.count(hashTx));
    CWalletTx& origtx = mapWallet[hashTx];
    if (origtx.GetDepthInMainChain() > 0 || origtx.InMempool()) {
        return false;
    }

    todo.insert(hashTx);

    while (!todo.empty()) {
        uint256 now = *todo.begin();
        todo.erase(now);
        done.insert(now);
        assert(mapWallet.count(now));
        CWalletTx& wtx = mapWallet[now];
        int currentconfirm = wtx.GetDepthInMainChain();
        // If the orig tx was not in block, none of its spends can be
        assert(currentconfirm <= 0);
        // if (currentconfirm < 0) {Tx and spends are already conflicted, no need to abandon}
        if (currentconfirm == 0 && !wtx.isAbandoned()) {
            // If the orig tx was not in block/mempool, none of its spends can be in mempool
            assert(!wtx.InMempool());
            wtx.nIndex = -1;
            wtx.setAbandoned();
            wtx.MarkDirty();
            wtx.WriteToDisk(&walletdb);
            NotifyTransactionChanged(this, wtx.GetHash(), CT_UPDATED);
            // Iterate over all its outputs, and mark transactions in the wallet that spend them abandoned too
            TxSpends::const_iterator iter = mapTxSpends.lower_bound(COutPoint(hashTx, 0));
            while (iter != mapTxSpends.end() && iter->first.hash == now) {
                if (!done.count(iter->second)) {
                    todo.insert(iter->second);
                }
                iter++;
            }
            // If a transaction changes 'conflicted' state, that changes the balance
            // available of the outputs it spends. So force those to be recomputed
            BOOST_FOREACH(const CTxIn& txin, wtx.vin)
            {
                if (mapWallet.count(txin.prevout.hash))
                    mapWallet[txin.prevout.hash].MarkDirty();
            }
        }
    }

    fAnonymizableTallyCached = false;
    fAnonymizableTallyCachedNonDenom = false;

    return true;
}

void CWallet::MarkConflicted(const uint256& hashBlock, const uint256& hashTx)
{
    LOCK2(cs_main, cs_wallet);

    int conflictconfirms = 0;
    if (mapBlockIndex.count(hashBlock)) {
        CBlockIndex* pindex = mapBlockIndex[hashBlock];
        if (chainActive.Contains(pindex)) {
            conflictconfirms = -(chainActive.Height() - pindex->nHeight + 1);
        }
    }
    // If number of conflict confirms cannot be determined, this means
    // that the block is still unknown or not yet part of the main chain,
    // for example when loading the wallet during a reindex. Do nothing in that
    // case.
    if (conflictconfirms >= 0)
        return;

    // Do not flush the wallet here for performance reasons
    CWalletDB walletdb(strWalletFile, "r+", false);

    std::set<uint256> todo;
    std::set<uint256> done;

    todo.insert(hashTx);

    while (!todo.empty()) {
        uint256 now = *todo.begin();
        todo.erase(now);
        done.insert(now);
        assert(mapWallet.count(now));
        CWalletTx& wtx = mapWallet[now];
        int currentconfirm = wtx.GetDepthInMainChain();
        if (conflictconfirms < currentconfirm) {
            // Block is 'more conflicted' than current confirm; update.
            // Mark transaction as conflicted with this block.
            wtx.nIndex = -1;
            wtx.hashBlock = hashBlock;
            wtx.MarkDirty();
            wtx.WriteToDisk(&walletdb);
            // Iterate over all its outputs, and mark transactions in the wallet that spend them conflicted too
            TxSpends::const_iterator iter = mapTxSpends.lower_bound(COutPoint(now, 0));
            while (iter != mapTxSpends.end() && iter->first.hash == now) {
                 if (!done.count(iter->second)) {
                     todo.insert(iter->second);
                 }
                 iter++;
            }
            // If a transaction changes 'conflicted' state, that changes the balance
            // available of the outputs it spends. So force those to be recomputed
            BOOST_FOREACH(const CTxIn& txin, wtx.vin)
            {
                if (mapWallet.count(txin.prevout.hash))
                    mapWallet[txin.prevout.hash].MarkDirty();
            }
        }
    }

    fAnonymizableTallyCached = false;
    fAnonymizableTallyCachedNonDenom = false;
}

void CWallet::SyncTransaction(const CTransaction& tx, const CBlock* pblock)
{
    LOCK2(cs_main, cs_wallet);

    if (!AddToWalletIfInvolvingMe(tx, pblock, true))
        return; // Not one of ours

    // If a transaction changes 'conflicted' state, that changes the balance
    // available of the outputs it spends. So force those to be
    // recomputed, also:
    BOOST_FOREACH(const CTxIn& txin, tx.vin)
    {
        if (mapWallet.count(txin.prevout.hash))
            mapWallet[txin.prevout.hash].MarkDirty();
    }

    fAnonymizableTallyCached = false;
    fAnonymizableTallyCachedNonDenom = false;
}


isminetype CWallet::IsMine(const CTxIn &txin) const
{
    {
        LOCK(cs_wallet);
        map<uint256, CWalletTx>::const_iterator mi = mapWallet.find(txin.prevout.hash);
        if (mi != mapWallet.end())
        {
            const CWalletTx& prev = (*mi).second;
            if (txin.prevout.n < prev.vout.size())
                return IsMine(prev.vout[txin.prevout.n]);
        }
    }
    return ISMINE_NO;
}

CAmount CWallet::GetDebit(const CTxIn &txin, const isminefilter& filter) const
{
    {
        LOCK(cs_wallet);
        map<uint256, CWalletTx>::const_iterator mi = mapWallet.find(txin.prevout.hash);
        if (mi != mapWallet.end())
        {
            const CWalletTx& prev = (*mi).second;
            if (txin.prevout.n < prev.vout.size())
                if (IsMine(prev.vout[txin.prevout.n]) & filter)
                    return prev.vout[txin.prevout.n].nValue;
        }
    }
    return 0;
}

// Recursively determine the rounds of a given input (How deep is the PrivateSend chain for a given input)
int CWallet::GetRealOutpointPrivateSendRounds(const COutPoint& outpoint, int nRounds) const
{
    static std::map<uint256, CMutableTransaction> mDenomWtxes;

    if(nRounds >= 16) return 15; // 16 rounds max

    uint256 hash = outpoint.hash;
    unsigned int nout = outpoint.n;

    const CWalletTx* wtx = GetWalletTx(hash);
    if(wtx != NULL)
    {
        std::map<uint256, CMutableTransaction>::const_iterator mdwi = mDenomWtxes.find(hash);
        if (mdwi == mDenomWtxes.end()) {
            // not known yet, let's add it
            LogPrint("privatesend", "GetRealOutpointPrivateSendRounds INSERTING %s\n", hash.ToString());
            mDenomWtxes[hash] = CMutableTransaction(*wtx);
        } else if(mDenomWtxes[hash].vout[nout].nRounds != -10) {
            // found and it's not an initial value, just return it
            return mDenomWtxes[hash].vout[nout].nRounds;
        }


        // bounds check
        if (nout >= wtx->vout.size()) {
            // should never actually hit this
            LogPrint("privatesend", "GetRealOutpointPrivateSendRounds UPDATED   %s %3d %3d\n", hash.ToString(), nout, -4);
            return -4;
        }

        if (IsCollateralAmount(wtx->vout[nout].nValue)) {
            mDenomWtxes[hash].vout[nout].nRounds = -3;
            LogPrint("privatesend", "GetRealOutpointPrivateSendRounds UPDATED   %s %3d %3d\n", hash.ToString(), nout, mDenomWtxes[hash].vout[nout].nRounds);
            return mDenomWtxes[hash].vout[nout].nRounds;
        }

        //make sure the final output is non-denominate
        if (!IsDenominatedAmount(wtx->vout[nout].nValue)) { //NOT DENOM
            mDenomWtxes[hash].vout[nout].nRounds = -2;
            LogPrint("privatesend", "GetRealOutpointPrivateSendRounds UPDATED   %s %3d %3d\n", hash.ToString(), nout, mDenomWtxes[hash].vout[nout].nRounds);
            return mDenomWtxes[hash].vout[nout].nRounds;
        }

        bool fAllDenoms = true;
        BOOST_FOREACH(CTxOut out, wtx->vout) {
            fAllDenoms = fAllDenoms && IsDenominatedAmount(out.nValue);
        }

        // this one is denominated but there is another non-denominated output found in the same tx
        if (!fAllDenoms) {
            mDenomWtxes[hash].vout[nout].nRounds = 0;
            LogPrint("privatesend", "GetRealOutpointPrivateSendRounds UPDATED   %s %3d %3d\n", hash.ToString(), nout, mDenomWtxes[hash].vout[nout].nRounds);
            return mDenomWtxes[hash].vout[nout].nRounds;
        }

        int nShortest = -10; // an initial value, should be no way to get this by calculations
        bool fDenomFound = false;
        // only denoms here so let's look up
        BOOST_FOREACH(CTxIn txinNext, wtx->vin) {
            if (IsMine(txinNext)) {
                int n = GetRealOutpointPrivateSendRounds(txinNext.prevout, nRounds + 1);
                // denom found, find the shortest chain or initially assign nShortest with the first found value
                if(n >= 0 && (n < nShortest || nShortest == -10)) {
                    nShortest = n;
                    fDenomFound = true;
                }
            }
        }
        mDenomWtxes[hash].vout[nout].nRounds = fDenomFound
                ? (nShortest >= 15 ? 16 : nShortest + 1) // good, we a +1 to the shortest one but only 16 rounds max allowed
                : 0;            // too bad, we are the fist one in that chain
        LogPrint("privatesend", "GetRealOutpointPrivateSendRounds UPDATED   %s %3d %3d\n", hash.ToString(), nout, mDenomWtxes[hash].vout[nout].nRounds);
        return mDenomWtxes[hash].vout[nout].nRounds;
    }

    return nRounds - 1;
}

// respect current settings
int CWallet::GetOutpointPrivateSendRounds(const COutPoint& outpoint) const
{
    LOCK(cs_wallet);
    int realPrivateSendRounds = GetRealOutpointPrivateSendRounds(outpoint, 0);
    return realPrivateSendRounds > privateSendClient.nPrivateSendRounds ? privateSendClient.nPrivateSendRounds : realPrivateSendRounds;
}

bool CWallet::IsDenominated(const COutPoint& outpoint) const
{
    LOCK(cs_wallet);

    map<uint256, CWalletTx>::const_iterator mi = mapWallet.find(outpoint.hash);
    if (mi != mapWallet.end()) {
        const CWalletTx& prev = (*mi).second;
        if (outpoint.n < prev.vout.size()) {
            return IsDenominatedAmount(prev.vout[outpoint.n].nValue);
        }
    }

    return false;
}

bool CWallet::IsDenominatedAmount(CAmount nInputAmount) const
{
    BOOST_FOREACH(CAmount d, CPrivateSend::GetStandardDenominations())
        if(nInputAmount == d)
            return true;
    return false;
}

isminetype CWallet::IsMine(const CTxOut& txout) const
{
    return ::IsMine(*this, txout.scriptPubKey);
}

CAmount CWallet::GetCredit(const CTxOut& txout, const isminefilter& filter) const
{
    if (!MoneyRange(txout.nValue))
        throw std::runtime_error("CWallet::GetCredit(): value out of range");
    return ((IsMine(txout) & filter) ? txout.nValue : 0);
}

bool CWallet::IsChange(const CTxOut& txout) const
{
    // TODO: fix handling of 'change' outputs. The assumption is that any
    // payment to a script that is ours, but is not in the address book
    // is change. That assumption is likely to break when we implement multisignature
    // wallets that return change back into a multi-signature-protected address;
    // a better way of identifying which outputs are 'the send' and which are
    // 'the change' will need to be implemented (maybe extend CWalletTx to remember
    // which output, if any, was change).
    if (::IsMine(*this, txout.scriptPubKey))
    {
        CTxDestination address;
        if (!ExtractDestination(txout.scriptPubKey, address))
            return true;

        LOCK(cs_wallet);
        if (!mapAddressBook.count(address))
            return true;
    }
    return false;
}

CAmount CWallet::GetChange(const CTxOut& txout) const
{
    if (!MoneyRange(txout.nValue))
        throw std::runtime_error("CWallet::GetChange(): value out of range");
    return (IsChange(txout) ? txout.nValue : 0);
}

void CWallet::GenerateNewHDChain()
{
    CHDChain newHdChain;

    std::string strSeed = GetArg("-hdseed", "not hex");

    if(mapArgs.count("-hdseed") && IsHex(strSeed)) {
        std::vector<unsigned char> vchSeed = ParseHex(strSeed);
        if (!newHdChain.SetSeed(SecureVector(vchSeed.begin(), vchSeed.end()), true))
            throw std::runtime_error(std::string(__func__) + ": SetSeed failed");
    }
    else {
        if (mapArgs.count("-hdseed") && !IsHex(strSeed))
            LogPrintf("CWallet::GenerateNewHDChain -- Incorrect seed, generating random one instead\n");

        // NOTE: empty mnemonic means "generate a new one for me"
        std::string strMnemonic = GetArg("-mnemonic", "");
        // NOTE: default mnemonic passphrase is an empty string
        std::string strMnemonicPassphrase = GetArg("-mnemonicpassphrase", "");

        SecureVector vchMnemonic(strMnemonic.begin(), strMnemonic.end());
        SecureVector vchMnemonicPassphrase(strMnemonicPassphrase.begin(), strMnemonicPassphrase.end());

        if (!newHdChain.SetMnemonic(vchMnemonic, vchMnemonicPassphrase, true))
            throw std::runtime_error(std::string(__func__) + ": SetMnemonic failed");
    }
    newHdChain.Debug(__func__);

    if (!SetHDChain(newHdChain, false))
        throw std::runtime_error(std::string(__func__) + ": SetHDChain failed");

    // clean up
    mapArgs.erase("-hdseed");
    mapArgs.erase("-mnemonic");
    mapArgs.erase("-mnemonicpassphrase");
}

bool CWallet::SetHDChain(const CHDChain& chain, bool memonly)
{
    LOCK(cs_wallet);

    if (!CCryptoKeyStore::SetHDChain(chain))
        return false;

    if (!memonly && !CWalletDB(strWalletFile).WriteHDChain(chain))
        throw std::runtime_error(std::string(__func__) + ": WriteHDChain failed");

    return true;
}

bool CWallet::SetCryptedHDChain(const CHDChain& chain, bool memonly)
{
    LOCK(cs_wallet);

    if (!CCryptoKeyStore::SetCryptedHDChain(chain))
        return false;

    if (!memonly) {
        if (!fFileBacked)
            return false;
        if (pwalletdbEncryption) {
            if (!pwalletdbEncryption->WriteCryptedHDChain(chain))
                throw std::runtime_error(std::string(__func__) + ": WriteCryptedHDChain failed");
        } else {
            if (!CWalletDB(strWalletFile).WriteCryptedHDChain(chain))
                throw std::runtime_error(std::string(__func__) + ": WriteCryptedHDChain failed");
        }
    }

    return true;
}

bool CWallet::GetDecryptedHDChain(CHDChain& hdChainRet)
{
    LOCK(cs_wallet);

    CHDChain hdChainTmp;
    if (!GetHDChain(hdChainTmp)) {
        return false;
    }

    if (!DecryptHDChain(hdChainTmp))
        return false;

    // make sure seed matches this chain
    if (hdChainTmp.GetID() != hdChainTmp.GetSeedHash())
        return false;

    hdChainRet = hdChainTmp;

    return true;
}

bool CWallet::IsHDEnabled()
{
    CHDChain hdChainCurrent;
    return GetHDChain(hdChainCurrent);
}

bool CWallet::IsMine(const CTransaction& tx) const
{
    BOOST_FOREACH(const CTxOut& txout, tx.vout)
        if (IsMine(txout))
            return true;
    return false;
}

bool CWallet::IsFromMe(const CTransaction& tx) const
{
    return (GetDebit(tx, ISMINE_ALL) > 0);
}

CAmount CWallet::GetDebit(const CTransaction& tx, const isminefilter& filter) const
{
    CAmount nDebit = 0;
    BOOST_FOREACH(const CTxIn& txin, tx.vin)
    {
        nDebit += GetDebit(txin, filter);
        if (!MoneyRange(nDebit))
            throw std::runtime_error("CWallet::GetDebit(): value out of range");
    }
    return nDebit;
}

CAmount CWallet::GetCredit(const CTransaction& tx, const isminefilter& filter) const
{
    CAmount nCredit = 0;
    BOOST_FOREACH(const CTxOut& txout, tx.vout)
    {
        nCredit += GetCredit(txout, filter);
        if (!MoneyRange(nCredit))
            throw std::runtime_error("CWallet::GetCredit(): value out of range");
    }
    return nCredit;
}

CAmount CWallet::GetChange(const CTransaction& tx) const
{
    CAmount nChange = 0;
    BOOST_FOREACH(const CTxOut& txout, tx.vout)
    {
        nChange += GetChange(txout);
        if (!MoneyRange(nChange))
            throw std::runtime_error("CWallet::GetChange(): value out of range");
    }
    return nChange;
}

int64_t CWalletTx::GetTxTime() const
{
    int64_t n = nTimeSmart;
    return n ? n : nTimeReceived;
}

int CWalletTx::GetRequestCount() const
{
    // Returns -1 if it wasn't being tracked
    int nRequests = -1;
    {
        LOCK(pwallet->cs_wallet);
        if (IsCoinBase())
        {
            // Generated block
            if (!hashUnset())
            {
                map<uint256, int>::const_iterator mi = pwallet->mapRequestCount.find(hashBlock);
                if (mi != pwallet->mapRequestCount.end())
                    nRequests = (*mi).second;
            }
        }
        else
        {
            // Did anyone request this transaction?
            map<uint256, int>::const_iterator mi = pwallet->mapRequestCount.find(GetHash());
            if (mi != pwallet->mapRequestCount.end())
            {
                nRequests = (*mi).second;

                // How about the block it's in?
                if (nRequests == 0 && !hashUnset())
                {
                    map<uint256, int>::const_iterator mi = pwallet->mapRequestCount.find(hashBlock);
                    if (mi != pwallet->mapRequestCount.end())
                        nRequests = (*mi).second;
                    else
                        nRequests = 1; // If it's in someone else's block it must have got out
                }
            }
        }
    }
    return nRequests;
}

void CWalletTx::GetAmounts(list<COutputEntry>& listReceived,
                           list<COutputEntry>& listSent, CAmount& nFee, string& strSentAccount, const isminefilter& filter) const
{
    nFee = 0;
    listReceived.clear();
    listSent.clear();
    strSentAccount = strFromAccount;

    // Compute fee:
    CAmount nDebit = GetDebit(filter);
    if (nDebit > 0) // debit>0 means we signed/sent this transaction
    {
        CAmount nValueOut = GetValueOut();
        nFee = nDebit - nValueOut;
    }

    // Sent/received.
    for (unsigned int i = 0; i < vout.size(); ++i)
    {
        const CTxOut& txout = vout[i];
        isminetype fIsMine = pwallet->IsMine(txout);
        // Only need to handle txouts if AT LEAST one of these is true:
        //   1) they debit from us (sent)
        //   2) the output is to us (received)
        if (nDebit > 0)
        {
            // Don't report 'change' txouts
            if (pwallet->IsChange(txout))
                continue;
        }
        else if (!(fIsMine & filter))
            continue;

        // In either case, we need to get the destination address
        CTxDestination address;

        if (!ExtractDestination(txout.scriptPubKey, address) && !txout.scriptPubKey.IsUnspendable())
        {
            LogPrintf("CWalletTx::GetAmounts: Unknown transaction type found, txid %s\n",
                     this->GetHash().ToString());
            address = CNoDestination();
        }

        COutputEntry output = {address, txout.nValue, (int)i};

        // If we are debited by the transaction, add the output as a "sent" entry
        if (nDebit > 0)
            listSent.push_back(output);

        // If we are receiving the output, add it as a "received" entry
        if (fIsMine & filter)
            listReceived.push_back(output);
    }

}

void CWalletTx::GetAccountAmounts(const string& strAccount, CAmount& nReceived,
                                  CAmount& nSent, CAmount& nFee, const isminefilter& filter) const
{
    nReceived = nSent = nFee = 0;

    CAmount allFee;
    string strSentAccount;
    list<COutputEntry> listReceived;
    list<COutputEntry> listSent;
    GetAmounts(listReceived, listSent, allFee, strSentAccount, filter);

    if (strAccount == strSentAccount)
    {
        BOOST_FOREACH(const COutputEntry& s, listSent)
            nSent += s.amount;
        nFee = allFee;
    }
    {
        LOCK(pwallet->cs_wallet);
        BOOST_FOREACH(const COutputEntry& r, listReceived)
        {
            if (pwallet->mapAddressBook.count(r.destination))
            {
                map<CTxDestination, CAddressBookData>::const_iterator mi = pwallet->mapAddressBook.find(r.destination);
                if (mi != pwallet->mapAddressBook.end() && (*mi).second.name == strAccount)
                    nReceived += r.amount;
            }
            else if (strAccount.empty())
            {
                nReceived += r.amount;
            }
        }
    }
}


bool CWalletTx::WriteToDisk(CWalletDB *pwalletdb)
{
    return pwalletdb->WriteTx(GetHash(), *this);
}

/**
 * Scan the block chain (starting in pindexStart) for transactions
 * from or to us. If fUpdate is true, found transactions that already
 * exist in the wallet will be updated.
 */
int CWallet::ScanForWalletTransactions(CBlockIndex* pindexStart, bool fUpdate)
{
    int ret = 0;
    int64_t nNow = GetTime();
    const CChainParams& chainParams = Params();

    CBlockIndex* pindex = pindexStart;
    {
        LOCK2(cs_main, cs_wallet);

        // no need to read and scan block, if block was created before
        // our wallet birthday (as adjusted for block time variability)
        while (pindex && nTimeFirstKey && (pindex->GetBlockTime() < (nTimeFirstKey - 7200)))
            pindex = chainActive.Next(pindex);

        ShowProgress(_("Rescanning..."), 0); // show rescan progress in GUI as dialog or on splashscreen, if -rescan on startup
        double dProgressStart = Checkpoints::GuessVerificationProgress(chainParams.Checkpoints(), pindex, false);
        double dProgressTip = Checkpoints::GuessVerificationProgress(chainParams.Checkpoints(), chainActive.Tip(), false);
        while (pindex)
        {
            if (pindex->nHeight % 100 == 0 && dProgressTip - dProgressStart > 0.0)
                ShowProgress(_("Rescanning..."), std::max(1, std::min(99, (int)((Checkpoints::GuessVerificationProgress(chainParams.Checkpoints(), pindex, false) - dProgressStart) / (dProgressTip - dProgressStart) * 100))));

            CBlock block;
            ReadBlockFromDisk(block, pindex, Params().GetConsensus());
            BOOST_FOREACH(CTransaction& tx, block.vtx)
            {
                if (AddToWalletIfInvolvingMe(tx, &block, fUpdate))
                    ret++;
            }
            pindex = chainActive.Next(pindex);
            if (GetTime() >= nNow + 60) {
                nNow = GetTime();
                LogPrintf("Still rescanning. At block %d. Progress=%f\n", pindex->nHeight, Checkpoints::GuessVerificationProgress(chainParams.Checkpoints(), pindex));
            }
        }
        ShowProgress(_("Rescanning..."), 100); // hide progress dialog in GUI
    }
    return ret;
}

void CWallet::ReacceptWalletTransactions()
{
    // If transactions aren't being broadcasted, don't let them into local mempool either
    if (!fBroadcastTransactions)
        return;
    LOCK2(cs_main, cs_wallet);
    std::map<int64_t, CWalletTx*> mapSorted;

    // Sort pending wallet transactions based on their initial wallet insertion order
    BOOST_FOREACH(PAIRTYPE(const uint256, CWalletTx)& item, mapWallet)
    {
        const uint256& wtxid = item.first;
        CWalletTx& wtx = item.second;
        assert(wtx.GetHash() == wtxid);

        int nDepth = wtx.GetDepthInMainChain();

        if (!wtx.IsCoinBase() && (nDepth == 0 && !wtx.isAbandoned())) {
            mapSorted.insert(std::make_pair(wtx.nOrderPos, &wtx));
        }
    }

    // Try to add wallet transactions to memory pool
    BOOST_FOREACH(PAIRTYPE(const int64_t, CWalletTx*)& item, mapSorted)
    {
        CWalletTx& wtx = *(item.second);

        LOCK(mempool.cs);
        wtx.AcceptToMemoryPool(false);
    }
}

bool CWalletTx::RelayWalletTransaction(CConnman* connman, std::string strCommand)
{
    assert(pwallet->GetBroadcastTransactions());
    if (!IsCoinBase())
    {
        if (GetDepthInMainChain() == 0 && !isAbandoned() && InMempool()) {
            uint256 hash = GetHash();
            LogPrintf("Relaying wtx %s\n", hash.ToString());

            if(strCommand == NetMsgType::TXLOCKREQUEST) {
                instantsend.ProcessTxLockRequest(((CTxLockRequest)*this), *connman);
            }
            if (connman) {
                connman->RelayTransaction((CTransaction)*this);
                return true;
            }
        }
    }
    return false;
}

set<uint256> CWalletTx::GetConflicts() const
{
    set<uint256> result;
    if (pwallet != NULL)
    {
        uint256 myHash = GetHash();
        result = pwallet->GetConflicts(myHash);
        result.erase(myHash);
    }
    return result;
}

CAmount CWalletTx::GetDebit(const isminefilter& filter) const
{
    if (vin.empty())
        return 0;

    CAmount debit = 0;
    if(filter & ISMINE_SPENDABLE)
    {
        if (fDebitCached)
            debit += nDebitCached;
        else
        {
            nDebitCached = pwallet->GetDebit(*this, ISMINE_SPENDABLE);
            fDebitCached = true;
            debit += nDebitCached;
        }
    }
    if(filter & ISMINE_WATCH_ONLY)
    {
        if(fWatchDebitCached)
            debit += nWatchDebitCached;
        else
        {
            nWatchDebitCached = pwallet->GetDebit(*this, ISMINE_WATCH_ONLY);
            fWatchDebitCached = true;
            debit += nWatchDebitCached;
        }
    }
    return debit;
}

CAmount CWalletTx::GetCredit(const isminefilter& filter) const
{
    // Must wait until coinbase is safely deep enough in the chain before valuing it
    if (IsCoinBase() && GetBlocksToMaturity() > 0)
        return 0;

    int64_t credit = 0;
    if (filter & ISMINE_SPENDABLE)
    {
        // GetBalance can assume transactions in mapWallet won't change
        if (fCreditCached)
            credit += nCreditCached;
        else
        {
            nCreditCached = pwallet->GetCredit(*this, ISMINE_SPENDABLE);
            fCreditCached = true;
            credit += nCreditCached;
        }
    }
    if (filter & ISMINE_WATCH_ONLY)
    {
        if (fWatchCreditCached)
            credit += nWatchCreditCached;
        else
        {
            nWatchCreditCached = pwallet->GetCredit(*this, ISMINE_WATCH_ONLY);
            fWatchCreditCached = true;
            credit += nWatchCreditCached;
        }
    }
    return credit;
}

CAmount CWalletTx::GetImmatureCredit(bool fUseCache) const
{
    if (IsCoinBase() && GetBlocksToMaturity() > 0 && IsInMainChain())
    {
        if (fUseCache && fImmatureCreditCached)
            return nImmatureCreditCached;
        nImmatureCreditCached = pwallet->GetCredit(*this, ISMINE_SPENDABLE);
        fImmatureCreditCached = true;
        return nImmatureCreditCached;
    }

    return 0;
}

CAmount CWalletTx::GetAvailableCredit(bool fUseCache) const
{
    if (pwallet == 0)
        return 0;

    // Must wait until coinbase is safely deep enough in the chain before valuing it
    if (IsCoinBase() && GetBlocksToMaturity() > 0)
        return 0;

    if (fUseCache && fAvailableCreditCached)
        return nAvailableCreditCached;

    CAmount nCredit = 0;
    uint256 hashTx = GetHash();
    for (unsigned int i = 0; i < vout.size(); i++)
    {
        if (!pwallet->IsSpent(hashTx, i))
        {
            const CTxOut &txout = vout[i];
            nCredit += pwallet->GetCredit(txout, ISMINE_SPENDABLE);
            if (!MoneyRange(nCredit))
                throw std::runtime_error("CWalletTx::GetAvailableCredit() : value out of range");
        }
    }

    nAvailableCreditCached = nCredit;
    fAvailableCreditCached = true;
    return nCredit;
}

CAmount CWalletTx::GetImmatureWatchOnlyCredit(const bool& fUseCache) const
{
    if (IsCoinBase() && GetBlocksToMaturity() > 0 && IsInMainChain())
    {
        if (fUseCache && fImmatureWatchCreditCached)
            return nImmatureWatchCreditCached;
        nImmatureWatchCreditCached = pwallet->GetCredit(*this, ISMINE_WATCH_ONLY);
        fImmatureWatchCreditCached = true;
        return nImmatureWatchCreditCached;
    }

    return 0;
}

CAmount CWalletTx::GetAvailableWatchOnlyCredit(const bool& fUseCache) const
{
    if (pwallet == 0)
        return 0;

    // Must wait until coinbase is safely deep enough in the chain before valuing it
    if (IsCoinBase() && GetBlocksToMaturity() > 0)
        return 0;

    if (fUseCache && fAvailableWatchCreditCached)
        return nAvailableWatchCreditCached;

    CAmount nCredit = 0;
    for (unsigned int i = 0; i < vout.size(); i++)
    {
        if (!pwallet->IsSpent(GetHash(), i))
        {
            const CTxOut &txout = vout[i];
            nCredit += pwallet->GetCredit(txout, ISMINE_WATCH_ONLY);
            if (!MoneyRange(nCredit))
                throw std::runtime_error("CWalletTx::GetAvailableCredit() : value out of range");
        }
    }

    nAvailableWatchCreditCached = nCredit;
    fAvailableWatchCreditCached = true;
    return nCredit;
}

CAmount CWalletTx::GetAnonymizedCredit(bool fUseCache) const
{
    if (pwallet == 0)
        return 0;

    // Must wait until coinbase is safely deep enough in the chain before valuing it
    if (IsCoinBase() && GetBlocksToMaturity() > 0)
        return 0;

    if (fUseCache && fAnonymizedCreditCached)
        return nAnonymizedCreditCached;

    CAmount nCredit = 0;
    uint256 hashTx = GetHash();
    for (unsigned int i = 0; i < vout.size(); i++)
    {
        const CTxOut &txout = vout[i];
        const COutPoint outpoint = COutPoint(hashTx, i);

        if(pwallet->IsSpent(hashTx, i) || !pwallet->IsDenominated(outpoint)) continue;

        const int nRounds = pwallet->GetOutpointPrivateSendRounds(outpoint);
        if(nRounds >= privateSendClient.nPrivateSendRounds){
            nCredit += pwallet->GetCredit(txout, ISMINE_SPENDABLE);
            if (!MoneyRange(nCredit))
                throw std::runtime_error("CWalletTx::GetAnonymizedCredit() : value out of range");
        }
    }

    nAnonymizedCreditCached = nCredit;
    fAnonymizedCreditCached = true;
    return nCredit;
}

CAmount CWalletTx::GetDenominatedCredit(bool unconfirmed, bool fUseCache) const
{
    if (pwallet == 0)
        return 0;

    // Must wait until coinbase is safely deep enough in the chain before valuing it
    if (IsCoinBase() && GetBlocksToMaturity() > 0)
        return 0;

    int nDepth = GetDepthInMainChain(false);
    if(nDepth < 0) return 0;

    bool isUnconfirmed = IsTrusted() && nDepth == 0;
    if(unconfirmed != isUnconfirmed) return 0;

    if (fUseCache) {
        if(unconfirmed && fDenomUnconfCreditCached)
            return nDenomUnconfCreditCached;
        else if (!unconfirmed && fDenomConfCreditCached)
            return nDenomConfCreditCached;
    }

    CAmount nCredit = 0;
    uint256 hashTx = GetHash();
    for (unsigned int i = 0; i < vout.size(); i++)
    {
        const CTxOut &txout = vout[i];

        if(pwallet->IsSpent(hashTx, i) || !pwallet->IsDenominatedAmount(vout[i].nValue)) continue;

        nCredit += pwallet->GetCredit(txout, ISMINE_SPENDABLE);
        if (!MoneyRange(nCredit))
            throw std::runtime_error("CWalletTx::GetDenominatedCredit() : value out of range");
    }

    if(unconfirmed) {
        nDenomUnconfCreditCached = nCredit;
        fDenomUnconfCreditCached = true;
    } else {
        nDenomConfCreditCached = nCredit;
        fDenomConfCreditCached = true;
    }
    return nCredit;
}

CAmount CWalletTx::GetChange() const
{
    if (fChangeCached)
        return nChangeCached;
    nChangeCached = pwallet->GetChange(*this);
    fChangeCached = true;
    return nChangeCached;
}

bool CWalletTx::InMempool() const
{
    LOCK(mempool.cs);
    if (mempool.exists(GetHash())) {
        return true;
    }
    return false;
}

bool CWalletTx::IsTrusted() const
{
    // Quick answer in most cases
    if (!CheckFinalTx(*this))
        return false;
    int nDepth = GetDepthInMainChain();
    if (nDepth >= 1)
        return true;
    if (nDepth < 0)
        return false;
    if (!bSpendZeroConfChange || !IsFromMe(ISMINE_ALL)) // using wtx's cached debit
        return false;

    // Don't trust unconfirmed transactions from us unless they are in the mempool.
    if (!InMempool())
        return false;

    // Trusted if all inputs are from us and are in the mempool:
    BOOST_FOREACH(const CTxIn& txin, vin)
    {
        // Transactions not sent by us: not trusted
        const CWalletTx* parent = pwallet->GetWalletTx(txin.prevout.hash);
        if (parent == NULL)
            return false;
        const CTxOut& parentOut = parent->vout[txin.prevout.n];
        if (pwallet->IsMine(parentOut) != ISMINE_SPENDABLE)
            return false;
    }
    return true;
}

bool CWalletTx::IsEquivalentTo(const CWalletTx& tx) const
{
        CMutableTransaction tx1 = *this;
        CMutableTransaction tx2 = tx;
        for (unsigned int i = 0; i < tx1.vin.size(); i++) tx1.vin[i].scriptSig = CScript();
        for (unsigned int i = 0; i < tx2.vin.size(); i++) tx2.vin[i].scriptSig = CScript();
        return CTransaction(tx1) == CTransaction(tx2);
}

std::vector<uint256> CWallet::ResendWalletTransactionsBefore(int64_t nTime, CConnman* connman)
{
    std::vector<uint256> result;

    LOCK(cs_wallet);
    // Sort them in chronological order
    multimap<unsigned int, CWalletTx*> mapSorted;
    BOOST_FOREACH(PAIRTYPE(const uint256, CWalletTx)& item, mapWallet)
    {
        CWalletTx& wtx = item.second;
        // Don't rebroadcast if newer than nTime:
        if (wtx.nTimeReceived > nTime)
            continue;
        mapSorted.insert(make_pair(wtx.nTimeReceived, &wtx));
    }
    BOOST_FOREACH(PAIRTYPE(const unsigned int, CWalletTx*)& item, mapSorted)
    {
        CWalletTx& wtx = *item.second;
        if (wtx.RelayWalletTransaction(connman))
            result.push_back(wtx.GetHash());
    }
    return result;
}

void CWallet::ResendWalletTransactions(int64_t nBestBlockTime, CConnman* connman)
{
    // Do this infrequently and randomly to avoid giving away
    // that these are our transactions.
    if (GetTime() < nNextResend || !fBroadcastTransactions)
        return;
    bool fFirst = (nNextResend == 0);
    nNextResend = GetTime() + GetRand(30 * 60);
    if (fFirst)
        return;

    // Only do it if there's been a new block since last time
    if (nBestBlockTime < nLastResend)
        return;
    nLastResend = GetTime();

    // Rebroadcast unconfirmed txes older than 5 minutes before the last
    // block was found:
    std::vector<uint256> relayed = ResendWalletTransactionsBefore(nBestBlockTime-5*60, connman);
    if (!relayed.empty())
        LogPrintf("%s: rebroadcast %u unconfirmed transactions\n", __func__, relayed.size());
}

/** @} */ // end of mapWallet




/** @defgroup Actions
 *
 * @{
 */


CAmount CWallet::GetBalance() const
{
    CAmount nTotal = 0;
    {
        LOCK2(cs_main, cs_wallet);
        for (map<uint256, CWalletTx>::const_iterator it = mapWallet.begin(); it != mapWallet.end(); ++it)
        {
            const CWalletTx* pcoin = &(*it).second;
            if (pcoin->IsTrusted())
                nTotal += pcoin->GetAvailableCredit();
        }
    }

    return nTotal;
}

CAmount CWallet::GetAnonymizableBalance(bool fSkipDenominated, bool fSkipUnconfirmed) const
{
    if(fLiteMode) return 0;

    std::vector<CompactTallyItem> vecTally;
    if(!SelectCoinsGrouppedByAddresses(vecTally, fSkipDenominated, true, fSkipUnconfirmed)) return 0;

    CAmount nTotal = 0;

    const CAmount nSmallestDenom = CPrivateSend::GetSmallestDenomination();
    const CAmount nMixingCollateral = CPrivateSend::GetCollateralAmount();
    BOOST_FOREACH(CompactTallyItem& item, vecTally) {
        bool fIsDenominated = IsDenominatedAmount(item.nAmount);
        if(fSkipDenominated && fIsDenominated) continue;
        // assume that the fee to create denoms should be mixing collateral at max
        if(item.nAmount >= nSmallestDenom + (fIsDenominated ? 0 : nMixingCollateral))
            nTotal += item.nAmount;
    }

    return nTotal;
}

CAmount CWallet::GetAnonymizedBalance() const
{
    if(fLiteMode) return 0;

    CAmount nTotal = 0;

    LOCK2(cs_main, cs_wallet);

    std::set<uint256> setWalletTxesCounted;
    for (auto& outpoint : setWalletUTXO) {

        if (setWalletTxesCounted.find(outpoint.hash) != setWalletTxesCounted.end()) continue;
        setWalletTxesCounted.insert(outpoint.hash);

        for (map<uint256, CWalletTx>::const_iterator it = mapWallet.find(outpoint.hash); it != mapWallet.end() && it->first == outpoint.hash; ++it) {
            if (it->second.IsTrusted())
                nTotal += it->second.GetAnonymizedCredit();
        }
    }

    return nTotal;
}

// Note: calculated including unconfirmed,
// that's ok as long as we use it for informational purposes only
float CWallet::GetAverageAnonymizedRounds() const
{
    if(fLiteMode) return 0;

    int nTotal = 0;
    int nCount = 0;

    LOCK2(cs_main, cs_wallet);
    for (auto& outpoint : setWalletUTXO) {
        if(!IsDenominated(outpoint)) continue;

        nTotal += GetOutpointPrivateSendRounds(outpoint);
        nCount++;
    }

    if(nCount == 0) return 0;

    return (float)nTotal/nCount;
}

// Note: calculated including unconfirmed,
// that's ok as long as we use it for informational purposes only
CAmount CWallet::GetNormalizedAnonymizedBalance() const
{
    if(fLiteMode) return 0;

    CAmount nTotal = 0;

    LOCK2(cs_main, cs_wallet);
    for (auto& outpoint : setWalletUTXO) {
        map<uint256, CWalletTx>::const_iterator it = mapWallet.find(outpoint.hash);
        if (it == mapWallet.end()) continue;
        if (!IsDenominated(outpoint)) continue;
        if (it->second.GetDepthInMainChain() < 0) continue;

        int nRounds = GetOutpointPrivateSendRounds(outpoint);
        nTotal += it->second.vout[outpoint.n].nValue * nRounds / privateSendClient.nPrivateSendRounds;
    }

    return nTotal;
}

CAmount CWallet::GetNeedsToBeAnonymizedBalance(CAmount nMinBalance) const
{
    if(fLiteMode) return 0;

    CAmount nAnonymizedBalance = GetAnonymizedBalance();
    CAmount nNeedsToAnonymizeBalance = privateSendClient.nPrivateSendAmount*COIN - nAnonymizedBalance;

    // try to overshoot target DS balance up to nMinBalance
    nNeedsToAnonymizeBalance += nMinBalance;

    CAmount nAnonymizableBalance = GetAnonymizableBalance();

    // anonymizable balance is way too small
    if(nAnonymizableBalance < nMinBalance) return 0;

    // not enough funds to anonymze amount we want, try the max we can
    if(nNeedsToAnonymizeBalance > nAnonymizableBalance) nNeedsToAnonymizeBalance = nAnonymizableBalance;

    // we should never exceed the pool max
    if (nNeedsToAnonymizeBalance > CPrivateSend::GetMaxPoolAmount()) nNeedsToAnonymizeBalance = CPrivateSend::GetMaxPoolAmount();

    return nNeedsToAnonymizeBalance;
}

CAmount CWallet::GetDenominatedBalance(bool unconfirmed) const
{
    if(fLiteMode) return 0;

    CAmount nTotal = 0;
    {
        LOCK2(cs_main, cs_wallet);
        for (map<uint256, CWalletTx>::const_iterator it = mapWallet.begin(); it != mapWallet.end(); ++it)
        {
            const CWalletTx* pcoin = &(*it).second;

            nTotal += pcoin->GetDenominatedCredit(unconfirmed);
        }
    }

    return nTotal;
}

CAmount CWallet::GetUnconfirmedBalance() const
{
    CAmount nTotal = 0;
    {
        LOCK2(cs_main, cs_wallet);
        for (map<uint256, CWalletTx>::const_iterator it = mapWallet.begin(); it != mapWallet.end(); ++it)
        {
            const CWalletTx* pcoin = &(*it).second;
            if (!pcoin->IsTrusted() && pcoin->GetDepthInMainChain() == 0 && pcoin->InMempool())
                nTotal += pcoin->GetAvailableCredit();
        }
    }
    return nTotal;
}

CAmount CWallet::GetImmatureBalance() const
{
    CAmount nTotal = 0;
    {
        LOCK2(cs_main, cs_wallet);
        for (map<uint256, CWalletTx>::const_iterator it = mapWallet.begin(); it != mapWallet.end(); ++it)
        {
            const CWalletTx* pcoin = &(*it).second;
            nTotal += pcoin->GetImmatureCredit();
        }
    }
    return nTotal;
}

CAmount CWallet::GetWatchOnlyBalance() const
{
    CAmount nTotal = 0;
    {
        LOCK2(cs_main, cs_wallet);
        for (map<uint256, CWalletTx>::const_iterator it = mapWallet.begin(); it != mapWallet.end(); ++it)
        {
            const CWalletTx* pcoin = &(*it).second;
            if (pcoin->IsTrusted())
                nTotal += pcoin->GetAvailableWatchOnlyCredit();
        }
    }

    return nTotal;
}

CAmount CWallet::GetUnconfirmedWatchOnlyBalance() const
{
    CAmount nTotal = 0;
    {
        LOCK2(cs_main, cs_wallet);
        for (map<uint256, CWalletTx>::const_iterator it = mapWallet.begin(); it != mapWallet.end(); ++it)
        {
            const CWalletTx* pcoin = &(*it).second;
            if (!pcoin->IsTrusted() && pcoin->GetDepthInMainChain() == 0 && pcoin->InMempool())
                nTotal += pcoin->GetAvailableWatchOnlyCredit();
        }
    }
    return nTotal;
}

CAmount CWallet::GetImmatureWatchOnlyBalance() const
{
    CAmount nTotal = 0;
    {
        LOCK2(cs_main, cs_wallet);
        for (map<uint256, CWalletTx>::const_iterator it = mapWallet.begin(); it != mapWallet.end(); ++it)
        {
            const CWalletTx* pcoin = &(*it).second;
            nTotal += pcoin->GetImmatureWatchOnlyCredit();
        }
    }
    return nTotal;
}

void CWallet::AvailableCoins(vector<COutput>& vCoins, bool fOnlyConfirmed, const CCoinControl *coinControl, bool fIncludeZeroValue, AvailableCoinsType nCoinType, bool fUseInstantSend) const
{
    vCoins.clear();

    {
        LOCK2(cs_main, cs_wallet);
        for (map<uint256, CWalletTx>::const_iterator it = mapWallet.begin(); it != mapWallet.end(); ++it)
        {
            const uint256& wtxid = it->first;
            const CWalletTx* pcoin = &(*it).second;

            if (!CheckFinalTx(*pcoin))
                continue;

            if (fOnlyConfirmed && !pcoin->IsTrusted())
                continue;

            if (pcoin->IsCoinBase() && pcoin->GetBlocksToMaturity() > 0)
                continue;

            int nDepth = pcoin->GetDepthInMainChain(false);
            // do not use IX for inputs that have less then INSTANTSEND_CONFIRMATIONS_REQUIRED blockchain confirmations
            if (fUseInstantSend && nDepth < INSTANTSEND_CONFIRMATIONS_REQUIRED)
                continue;

            // We should not consider coins which aren't at least in our mempool
            // It's possible for these to be conflicted via ancestors which we may never be able to detect
            if (nDepth == 0 && !pcoin->InMempool())
                continue;

            for (unsigned int i = 0; i < pcoin->vout.size(); i++) {
                bool found = false;
                if(nCoinType == ONLY_DENOMINATED) {
                    found = IsDenominatedAmount(pcoin->vout[i].nValue);
<<<<<<< HEAD
                } else if(nCoinType == ONLY_NOTCOLLATERALIFMN) {
                    found = !(fMasterNode && pcoin->vout[i].nValue == MASTERNODE_COLLATERAL_AMOUNT);
                } else if(nCoinType == ONLY_NONDENOMINATED_NOTCOLLATERALIFMN) {
                    if (IsCollateralAmount(pcoin->vout[i].nValue)) continue; // do not use collateral amounts
                    found = !IsDenominatedAmount(pcoin->vout[i].nValue);
                    if(found && fMasterNode) found = pcoin->vout[i].nValue != MASTERNODE_COLLATERAL_AMOUNT; // do not use Hot MN funds
                } else if(nCoinType == ONLY_MN_COLLATERAL) {
                    found = pcoin->vout[i].nValue == MASTERNODE_COLLATERAL_AMOUNT;
=======
                } else if(nCoinType == ONLY_NONDENOMINATED) {
                    if (IsCollateralAmount(pcoin->vout[i].nValue)) continue; // do not use collateral amounts
                    found = !IsDenominatedAmount(pcoin->vout[i].nValue);
                } else if(nCoinType == ONLY_1000) {
                    found = pcoin->vout[i].nValue == 1000*COIN;
>>>>>>> 89f326c6
                } else if(nCoinType == ONLY_PRIVATESEND_COLLATERAL) {
                    found = IsCollateralAmount(pcoin->vout[i].nValue);
                } else {
                    found = true;
                }
                if(!found) continue;

                isminetype mine = IsMine(pcoin->vout[i]);
                if (!(IsSpent(wtxid, i)) && mine != ISMINE_NO &&
                    (!IsLockedCoin((*it).first, i) || nCoinType == ONLY_MN_COLLATERAL) &&
                    (pcoin->vout[i].nValue > 0 || fIncludeZeroValue) &&
                    (!coinControl || !coinControl->HasSelected() || coinControl->fAllowOtherInputs || coinControl->IsSelected(COutPoint((*it).first, i))))
                        vCoins.push_back(COutput(pcoin, i, nDepth,
                                                 ((mine & ISMINE_SPENDABLE) != ISMINE_NO) ||
                                                  (coinControl && coinControl->fAllowWatchOnly && (mine & ISMINE_WATCH_SOLVABLE) != ISMINE_NO),
                                                 (mine & (ISMINE_SPENDABLE | ISMINE_WATCH_SOLVABLE)) != ISMINE_NO));
            }
        }
    }
}

static void ApproximateBestSubset(vector<pair<CAmount, pair<const CWalletTx*,unsigned int> > >vValue, const CAmount& nTotalLower, const CAmount& nTargetValue,
                                  vector<char>& vfBest, CAmount& nBest, int iterations = 1000, bool fUseInstantSend = false)
{
    vector<char> vfIncluded;

    vfBest.assign(vValue.size(), true);
    nBest = nTotalLower;

    seed_insecure_rand();

    for (int nRep = 0; nRep < iterations && nBest != nTargetValue; nRep++)
    {
        vfIncluded.assign(vValue.size(), false);
        CAmount nTotal = 0;
        bool fReachedTarget = false;
        for (int nPass = 0; nPass < 2 && !fReachedTarget; nPass++)
        {
            for (unsigned int i = 0; i < vValue.size(); i++)
            {
                if (fUseInstantSend && nTotal + vValue[i].first > sporkManager.GetSporkValue(SPORK_5_INSTANTSEND_MAX_VALUE)*COIN) {
                    continue;
                }
                //The solver here uses a randomized algorithm,
                //the randomness serves no real security purpose but is just
                //needed to prevent degenerate behavior and it is important
                //that the rng is fast. We do not use a constant random sequence,
                //because there may be some privacy improvement by making
                //the selection random.
                if (nPass == 0 ? insecure_rand()&1 : !vfIncluded[i])
                {
                    nTotal += vValue[i].first;
                    vfIncluded[i] = true;
                    if (nTotal >= nTargetValue)
                    {
                        fReachedTarget = true;
                        if (nTotal < nBest)
                        {
                            nBest = nTotal;
                            vfBest = vfIncluded;
                        }
                        nTotal -= vValue[i].first;
                        vfIncluded[i] = false;
                    }
                }
            }
        }
    }

    //Reduces the approximate best subset by removing any inputs that are smaller than the surplus of nTotal beyond nTargetValue.
    for (unsigned int i = 0; i < vValue.size(); i++)
    {
        if (vfBest[i] && (nBest - vValue[i].first) >= nTargetValue )
        {
            vfBest[i] = false;
            nBest -= vValue[i].first;
        }
    }
}

// move denoms down
bool less_then_denom (const COutput& out1, const COutput& out2)
{
    const CWalletTx *pcoin1 = out1.tx;
    const CWalletTx *pcoin2 = out2.tx;

    bool found1 = false;
    bool found2 = false;
    BOOST_FOREACH(CAmount d, CPrivateSend::GetStandardDenominations()) // loop through predefined denoms
    {
        if(pcoin1->vout[out1.i].nValue == d) found1 = true;
        if(pcoin2->vout[out2.i].nValue == d) found2 = true;
    }
    return (!found1 && found2);
}

bool CWallet::SelectCoinsMinConf(const CAmount& nTargetValue, int nConfMine, int nConfTheirs, vector<COutput> vCoins,
                                 set<pair<const CWalletTx*,unsigned int> >& setCoinsRet, CAmount& nValueRet, bool fUseInstantSend) const
{
    setCoinsRet.clear();
    nValueRet = 0;

    // List of values less than target
    pair<CAmount, pair<const CWalletTx*,unsigned int> > coinLowestLarger;
    coinLowestLarger.first = fUseInstantSend
                                        ? sporkManager.GetSporkValue(SPORK_5_INSTANTSEND_MAX_VALUE)*COIN
                                        : std::numeric_limits<CAmount>::max();
    coinLowestLarger.second.first = NULL;
    vector<pair<CAmount, pair<const CWalletTx*,unsigned int> > > vValue;
    CAmount nTotalLower = 0;

    random_shuffle(vCoins.begin(), vCoins.end(), GetRandInt);

    // move denoms down on the list
    sort(vCoins.begin(), vCoins.end(), less_then_denom);

    // try to find nondenom first to prevent unneeded spending of mixed coins
    for (unsigned int tryDenom = 0; tryDenom < 2; tryDenom++)
    {
        LogPrint("selectcoins", "tryDenom: %d\n", tryDenom);
        vValue.clear();
        nTotalLower = 0;
        BOOST_FOREACH(const COutput &output, vCoins)
        {
            if (!output.fSpendable)
                continue;

            const CWalletTx *pcoin = output.tx;

//            if (fDebug) LogPrint("selectcoins", "value %s confirms %d\n", FormatMoney(pcoin->vout[output.i].nValue), output.nDepth);
            if (output.nDepth < (pcoin->IsFromMe(ISMINE_ALL) ? nConfMine : nConfTheirs))
                continue;

            int i = output.i;
            CAmount n = pcoin->vout[i].nValue;
            if (tryDenom == 0 && IsDenominatedAmount(n)) continue; // we don't want denom values on first run

            pair<CAmount,pair<const CWalletTx*,unsigned int> > coin = make_pair(n,make_pair(pcoin, i));

            if (n == nTargetValue)
            {
                setCoinsRet.insert(coin.second);
                nValueRet += coin.first;
                return true;
            }
            else if (n < nTargetValue + MIN_CHANGE)
            {
                vValue.push_back(coin);
                nTotalLower += n;
            }
            else if (n < coinLowestLarger.first)
            {
                coinLowestLarger = coin;
            }
        }

        if (nTotalLower == nTargetValue)
        {
            for (unsigned int i = 0; i < vValue.size(); ++i)
            {
                setCoinsRet.insert(vValue[i].second);
                nValueRet += vValue[i].first;
            }
            return true;
        }

        if (nTotalLower < nTargetValue)
        {
            if (coinLowestLarger.second.first == NULL) // there is no input larger than nTargetValue
            {
                if (tryDenom == 0)
                    // we didn't look at denom yet, let's do it
                    continue;
                else
                    // we looked at everything possible and didn't find anything, no luck
                    return false;
            }
            setCoinsRet.insert(coinLowestLarger.second);
            nValueRet += coinLowestLarger.first;
            return true;
        }

        // nTotalLower > nTargetValue
        break;

    }

    // Solve subset sum by stochastic approximation
    sort(vValue.rbegin(), vValue.rend(), CompareValueOnly());
    vector<char> vfBest;
    CAmount nBest;

    ApproximateBestSubset(vValue, nTotalLower, nTargetValue, vfBest, nBest, fUseInstantSend);
    if (nBest != nTargetValue && nTotalLower >= nTargetValue + MIN_CHANGE)
        ApproximateBestSubset(vValue, nTotalLower, nTargetValue + MIN_CHANGE, vfBest, nBest, fUseInstantSend);

    // If we have a bigger coin and (either the stochastic approximation didn't find a good solution,
    //                                   or the next bigger coin is closer), return the bigger coin
    if (coinLowestLarger.second.first &&
        ((nBest != nTargetValue && nBest < nTargetValue + MIN_CHANGE) || coinLowestLarger.first <= nBest))
    {
        setCoinsRet.insert(coinLowestLarger.second);
        nValueRet += coinLowestLarger.first;
    }
    else {
        string s = "CWallet::SelectCoinsMinConf best subset: ";
        for (unsigned int i = 0; i < vValue.size(); i++)
        {
            if (vfBest[i])
            {
                setCoinsRet.insert(vValue[i].second);
                nValueRet += vValue[i].first;
                s += FormatMoney(vValue[i].first) + " ";
            }
        }
        LogPrint("selectcoins", "%s - total %s\n", s, FormatMoney(nBest));
    }

    return true;
}

bool CWallet::SelectCoins(const CAmount& nTargetValue, set<pair<const CWalletTx*,unsigned int> >& setCoinsRet, CAmount& nValueRet, const CCoinControl* coinControl, AvailableCoinsType nCoinType, bool fUseInstantSend) const
{
    // Note: this function should never be used for "always free" tx types like dstx

    vector<COutput> vCoins;
    AvailableCoins(vCoins, true, coinControl, false, nCoinType, fUseInstantSend);

    // coin control -> return all selected outputs (we want all selected to go into the transaction for sure)
    if (coinControl && coinControl->HasSelected() && !coinControl->fAllowOtherInputs)
    {
        BOOST_FOREACH(const COutput& out, vCoins)
        {
            if(!out.fSpendable)
                continue;

            if(nCoinType == ONLY_DENOMINATED) {
                COutPoint outpoint = COutPoint(out.tx->GetHash(),out.i);
                int nRounds = GetOutpointPrivateSendRounds(outpoint);
                // make sure it's actually anonymized
                if(nRounds < privateSendClient.nPrivateSendRounds) continue;
            }
            nValueRet += out.tx->vout[out.i].nValue;
            setCoinsRet.insert(make_pair(out.tx, out.i));
        }

        return (nValueRet >= nTargetValue);
    }

    //if we're doing only denominated, we need to round up to the nearest smallest denomination
    if(nCoinType == ONLY_DENOMINATED) {
        std::vector<CAmount> vecPrivateSendDenominations = CPrivateSend::GetStandardDenominations();
        CAmount nSmallestDenom = vecPrivateSendDenominations.back();
        // Make outputs by looping through denominations, from large to small
        BOOST_FOREACH(CAmount nDenom, vecPrivateSendDenominations)
        {
            BOOST_FOREACH(const COutput& out, vCoins)
            {
                //make sure it's the denom we're looking for, round the amount up to smallest denom
                if(out.tx->vout[out.i].nValue == nDenom && nValueRet + nDenom < nTargetValue + nSmallestDenom) {
                    COutPoint outpoint = COutPoint(out.tx->GetHash(),out.i);
                    int nRounds = GetOutpointPrivateSendRounds(outpoint);
                    // make sure it's actually anonymized
                    if(nRounds < privateSendClient.nPrivateSendRounds) continue;
                    nValueRet += nDenom;
                    setCoinsRet.insert(make_pair(out.tx, out.i));
                }
            }
        }
        return (nValueRet >= nTargetValue);
    }
    // calculate value from preset inputs and store them
    set<pair<const CWalletTx*, uint32_t> > setPresetCoins;
    CAmount nValueFromPresetInputs = 0;

    std::vector<COutPoint> vPresetInputs;
    if (coinControl)
        coinControl->ListSelected(vPresetInputs);
    BOOST_FOREACH(const COutPoint& outpoint, vPresetInputs)
    {
        map<uint256, CWalletTx>::const_iterator it = mapWallet.find(outpoint.hash);
        if (it != mapWallet.end())
        {
            const CWalletTx* pcoin = &it->second;
            // Clearly invalid input, fail
            if (pcoin->vout.size() <= outpoint.n)
                return false;
            nValueFromPresetInputs += pcoin->vout[outpoint.n].nValue;
            setPresetCoins.insert(make_pair(pcoin, outpoint.n));
        } else
            return false; // TODO: Allow non-wallet inputs
    }

    // remove preset inputs from vCoins
    for (vector<COutput>::iterator it = vCoins.begin(); it != vCoins.end() && coinControl && coinControl->HasSelected();)
    {
        if (setPresetCoins.count(make_pair(it->tx, it->i)))
            it = vCoins.erase(it);
        else
            ++it;
    }

    bool res = nTargetValue <= nValueFromPresetInputs ||
        SelectCoinsMinConf(nTargetValue - nValueFromPresetInputs, 1, 6, vCoins, setCoinsRet, nValueRet, fUseInstantSend) ||
        SelectCoinsMinConf(nTargetValue - nValueFromPresetInputs, 1, 1, vCoins, setCoinsRet, nValueRet, fUseInstantSend) ||
        (bSpendZeroConfChange && SelectCoinsMinConf(nTargetValue - nValueFromPresetInputs, 0, 1, vCoins, setCoinsRet, nValueRet, fUseInstantSend));

    // because SelectCoinsMinConf clears the setCoinsRet, we now add the possible inputs to the coinset
    setCoinsRet.insert(setPresetCoins.begin(), setPresetCoins.end());

    // add preset inputs to the total value selected
    nValueRet += nValueFromPresetInputs;

    return res;
}

struct CompareByPriority
{
    bool operator()(const COutput& t1,
                    const COutput& t2) const
    {
        return t1.Priority() > t2.Priority();
    }
};

bool CWallet::FundTransaction(CMutableTransaction& tx, CAmount &nFeeRet, int& nChangePosRet, std::string& strFailReason, bool includeWatching)
{
    vector<CRecipient> vecSend;

    // Turn the txout set into a CRecipient vector
    BOOST_FOREACH(const CTxOut& txOut, tx.vout)
    {
        CRecipient recipient = {txOut.scriptPubKey, txOut.nValue, false};
        vecSend.push_back(recipient);
    }

    CCoinControl coinControl;
    coinControl.fAllowOtherInputs = true;
    coinControl.fAllowWatchOnly = includeWatching;
    BOOST_FOREACH(const CTxIn& txin, tx.vin)
        coinControl.Select(txin.prevout);

    CReserveKey reservekey(this);
    CWalletTx wtx;
    if (!CreateTransaction(vecSend, wtx, reservekey, nFeeRet, nChangePosRet, strFailReason, &coinControl, false))
        return false;

    if (nChangePosRet != -1)
        tx.vout.insert(tx.vout.begin() + nChangePosRet, wtx.vout[nChangePosRet]);

    // Add new txins (keeping original txin scriptSig/order)
    BOOST_FOREACH(const CTxIn& txin, wtx.vin)
    {
        if (!coinControl.IsSelected(txin.prevout))
            tx.vin.push_back(txin);
    }

    return true;
}

bool CWallet::SelectCoinsByDenominations(int nDenom, CAmount nValueMin, CAmount nValueMax, std::vector<CTxIn>& vecTxInRet, std::vector<COutput>& vCoinsRet, CAmount& nValueRet, int nPrivateSendRoundsMin, int nPrivateSendRoundsMax)
{
    vecTxInRet.clear();
    vCoinsRet.clear();
    nValueRet = 0;

    vector<COutput> vCoins;
    AvailableCoins(vCoins, true, NULL, false, ONLY_DENOMINATED);

    std::random_shuffle(vCoins.rbegin(), vCoins.rend(), GetRandInt);

    // ( bit on if present )
    // bit 0 - 100NRG+1
    // bit 1 - 10NRG+1
    // bit 2 - 1NRG+1
    // bit 3 - .1NRG+1

    std::vector<int> vecBits;
    if (!CPrivateSend::GetDenominationsBits(nDenom, vecBits)) {
        return false;
    }

    int nDenomResult = 0;

    std::vector<CAmount> vecPrivateSendDenominations = CPrivateSend::GetStandardDenominations();
    InsecureRand insecureRand;
    BOOST_FOREACH(const COutput& out, vCoins)
    {
        // masternode-like input should not be selected by AvailableCoins now anyway
        //if(out.tx->vout[out.i].nValue == MASTERNODE_COLLATERAL_AMOUNT) continue;
        if(nValueRet + out.tx->vout[out.i].nValue <= nValueMax){

            CTxIn txin = CTxIn(out.tx->GetHash(), out.i);

            int nRounds = GetOutpointPrivateSendRounds(txin.prevout);
            if(nRounds >= nPrivateSendRoundsMax) continue;
            if(nRounds < nPrivateSendRoundsMin) continue;

            BOOST_FOREACH(int nBit, vecBits) {
                if(out.tx->vout[out.i].nValue == vecPrivateSendDenominations[nBit]) {
                    if(nValueRet >= nValueMin) {
                        //randomly reduce the max amount we'll submit (for anonymity)
                        nValueMax -= insecureRand(nValueMax/5);
                        //on average use 50% of the inputs or less
                        int r = insecureRand(vCoins.size());
                        if((int)vecTxInRet.size() > r) return true;
                    }
                    txin.prevPubKey = out.tx->vout[out.i].scriptPubKey; // the inputs PubKey
                    nValueRet += out.tx->vout[out.i].nValue;
                    vecTxInRet.push_back(txin);
                    vCoinsRet.push_back(out);
                    nDenomResult |= 1 << nBit;
                }
            }
        }
    }

    return nValueRet >= nValueMin && nDenom == nDenomResult;
}

struct CompareByAmount
{
    bool operator()(const CompactTallyItem& t1,
                    const CompactTallyItem& t2) const
    {
        return t1.nAmount > t2.nAmount;
    }
};

bool CWallet::SelectCoinsGrouppedByAddresses(std::vector<CompactTallyItem>& vecTallyRet, bool fSkipDenominated, bool fAnonymizable, bool fSkipUnconfirmed) const
{
    LOCK2(cs_main, cs_wallet);

    isminefilter filter = ISMINE_SPENDABLE;

    // try to use cache for already confirmed anonymizable inputs
    if(fAnonymizable && fSkipUnconfirmed) {
        if(fSkipDenominated && fAnonymizableTallyCachedNonDenom) {
            vecTallyRet = vecAnonymizableTallyCachedNonDenom;
            LogPrint("selectcoins", "SelectCoinsGrouppedByAddresses - using cache for non-denom inputs %d\n", vecTallyRet.size());
            return vecTallyRet.size() > 0;
        }
        if(!fSkipDenominated && fAnonymizableTallyCached) {
            vecTallyRet = vecAnonymizableTallyCached;
            LogPrint("selectcoins", "SelectCoinsGrouppedByAddresses - using cache for all inputs %d\n", vecTallyRet.size());
            return vecTallyRet.size() > 0;
        }
    }

    CAmount nSmallestDenom = CPrivateSend::GetSmallestDenomination();

    // Tally
    map<CTxDestination, CompactTallyItem> mapTally;
    std::set<uint256> setWalletTxesCounted;
    for (auto& outpoint : setWalletUTXO) {

        if (setWalletTxesCounted.find(outpoint.hash) != setWalletTxesCounted.end()) continue;
        setWalletTxesCounted.insert(outpoint.hash);

        map<uint256, CWalletTx>::const_iterator it = mapWallet.find(outpoint.hash);
        if (it == mapWallet.end()) continue;

        const CWalletTx& wtx = (*it).second;

        if(wtx.IsCoinBase() && wtx.GetBlocksToMaturity() > 0) continue;
        if(fSkipUnconfirmed && !wtx.IsTrusted()) continue;

        for (unsigned int i = 0; i < wtx.vout.size(); i++) {
            CTxDestination txdest;
            if (!ExtractDestination(wtx.vout[i].scriptPubKey, txdest)) continue;

            isminefilter mine = ::IsMine(*this, txdest);
            if(!(mine & filter)) continue;

            if(IsSpent(outpoint.hash, i) || IsLockedCoin(outpoint.hash, i)) continue;

            if(fSkipDenominated && IsDenominatedAmount(wtx.vout[i].nValue)) continue;

            if(fAnonymizable) {
                // ignore collaterals
                if(IsCollateralAmount(wtx.vout[i].nValue)) continue;
                if(fMasterNode && wtx.vout[i].nValue == MASTERNODE_COLLATERAL_AMOUNT) continue;
                // ignore outputs that are 10 times smaller then the smallest denomination
                // otherwise they will just lead to higher fee / lower priority
                if(wtx.vout[i].nValue <= nSmallestDenom/10) continue;
                // ignore anonymized
                if(GetOutpointPrivateSendRounds(COutPoint(outpoint.hash, i)) >= privateSendClient.nPrivateSendRounds) continue;
            }

            CompactTallyItem& item = mapTally[txdest];
            item.txdest = txdest;
            item.nAmount += wtx.vout[i].nValue;
            item.vecTxIn.push_back(CTxIn(outpoint.hash, i));
        }
    }

    // construct resulting vector
    vecTallyRet.clear();
    BOOST_FOREACH(const PAIRTYPE(CTxDestination, CompactTallyItem)& item, mapTally) {
        if(fAnonymizable && item.second.nAmount < nSmallestDenom) continue;
        vecTallyRet.push_back(item.second);
    }

    // order by amounts per address, from smallest to largest
    sort(vecTallyRet.rbegin(), vecTallyRet.rend(), CompareByAmount());

    // cache already confirmed anonymizable entries for later use
    if(fAnonymizable && fSkipUnconfirmed) {
        if(fSkipDenominated) {
            vecAnonymizableTallyCachedNonDenom = vecTallyRet;
            fAnonymizableTallyCachedNonDenom = true;
        } else {
            vecAnonymizableTallyCached = vecTallyRet;
            fAnonymizableTallyCached = true;
        }
    }

    // debug
    if (LogAcceptCategory("selectcoins")) {
        std::string strMessage = "SelectCoinsGrouppedByAddresses - vecTallyRet:\n";
        BOOST_FOREACH(CompactTallyItem& item, vecTallyRet)
            strMessage += strprintf("  %s %f\n", CBitcoinAddress(item.txdest).ToString().c_str(), float(item.nAmount)/COIN);
        LogPrint("selectcoins", "%s", strMessage);
    }

    return vecTallyRet.size() > 0;
}

bool CWallet::SelectCoinsDark(CAmount nValueMin, CAmount nValueMax, std::vector<CTxIn>& vecTxInRet, CAmount& nValueRet, int nPrivateSendRoundsMin, int nPrivateSendRoundsMax) const
{
    CCoinControl *coinControl=NULL;

    vecTxInRet.clear();
    nValueRet = 0;

    vector<COutput> vCoins;
<<<<<<< HEAD
    AvailableCoins(vCoins, true, coinControl, false, nPrivateSendRoundsMin < 0 ? ONLY_NONDENOMINATED_NOTCOLLATERALIFMN : ONLY_DENOMINATED);
=======
    AvailableCoins(vCoins, true, coinControl, false, nPrivateSendRoundsMin < 0 ? ONLY_NONDENOMINATED : ONLY_DENOMINATED);
>>>>>>> 89f326c6

    //order the array so largest nondenom are first, then denominations, then very small inputs.
    sort(vCoins.rbegin(), vCoins.rend(), CompareByPriority());

    BOOST_FOREACH(const COutput& out, vCoins)
    {
        //do not allow inputs less than 1/10th of minimum value
        if(out.tx->vout[out.i].nValue < nValueMin/10) continue;
        //do not allow collaterals to be selected
        if(IsCollateralAmount(out.tx->vout[out.i].nValue)) continue;
        if(fMasterNode && out.tx->vout[out.i].nValue == MASTERNODE_COLLATERAL_AMOUNT) continue; //masternode input

        if(nValueRet + out.tx->vout[out.i].nValue <= nValueMax){
            CTxIn txin = CTxIn(out.tx->GetHash(),out.i);

            int nRounds = GetOutpointPrivateSendRounds(txin.prevout);
            if(nRounds >= nPrivateSendRoundsMax) continue;
            if(nRounds < nPrivateSendRoundsMin) continue;

            txin.prevPubKey = out.tx->vout[out.i].scriptPubKey; // the inputs PubKey
            nValueRet += out.tx->vout[out.i].nValue;
            vecTxInRet.push_back(txin);
        }
    }

    return nValueRet >= nValueMin;
}

bool CWallet::GetCollateralTxIn(CTxIn& txinRet, CAmount& nValueRet) const
{
    vector<COutput> vCoins;

    AvailableCoins(vCoins);

    BOOST_FOREACH(const COutput& out, vCoins)
    {
        if(IsCollateralAmount(out.tx->vout[out.i].nValue))
        {
            txinRet = CTxIn(out.tx->GetHash(), out.i);
            txinRet.prevPubKey = out.tx->vout[out.i].scriptPubKey; // the inputs PubKey
            nValueRet = out.tx->vout[out.i].nValue;
            return true;
        }
    }

    return false;
}

bool CWallet::GetMasternodeOutpointAndKeys(COutPoint& outpointRet, CPubKey& pubKeyRet, CKey& keyRet, std::string strTxHash, std::string strOutputIndex)
{
    // wait for reindex and/or import to finish
    if (fImporting || fReindex) return false;

    // Find possible candidates
    std::vector<COutput> vPossibleCoins;
    AvailableCoins(vPossibleCoins, true, NULL, false, ONLY_MN_COLLATERAL);
    if(vPossibleCoins.empty()) {
        LogPrintf("CWallet::GetMasternodeOutpointAndKeys -- Could not locate any valid masternode vin\n");
        return false;
    }

    if(strTxHash.empty()) // No output specified, select the first one
        return GetOutpointAndKeysFromOutput(vPossibleCoins[0], outpointRet, pubKeyRet, keyRet);

    // Find specific vin
    uint256 txHash = uint256S(strTxHash);
    int nOutputIndex = atoi(strOutputIndex.c_str());

    BOOST_FOREACH(COutput& out, vPossibleCoins)
        if(out.tx->GetHash() == txHash && out.i == nOutputIndex) // found it!
            return GetOutpointAndKeysFromOutput(out, outpointRet, pubKeyRet, keyRet);

    LogPrintf("CWallet::GetMasternodeOutpointAndKeys -- Could not locate specified masternode vin\n");
    return false;
}

bool CWallet::GetOutpointAndKeysFromOutput(const COutput& out, COutPoint& outpointRet, CPubKey& pubKeyRet, CKey& keyRet)
{
    // wait for reindex and/or import to finish
    if (fImporting || fReindex) return false;

    CScript pubScript;

    outpointRet = COutPoint(out.tx->GetHash(), out.i);
    pubScript = out.tx->vout[out.i].scriptPubKey; // the inputs PubKey

    CTxDestination address1;
    ExtractDestination(pubScript, address1);
    CBitcoinAddress address2(address1);

    CKeyID keyID;
    if (!address2.GetKeyID(keyID)) {
        LogPrintf("CWallet::GetOutpointAndKeysFromOutput -- Address does not refer to a key\n");
        return false;
    }

    if (!GetKey(keyID, keyRet)) {
        LogPrintf ("CWallet::GetOutpointAndKeysFromOutput -- Private key for address is not known\n");
        return false;
    }

    pubKeyRet = keyRet.GetPubKey();
    return true;
}

int CWallet::CountInputsWithAmount(CAmount nInputAmount)
{
    CAmount nTotal = 0;
    {
        LOCK2(cs_main, cs_wallet);
        for (map<uint256, CWalletTx>::const_iterator it = mapWallet.begin(); it != mapWallet.end(); ++it)
        {
            const CWalletTx* pcoin = &(*it).second;
            if (pcoin->IsTrusted()){
                int nDepth = pcoin->GetDepthInMainChain(false);

                for (unsigned int i = 0; i < pcoin->vout.size(); i++) {
                    COutput out = COutput(pcoin, i, nDepth, true, true);
                    COutPoint outpoint = COutPoint(out.tx->GetHash(), out.i);

                    if(out.tx->vout[out.i].nValue != nInputAmount) continue;
                    if(!IsDenominatedAmount(pcoin->vout[i].nValue)) continue;
                    if(IsSpent(out.tx->GetHash(), i) || IsMine(pcoin->vout[i]) != ISMINE_SPENDABLE || !IsDenominated(outpoint)) continue;

                    nTotal++;
                }
            }
        }
    }

    return nTotal;
}

bool CWallet::HasCollateralInputs(bool fOnlyConfirmed) const
{
    vector<COutput> vCoins;
    AvailableCoins(vCoins, fOnlyConfirmed, NULL, false, ONLY_PRIVATESEND_COLLATERAL);

    return !vCoins.empty();
}

bool CWallet::IsCollateralAmount(CAmount nInputAmount) const
{
    // collateral inputs should always be a 2x..4x of mixing collateral
    return  nInputAmount >  CPrivateSend::GetCollateralAmount() &&
            nInputAmount <= CPrivateSend::GetMaxCollateralAmount() &&
            nInputAmount %  CPrivateSend::GetCollateralAmount() == 0;
}

bool CWallet::CreateCollateralTransaction(CMutableTransaction& txCollateral, std::string& strReason)
{
    txCollateral.vin.clear();
    txCollateral.vout.clear();

    CReserveKey reservekey(this);
    CAmount nValue = 0;
    CTxIn txinCollateral;

    if (!GetCollateralTxIn(txinCollateral, nValue)) {
        strReason = "PrivateSend requires a collateral transaction and could not locate an acceptable input!";
        return false;
    }

    // make our change address
    CScript scriptChange;
    CPubKey vchPubKey;
    assert(reservekey.GetReservedKey(vchPubKey, true)); // should never fail, as we just unlocked
    scriptChange = GetScriptForDestination(vchPubKey.GetID());
    reservekey.KeepKey();

    txCollateral.vin.push_back(txinCollateral);

    //pay collateral charge in fees
    CTxOut txout = CTxOut(nValue - CPrivateSend::GetCollateralAmount(), scriptChange);
    txCollateral.vout.push_back(txout);

    if(!SignSignature(*this, txinCollateral.prevPubKey, txCollateral, 0, int(SIGHASH_ALL|SIGHASH_ANYONECANPAY))) {
        strReason = "Unable to sign collateral transaction!";
        return false;
    }

    return true;
}

bool CWallet::GetBudgetSystemCollateralTX(CTransaction& tx, uint256 hash, CAmount amount, bool fUseInstantSend)
{
    CWalletTx wtx;
    if(GetBudgetSystemCollateralTX(wtx, hash, amount, fUseInstantSend)){
        tx = (CTransaction)wtx;
        return true;
    }
    return false;
}

bool CWallet::GetBudgetSystemCollateralTX(CWalletTx& tx, uint256 hash, CAmount amount, bool fUseInstantSend)
{
    // make our change address
    CReserveKey reservekey(this);

    CScript scriptChange;
    scriptChange << OP_RETURN << ToByteVector(hash);

    CAmount nFeeRet = 0;
    int nChangePosRet = -1;
    std::string strFail = "";
    vector< CRecipient > vecSend;
    vecSend.push_back((CRecipient){scriptChange, amount, false});

    CCoinControl *coinControl=NULL;
    bool success = CreateTransaction(vecSend, tx, reservekey, nFeeRet, nChangePosRet, strFail, coinControl, true, ALL_COINS, fUseInstantSend);
    if(!success){
        LogPrintf("CWallet::GetBudgetSystemCollateralTX -- Error: %s\n", strFail);
        return false;
    }

    return true;
}


bool CWallet::ConvertList(std::vector<CTxIn> vecTxIn, std::vector<CAmount>& vecAmounts)
{
    BOOST_FOREACH(CTxIn txin, vecTxIn) {
        if (mapWallet.count(txin.prevout.hash)) {
            CWalletTx& wtx = mapWallet[txin.prevout.hash];
            if(txin.prevout.n < wtx.vout.size()){
                vecAmounts.push_back(wtx.vout[txin.prevout.n].nValue);
            }
        } else {
            LogPrintf("CWallet::ConvertList -- Couldn't find transaction\n");
        }
    }
    return true;
}

bool CWallet::CreateTransaction(const vector<CRecipient>& vecSend, CWalletTx& wtxNew, CReserveKey& reservekey, CAmount& nFeeRet,
                                int& nChangePosRet, std::string& strFailReason, const CCoinControl* coinControl, bool sign, AvailableCoinsType nCoinType, bool fUseInstantSend)
{
    CAmount nFeePay = fUseInstantSend ? CTxLockRequest().GetMinFee() : 0;

    CAmount nValue = 0;
    unsigned int nSubtractFeeFromAmount = 0;
    BOOST_FOREACH (const CRecipient& recipient, vecSend)
    {
        if (nValue < 0 || recipient.nAmount < 0)
        {
            strFailReason = _("Transaction amounts must be positive");
            return false;
        }
        nValue += recipient.nAmount;

        if (recipient.fSubtractFeeFromAmount)
            nSubtractFeeFromAmount++;
    }
    if (vecSend.empty() || nValue < 0)
    {
        strFailReason = _("Transaction amounts must be positive");
        return false;
    }

    wtxNew.fTimeReceivedIsTxTime = true;
    wtxNew.BindWallet(this);
    CMutableTransaction txNew;

    // Discourage fee sniping.
    //
    // For a large miner the value of the transactions in the best block and
    // the mempool can exceed the cost of deliberately attempting to mine two
    // blocks to orphan the current best block. By setting nLockTime such that
    // only the next block can include the transaction, we discourage this
    // practice as the height restricted and limited blocksize gives miners
    // considering fee sniping fewer options for pulling off this attack.
    //
    // A simple way to think about this is from the wallet's point of view we
    // always want the blockchain to move forward. By setting nLockTime this
    // way we're basically making the statement that we only want this
    // transaction to appear in the next block; we don't want to potentially
    // encourage reorgs by allowing transactions to appear at lower heights
    // than the next block in forks of the best chain.
    //
    // Of course, the subsidy is high enough, and transaction volume low
    // enough, that fee sniping isn't a problem yet, but by implementing a fix
    // now we ensure code won't be written that makes assumptions about
    // nLockTime that preclude a fix later.

    txNew.nLockTime = chainActive.Height();

    // Secondly occasionally randomly pick a nLockTime even further back, so
    // that transactions that are delayed after signing for whatever reason,
    // e.g. high-latency mix networks and some CoinJoin implementations, have
    // better privacy.
    if (GetRandInt(10) == 0)
        txNew.nLockTime = std::max(0, (int)txNew.nLockTime - GetRandInt(100));

    assert(txNew.nLockTime <= (unsigned int)chainActive.Height());
    assert(txNew.nLockTime < LOCKTIME_THRESHOLD);

    {
        LOCK2(cs_main, cs_wallet);
        {
            nFeeRet = 0;
            if(nFeePay > 0) nFeeRet = nFeePay;
            // Start with no fee and loop until there is enough fee
            while (true)
            {
                txNew.vin.clear();
                txNew.vout.clear();
                wtxNew.fFromMe = true;
                nChangePosRet = -1;
                bool fFirst = true;

                CAmount nValueToSelect = nValue;
                if (nSubtractFeeFromAmount == 0)
                    nValueToSelect += nFeeRet;
                double dPriority = 0;
                // vouts to the payees
                BOOST_FOREACH (const CRecipient& recipient, vecSend)
                {
                    CTxOut txout(recipient.nAmount, recipient.scriptPubKey);

                    if (recipient.fSubtractFeeFromAmount)
                    {
                        txout.nValue -= nFeeRet / nSubtractFeeFromAmount; // Subtract fee equally from each selected recipient

                        if (fFirst) // first receiver pays the remainder not divisible by output count
                        {
                            fFirst = false;
                            txout.nValue -= nFeeRet % nSubtractFeeFromAmount;
                        }
                    }

                    if (txout.IsDust(::minRelayTxFee))
                    {
                        if (recipient.fSubtractFeeFromAmount && nFeeRet > 0)
                        {
                            if (txout.nValue < 0)
                                strFailReason = _("The transaction amount is too small to pay the fee");
                            else
                                strFailReason = _("The transaction amount is too small to send after the fee has been deducted");
                        }
                        else
                            strFailReason = _("Transaction amount too small");
                        return false;
                    }
                    txNew.vout.push_back(txout);
                }

                // Choose coins to use
                set<pair<const CWalletTx*,unsigned int> > setCoins;
                CAmount nValueIn = 0;

                if (!SelectCoins(nValueToSelect, setCoins, nValueIn, coinControl, nCoinType, fUseInstantSend))
                {
<<<<<<< HEAD
                    if (nCoinType == ONLY_NOTCOLLATERALIFMN) {
                        strFailReason = _("Unable to locate enough funds for this transaction that are not equal 10000 NRG.");
                    } else if (nCoinType == ONLY_NONDENOMINATED_NOTCOLLATERALIFMN) {
                        strFailReason = _("Unable to locate enough PrivateSend non-denominated funds for this transaction that are not equal 10000 NRG.");
=======
                    if (nCoinType == ONLY_NONDENOMINATED) {
                        strFailReason = _("Unable to locate enough PrivateSend non-denominated funds for this transaction.");
>>>>>>> 89f326c6
                    } else if (nCoinType == ONLY_DENOMINATED) {
                        strFailReason = _("Unable to locate enough PrivateSend denominated funds for this transaction.");
                        strFailReason += " " + _("PrivateSend uses exact denominated amounts to send funds, you might simply need to anonymize some more coins.");
                    } else if (nValueIn < nValueToSelect) {
                        strFailReason = _("Insufficient funds.");
                        if (fUseInstantSend) {
                            // could be not true but most likely that's the reason
                            strFailReason += " " + strprintf(_("InstantSend requires inputs with at least %d confirmations, you might need to wait a few minutes and try again."), INSTANTSEND_CONFIRMATIONS_REQUIRED);
                        }
                    }

                    return false;
                }
                if (fUseInstantSend && nValueIn > sporkManager.GetSporkValue(SPORK_5_INSTANTSEND_MAX_VALUE)*COIN) {
                    strFailReason += " " + strprintf(_("InstantSend doesn't support sending values that high yet. Transactions are currently limited to %1 DASH."), sporkManager.GetSporkValue(SPORK_5_INSTANTSEND_MAX_VALUE));
                    return false;
                }

                BOOST_FOREACH(PAIRTYPE(const CWalletTx*, unsigned int) pcoin, setCoins)
                {
                    CAmount nCredit = pcoin.first->vout[pcoin.second].nValue;
                    //The coin age after the next block (depth+1) is used instead of the current,
                    //reflecting an assumption the user would accept a bit more delay for
                    //a chance at a free transaction.
                    //But mempool inputs might still be in the mempool, so their age stays 0
                    int age = pcoin.first->GetDepthInMainChain();
                    assert(age >= 0);
                    if (age != 0)
                        age += 1;
                    dPriority += (double)nCredit * age;
                }

                const CAmount nChange = nValueIn - nValueToSelect;
                CTxOut newTxOut;

                if (nChange > 0)
                {

                    //over pay for denominated transactions
                    if (nCoinType == ONLY_DENOMINATED) {
                        nFeeRet += nChange;
                        wtxNew.mapValue["DS"] = "1";
                        // recheck skipped denominations during next mixing
                        privateSendClient.ClearSkippedDenominations();
                    } else {

                        // Fill a vout to ourself
                        // TODO: pass in scriptChange instead of reservekey so
                        // change transaction isn't always pay-to-energi-address
                        CScript scriptChange;

                        // coin control: send change to custom address
                        if (coinControl && !boost::get<CNoDestination>(&coinControl->destChange))
                            scriptChange = GetScriptForDestination(coinControl->destChange);

                        // no coin control: send change to newly generated address
                        else
                        {
                            // Note: We use a new key here to keep it from being obvious which side is the change.
                            //  The drawback is that by not reusing a previous key, the change may be lost if a
                            //  backup is restored, if the backup doesn't have the new private key for the change.
                            //  If we reused the old key, it would be possible to add code to look for and
                            //  rediscover unknown transactions that were written with keys of ours to recover
                            //  post-backup change.

                            // Reserve a new key pair from key pool
                            CPubKey vchPubKey;
                            if (!reservekey.GetReservedKey(vchPubKey, true))
                            {
                                strFailReason = _("Keypool ran out, please call keypoolrefill first");
                                return false;
                            }
                            scriptChange = GetScriptForDestination(vchPubKey.GetID());
                        }

                        newTxOut = CTxOut(nChange, scriptChange);

                        // We do not move dust-change to fees, because the sender would end up paying more than requested.
                        // This would be against the purpose of the all-inclusive feature.
                        // So instead we raise the change and deduct from the recipient.
                        if (nSubtractFeeFromAmount > 0 && newTxOut.IsDust(::minRelayTxFee))
                        {
                            CAmount nDust = newTxOut.GetDustThreshold(::minRelayTxFee) - newTxOut.nValue;
                            newTxOut.nValue += nDust; // raise change until no more dust
                            for (unsigned int i = 0; i < vecSend.size(); i++) // subtract from first recipient
                            {
                                if (vecSend[i].fSubtractFeeFromAmount)
                                {
                                    txNew.vout[i].nValue -= nDust;
                                    if (txNew.vout[i].IsDust(::minRelayTxFee))
                                    {
                                        strFailReason = _("The transaction amount is too small to send after the fee has been deducted");
                                        return false;
                                    }
                                    break;
                                }
                            }
                        }

                        // Never create dust outputs; if we would, just
                        // add the dust to the fee.
                        if (newTxOut.IsDust(::minRelayTxFee))
                        {
                            nFeeRet += nChange;
                            reservekey.ReturnKey();
                        }
                        else
                        {
                            // Insert change txn at random position:
                            nChangePosRet = GetRandInt(txNew.vout.size()+1);
                            vector<CTxOut>::iterator position = txNew.vout.begin()+nChangePosRet;
                            txNew.vout.insert(position, newTxOut);
                        }
                    }
                }
                else
                    reservekey.ReturnKey();

                // Fill vin
                //
                // Note how the sequence number is set to max()-1 so that the
                // nLockTime set above actually works.
                BOOST_FOREACH(const PAIRTYPE(const CWalletTx*,unsigned int)& coin, setCoins){
                    CTxIn txin = CTxIn(coin.first->GetHash(),coin.second,CScript(),
                                              std::numeric_limits<unsigned int>::max()-1);
                    txin.prevPubKey = coin.first->vout[coin.second].scriptPubKey;
                    txNew.vin.push_back(txin);
                }

                sort(txNew.vin.begin(), txNew.vin.end(), CompareInputBIP69());
                sort(txNew.vout.begin(), txNew.vout.end(), CompareOutputBIP69());

                // If there was change output added before, we must update its position now
                if (nChangePosRet != -1) {
                    int i = 0;
                    BOOST_FOREACH(const CTxOut& txOut, txNew.vout)
                    {
                        if (txOut == newTxOut)
                        {
                            nChangePosRet = i;
                            break;
                        }
                        i++;
                    }
                }

                // Sign
                int nIn = 0;
                CTransaction txNewConst(txNew);
                BOOST_FOREACH(const CTxIn& txin, txNew.vin)
                {
                    bool signSuccess;
                    const CScript& scriptPubKey = txin.prevPubKey;
                    CScript& scriptSigRes = txNew.vin[nIn].scriptSig;
                    if (sign)
                        signSuccess = ProduceSignature(TransactionSignatureCreator(this, &txNewConst, nIn, SIGHASH_ALL), scriptPubKey, scriptSigRes);
                    else
                        signSuccess = ProduceSignature(DummySignatureCreator(this), scriptPubKey, scriptSigRes);

                    if (!signSuccess)
                    {
                        strFailReason = _("Signing transaction failed");
                        return false;
                    }
                    nIn++;
                }

                unsigned int nBytes = ::GetSerializeSize(txNew, SER_NETWORK, PROTOCOL_VERSION);

                // Remove scriptSigs if we used dummy signatures for fee calculation
                if (!sign) {
                    BOOST_FOREACH (CTxIn& txin, txNew.vin)
                        txin.scriptSig = CScript();
                }

                // Embed the constructed transaction data in wtxNew.
                *static_cast<CTransaction*>(&wtxNew) = CTransaction(txNew);

                // Limit size
                if (nBytes >= MAX_STANDARD_TX_SIZE)
                {
                    strFailReason = _("Transaction too large");
                    return false;
                }

                dPriority = wtxNew.ComputePriority(dPriority, nBytes);

                // Can we complete this as a free transaction?
                if (fSendFreeTransactions && nBytes <= MAX_FREE_TRANSACTION_CREATE_SIZE)
                {
                    // Not enough fee: enough priority?
                    double dPriorityNeeded = mempool.estimateSmartPriority(nTxConfirmTarget);
                    // Require at least hard-coded AllowFree.
                    if (dPriority >= dPriorityNeeded && AllowFree(dPriority))
                        break;

                    // Small enough, and priority high enough, to send for free
//                    if (dPriorityNeeded > 0 && dPriority >= dPriorityNeeded)
//                        break;
                }
                CAmount nFeeNeeded = max(nFeePay, GetMinimumFee(nBytes, nTxConfirmTarget, mempool));
                if (coinControl && nFeeNeeded > 0 && coinControl->nMinimumTotalFee > nFeeNeeded) {
                    nFeeNeeded = coinControl->nMinimumTotalFee;
                }
                if(fUseInstantSend) {
                    nFeeNeeded = std::max(nFeeNeeded, CTxLockRequest(txNew).GetMinFee());
                }

                // If we made it here and we aren't even able to meet the relay fee on the next pass, give up
                // because we must be at the maximum allowed fee.
                if (nFeeNeeded < ::minRelayTxFee.GetFee(nBytes))
                {
                    strFailReason = _("Transaction too large for fee policy");
                    return false;
                }

                if (nFeeRet >= nFeeNeeded)
                    break; // Done, enough fee included.

                // Include more fee and try again.
                nFeeRet = nFeeNeeded;
                continue;
            }
        }
    }

    return true;
}

/**
 * Call after CreateTransaction unless you want to abort
 */
bool CWallet::CommitTransaction(CWalletTx& wtxNew, CReserveKey& reservekey, CConnman* connman, std::string strCommand)
{
    {
        LOCK2(cs_main, cs_wallet);
        LogPrintf("CommitTransaction:\n%s", wtxNew.ToString());
        {
            // This is only to keep the database open to defeat the auto-flush for the
            // duration of this scope.  This is the only place where this optimization
            // maybe makes sense; please don't do it anywhere else.
            CWalletDB* pwalletdb = fFileBacked ? new CWalletDB(strWalletFile,"r+") : NULL;

            // Take key pair from key pool so it won't be used again
            reservekey.KeepKey();

            // Add tx to wallet, because if it has change it's also ours,
            // otherwise just for transaction history.
            AddToWallet(wtxNew, false, pwalletdb);

            // Notify that old coins are spent
            set<uint256> updated_hahes;
            BOOST_FOREACH(const CTxIn& txin, wtxNew.vin)
            {
                // notify only once
                if(updated_hahes.find(txin.prevout.hash) != updated_hahes.end()) continue;

                CWalletTx &coin = mapWallet[txin.prevout.hash];
                coin.BindWallet(this);
                NotifyTransactionChanged(this, txin.prevout.hash, CT_UPDATED);
                updated_hahes.insert(txin.prevout.hash);
            }
            if (fFileBacked)
                delete pwalletdb;
        }

        // Track how many getdata requests our transaction gets
        mapRequestCount[wtxNew.GetHash()] = 0;

        if (fBroadcastTransactions)
        {
            // Broadcast
            if (!wtxNew.AcceptToMemoryPool(false))
            {
                // This must not fail. The transaction has already been signed and recorded.
                LogPrintf("CommitTransaction(): Error: Transaction not valid\n");
                return false;
            }
            wtxNew.RelayWalletTransaction(connman, strCommand);
        }
    }
    return true;
}

bool CWallet::AddAccountingEntry(const CAccountingEntry& acentry, CWalletDB & pwalletdb)
{
    if (!pwalletdb.WriteAccountingEntry_Backend(acentry))
        return false;

    laccentries.push_back(acentry);
    CAccountingEntry & entry = laccentries.back();
    wtxOrdered.insert(make_pair(entry.nOrderPos, TxPair((CWalletTx*)0, &entry)));

    return true;
}

CAmount CWallet::GetRequiredFee(unsigned int nTxBytes)
{
    return std::max(minTxFee.GetFee(nTxBytes), ::minRelayTxFee.GetFee(nTxBytes));
}

CAmount CWallet::GetMinimumFee(unsigned int nTxBytes, unsigned int nConfirmTarget, const CTxMemPool& pool)
{
    // payTxFee is user-set "I want to pay this much"
    CAmount nFeeNeeded = payTxFee.GetFee(nTxBytes);
    // User didn't set: use -txconfirmtarget to estimate...
    if (nFeeNeeded == 0) {
        int estimateFoundTarget = nConfirmTarget;
        nFeeNeeded = pool.estimateSmartFee(nConfirmTarget, &estimateFoundTarget).GetFee(nTxBytes);
        // ... unless we don't have enough mempool data for estimatefee, then use fallbackFee
        if (nFeeNeeded == 0)
            nFeeNeeded = fallbackFee.GetFee(nTxBytes);
    }
    // prevent user from paying a fee below minRelayTxFee or minTxFee
    nFeeNeeded = std::max(nFeeNeeded, GetRequiredFee(nTxBytes));
    // But always obey the maximum
    if (nFeeNeeded > maxTxFee)
        nFeeNeeded = maxTxFee;
    return nFeeNeeded;
}

DBErrors CWallet::LoadWallet(bool& fFirstRunRet)
{
    if (!fFileBacked)
        return DB_LOAD_OK;
    fFirstRunRet = false;
    DBErrors nLoadWalletRet = CWalletDB(strWalletFile,"cr+").LoadWallet(this);
    if (nLoadWalletRet == DB_NEED_REWRITE)
    {
        if (CDB::Rewrite(strWalletFile, "\x04pool"))
        {
            LOCK(cs_wallet);
            setInternalKeyPool.clear();
            setExternalKeyPool.clear();
            nKeysLeftSinceAutoBackup = 0;
            // Note: can't top-up keypool here, because wallet is locked.
            // User will be prompted to unlock wallet the next operation
            // that requires a new key.
        }
    }

    {
        LOCK2(cs_main, cs_wallet);
        for (auto& pair : mapWallet) {
            for(size_t i = 0; i < pair.second.vout.size(); ++i) {
                if (IsMine(pair.second.vout[i]) && !IsSpent(pair.first, i)) {
                    setWalletUTXO.insert(COutPoint(pair.first, i));
                }
            }
        }
    }

    if (nLoadWalletRet != DB_LOAD_OK)
        return nLoadWalletRet;
    fFirstRunRet = !vchDefaultKey.IsValid();

    uiInterface.LoadWallet(this);

    return DB_LOAD_OK;
}


DBErrors CWallet::ZapWalletTx(std::vector<CWalletTx>& vWtx)
{
    if (!fFileBacked)
        return DB_LOAD_OK;
    DBErrors nZapWalletTxRet = CWalletDB(strWalletFile,"cr+").ZapWalletTx(this, vWtx);
    if (nZapWalletTxRet == DB_NEED_REWRITE)
    {
        if (CDB::Rewrite(strWalletFile, "\x04pool"))
        {
            LOCK(cs_wallet);
            setInternalKeyPool.clear();
            setExternalKeyPool.clear();
            nKeysLeftSinceAutoBackup = 0;
            // Note: can't top-up keypool here, because wallet is locked.
            // User will be prompted to unlock wallet the next operation
            // that requires a new key.
        }
    }

    if (nZapWalletTxRet != DB_LOAD_OK)
        return nZapWalletTxRet;

    return DB_LOAD_OK;
}


bool CWallet::SetAddressBook(const CTxDestination& address, const string& strName, const string& strPurpose)
{
    bool fUpdated = false;
    {
        LOCK(cs_wallet); // mapAddressBook
        std::map<CTxDestination, CAddressBookData>::iterator mi = mapAddressBook.find(address);
        fUpdated = mi != mapAddressBook.end();
        mapAddressBook[address].name = strName;
        if (!strPurpose.empty()) /* update purpose only if requested */
            mapAddressBook[address].purpose = strPurpose;
    }
    NotifyAddressBookChanged(this, address, strName, ::IsMine(*this, address) != ISMINE_NO,
                             strPurpose, (fUpdated ? CT_UPDATED : CT_NEW) );
    if (!fFileBacked)
        return false;
    if (!strPurpose.empty() && !CWalletDB(strWalletFile).WritePurpose(CBitcoinAddress(address).ToString(), strPurpose))
        return false;
    return CWalletDB(strWalletFile).WriteName(CBitcoinAddress(address).ToString(), strName);
}

bool CWallet::DelAddressBook(const CTxDestination& address)
{
    {
        LOCK(cs_wallet); // mapAddressBook

        if(fFileBacked)
        {
            // Delete destdata tuples associated with address
            std::string strAddress = CBitcoinAddress(address).ToString();
            BOOST_FOREACH(const PAIRTYPE(string, string) &item, mapAddressBook[address].destdata)
            {
                CWalletDB(strWalletFile).EraseDestData(strAddress, item.first);
            }
        }
        mapAddressBook.erase(address);
    }

    NotifyAddressBookChanged(this, address, "", ::IsMine(*this, address) != ISMINE_NO, "", CT_DELETED);

    if (!fFileBacked)
        return false;
    CWalletDB(strWalletFile).ErasePurpose(CBitcoinAddress(address).ToString());
    return CWalletDB(strWalletFile).EraseName(CBitcoinAddress(address).ToString());
}

bool CWallet::SetDefaultKey(const CPubKey &vchPubKey)
{
    if (fFileBacked)
    {
        if (!CWalletDB(strWalletFile).WriteDefaultKey(vchPubKey))
            return false;
    }
    vchDefaultKey = vchPubKey;
    return true;
}

/**
 * Mark old keypool keys as used,
 * and generate all new keys
 */
bool CWallet::NewKeyPool()
{
    {
        LOCK(cs_wallet);
        CWalletDB walletdb(strWalletFile);
        BOOST_FOREACH(int64_t nIndex, setInternalKeyPool) {
            walletdb.ErasePool(nIndex);
        }
        setInternalKeyPool.clear();
        BOOST_FOREACH(int64_t nIndex, setExternalKeyPool) {
            walletdb.ErasePool(nIndex);
        }
        setExternalKeyPool.clear();
        privateSendClient.fEnablePrivateSend = false;
        nKeysLeftSinceAutoBackup = 0;

        if (!TopUpKeyPool())
            return false;

        LogPrintf("CWallet::NewKeyPool rewrote keypool\n");
    }
    return true;
}

size_t CWallet::KeypoolCountExternalKeys()
{
    AssertLockHeld(cs_wallet); // setExternalKeyPool
    return setExternalKeyPool.size();
}

size_t CWallet::KeypoolCountInternalKeys()
{
    AssertLockHeld(cs_wallet); // setInternalKeyPool
    return setInternalKeyPool.size();
}

bool CWallet::TopUpKeyPool(unsigned int kpSize)
{
    {
        LOCK(cs_wallet);

        if (IsLocked(true))
            return false;

        // Top up key pool
        unsigned int nTargetSize;
        if (kpSize > 0)
            nTargetSize = kpSize;
        else
            nTargetSize = max(GetArg("-keypool", DEFAULT_KEYPOOL_SIZE), (int64_t) 0);

        // count amount of available keys (internal, external)
        // make sure the keypool of external and internal keys fits the user selected target (-keypool)
        int64_t amountExternal = setExternalKeyPool.size();
        int64_t amountInternal = setInternalKeyPool.size();
        int64_t missingExternal = std::max(std::max((int64_t) nTargetSize, (int64_t) 1) - amountExternal, (int64_t) 0);
        int64_t missingInternal = std::max(std::max((int64_t) nTargetSize, (int64_t) 1) - amountInternal, (int64_t) 0);

        if (!IsHDEnabled())
        {
            // don't create extra internal keys
            missingInternal = 0;
        } else {
            nTargetSize *= 2;
        }
        bool fInternal = false;
        CWalletDB walletdb(strWalletFile);
        for (int64_t i = missingInternal + missingExternal; i--;)
        {
            int64_t nEnd = 1;
            if (i < missingInternal) {
                fInternal = true;
            }
            if (!setInternalKeyPool.empty()) {
                nEnd = *(--setInternalKeyPool.end()) + 1;
            }
            if (!setExternalKeyPool.empty()) {
                nEnd = std::max(nEnd, *(--setExternalKeyPool.end()) + 1);
            }
            // TODO: implement keypools for all accounts?
            if (!walletdb.WritePool(nEnd, CKeyPool(GenerateNewKey(0, fInternal), fInternal)))
                throw runtime_error("TopUpKeyPool(): writing generated key failed");

            if (fInternal) {
                setInternalKeyPool.insert(nEnd);
            } else {
                setExternalKeyPool.insert(nEnd);
            }
            LogPrintf("keypool added key %d, size=%u, internal=%d\n", nEnd, setInternalKeyPool.size() + setExternalKeyPool.size(), fInternal);

            double dProgress = 100.f * nEnd / (nTargetSize + 1);
            std::string strMsg = strprintf(_("Loading wallet... (%3.2f %%)"), dProgress);
            uiInterface.InitMessage(strMsg);
        }
    }
    return true;
}

void CWallet::ReserveKeyFromKeyPool(int64_t& nIndex, CKeyPool& keypool, bool fInternal)
{
    nIndex = -1;
    keypool.vchPubKey = CPubKey();
    {
        LOCK(cs_wallet);

        if (!IsLocked(true))
            TopUpKeyPool();

        fInternal = fInternal && IsHDEnabled();
        std::set<int64_t>& setKeyPool = fInternal ? setInternalKeyPool : setExternalKeyPool;

        // Get the oldest key
        if(setKeyPool.empty())
            return;

        CWalletDB walletdb(strWalletFile);

        nIndex = *setKeyPool.begin();
        setKeyPool.erase(nIndex);
        if (!walletdb.ReadPool(nIndex, keypool)) {
            throw std::runtime_error(std::string(__func__) + ": read failed");
        }
        if (!HaveKey(keypool.vchPubKey.GetID())) {
            throw std::runtime_error(std::string(__func__) + ": unknown key in key pool");
        }
        if (keypool.fInternal != fInternal) {
            throw std::runtime_error(std::string(__func__) + ": keypool entry misclassified");
        }

        assert(keypool.vchPubKey.IsValid());
        LogPrintf("keypool reserve %d\n", nIndex);
    }
}

void CWallet::KeepKey(int64_t nIndex)
{
    // Remove from key pool
    if (fFileBacked)
    {
        CWalletDB walletdb(strWalletFile);
        walletdb.ErasePool(nIndex);
        nKeysLeftSinceAutoBackup = nWalletBackups ? nKeysLeftSinceAutoBackup - 1 : 0;
    }
    LogPrintf("keypool keep %d\n", nIndex);
}

void CWallet::ReturnKey(int64_t nIndex, bool fInternal)
{
    // Return to key pool
    {
        LOCK(cs_wallet);
        if (fInternal) {
            setInternalKeyPool.insert(nIndex);
        } else {
            setExternalKeyPool.insert(nIndex);
        }
    }
    LogPrintf("keypool return %d\n", nIndex);
}

bool CWallet::GetKeyFromPool(CPubKey& result, bool fInternal)
{
    int64_t nIndex = 0;
    CKeyPool keypool;
    {
        LOCK(cs_wallet);
        ReserveKeyFromKeyPool(nIndex, keypool, fInternal);
        if (nIndex == -1)
        {
            if (IsLocked(true)) return false;
            // TODO: implement keypool for all accouts?
            result = GenerateNewKey(0, fInternal);
            return true;
        }
        KeepKey(nIndex);
        result = keypool.vchPubKey;
    }
    return true;
}

static int64_t GetOldestKeyInPool(const std::set<int64_t>& setKeyPool, CWalletDB& walletdb) {
    CKeyPool keypool;
    int64_t nIndex = *(setKeyPool.begin());
    if (!walletdb.ReadPool(nIndex, keypool)) {
        throw std::runtime_error(std::string(__func__) + ": read oldest key in keypool failed");
    }
    assert(keypool.vchPubKey.IsValid());
    return keypool.nTime;
}

int64_t CWallet::GetOldestKeyPoolTime()
{
    LOCK(cs_wallet);

    // if the keypool is empty, return <NOW>
    if (setExternalKeyPool.empty() && setInternalKeyPool.empty())
        return GetTime();

    CWalletDB walletdb(strWalletFile);
    int64_t oldestKey = -1;

    // load oldest key from keypool, get time and return
    if (!setInternalKeyPool.empty()) {
        oldestKey = std::max(GetOldestKeyInPool(setInternalKeyPool, walletdb), oldestKey);
    }
    if (!setExternalKeyPool.empty()) {
        oldestKey = std::max(GetOldestKeyInPool(setExternalKeyPool, walletdb), oldestKey);
    }
    return oldestKey;
}

std::map<CTxDestination, CAmount> CWallet::GetAddressBalances()
{
    map<CTxDestination, CAmount> balances;

    {
        LOCK(cs_wallet);
        BOOST_FOREACH(PAIRTYPE(uint256, CWalletTx) walletEntry, mapWallet)
        {
            CWalletTx *pcoin = &walletEntry.second;

            if (!CheckFinalTx(*pcoin) || !pcoin->IsTrusted())
                continue;

            if (pcoin->IsCoinBase() && pcoin->GetBlocksToMaturity() > 0)
                continue;

            int nDepth = pcoin->GetDepthInMainChain();
            if (nDepth < (pcoin->IsFromMe(ISMINE_ALL) ? 0 : 1))
                continue;

            for (unsigned int i = 0; i < pcoin->vout.size(); i++)
            {
                CTxDestination addr;
                if (!IsMine(pcoin->vout[i]))
                    continue;
                if(!ExtractDestination(pcoin->vout[i].scriptPubKey, addr))
                    continue;

                CAmount n = IsSpent(walletEntry.first, i) ? 0 : pcoin->vout[i].nValue;

                if (!balances.count(addr))
                    balances[addr] = 0;
                balances[addr] += n;
            }
        }
    }

    return balances;
}

set< set<CTxDestination> > CWallet::GetAddressGroupings()
{
    AssertLockHeld(cs_wallet); // mapWallet
    set< set<CTxDestination> > groupings;
    set<CTxDestination> grouping;

    BOOST_FOREACH(PAIRTYPE(uint256, CWalletTx) walletEntry, mapWallet)
    {
        CWalletTx *pcoin = &walletEntry.second;

        if (pcoin->vin.size() > 0)
        {
            bool any_mine = false;
            // group all input addresses with each other
            BOOST_FOREACH(CTxIn txin, pcoin->vin)
            {
                CTxDestination address;
                if(!IsMine(txin)) /* If this input isn't mine, ignore it */
                    continue;
                if(!ExtractDestination(mapWallet[txin.prevout.hash].vout[txin.prevout.n].scriptPubKey, address))
                    continue;
                grouping.insert(address);
                any_mine = true;
            }

            // group change with input addresses
            if (any_mine)
            {
               BOOST_FOREACH(CTxOut txout, pcoin->vout)
                   if (IsChange(txout))
                   {
                       CTxDestination txoutAddr;
                       if(!ExtractDestination(txout.scriptPubKey, txoutAddr))
                           continue;
                       grouping.insert(txoutAddr);
                   }
            }
            if (grouping.size() > 0)
            {
                groupings.insert(grouping);
                grouping.clear();
            }
        }

        // group lone addrs by themselves
        for (unsigned int i = 0; i < pcoin->vout.size(); i++)
            if (IsMine(pcoin->vout[i]))
            {
                CTxDestination address;
                if(!ExtractDestination(pcoin->vout[i].scriptPubKey, address))
                    continue;
                grouping.insert(address);
                groupings.insert(grouping);
                grouping.clear();
            }
    }

    set< set<CTxDestination>* > uniqueGroupings; // a set of pointers to groups of addresses
    map< CTxDestination, set<CTxDestination>* > setmap;  // map addresses to the unique group containing it
    BOOST_FOREACH(set<CTxDestination> grouping, groupings)
    {
        // make a set of all the groups hit by this new group
        set< set<CTxDestination>* > hits;
        map< CTxDestination, set<CTxDestination>* >::iterator it;
        BOOST_FOREACH(CTxDestination address, grouping)
            if ((it = setmap.find(address)) != setmap.end())
                hits.insert((*it).second);

        // merge all hit groups into a new single group and delete old groups
        set<CTxDestination>* merged = new set<CTxDestination>(grouping);
        BOOST_FOREACH(set<CTxDestination>* hit, hits)
        {
            merged->insert(hit->begin(), hit->end());
            uniqueGroupings.erase(hit);
            delete hit;
        }
        uniqueGroupings.insert(merged);

        // update setmap
        BOOST_FOREACH(CTxDestination element, *merged)
            setmap[element] = merged;
    }

    set< set<CTxDestination> > ret;
    BOOST_FOREACH(set<CTxDestination>* uniqueGrouping, uniqueGroupings)
    {
        ret.insert(*uniqueGrouping);
        delete uniqueGrouping;
    }

    return ret;
}

std::set<CTxDestination> CWallet::GetAccountAddresses(const std::string& strAccount) const
{
    LOCK(cs_wallet);
    set<CTxDestination> result;
    BOOST_FOREACH(const PAIRTYPE(CTxDestination, CAddressBookData)& item, mapAddressBook)
    {
        const CTxDestination& address = item.first;
        const string& strName = item.second.name;
        if (strName == strAccount)
            result.insert(address);
    }
    return result;
}

bool CReserveKey::GetReservedKey(CPubKey& pubkey, bool fInternalIn)
{
    if (nIndex == -1)
    {
        CKeyPool keypool;
        pwallet->ReserveKeyFromKeyPool(nIndex, keypool, fInternalIn);
        if (nIndex != -1) {
            vchPubKey = keypool.vchPubKey;
        }
        else {
            return false;
        }
        fInternal = keypool.fInternal;
    }
    assert(vchPubKey.IsValid());
    pubkey = vchPubKey;
    return true;
}

void CReserveKey::KeepKey()
{
    if (nIndex != -1) {
        pwallet->KeepKey(nIndex);
    }
    nIndex = -1;
    vchPubKey = CPubKey();
}

void CReserveKey::ReturnKey()
{
    if (nIndex != -1) {
        pwallet->ReturnKey(nIndex, fInternal);
    }
    nIndex = -1;
    vchPubKey = CPubKey();
}

static void LoadReserveKeysToSet(std::set<CKeyID>& setAddress, const std::set<int64_t>& setKeyPool, CWalletDB& walletdb)
{
    BOOST_FOREACH(const int64_t& id, setKeyPool)
    {
        CKeyPool keypool;
        if (!walletdb.ReadPool(id, keypool))
            throw runtime_error("GetAllReserveKeyHashes(): read failed");
        assert(keypool.vchPubKey.IsValid());
        CKeyID keyID = keypool.vchPubKey.GetID();
        setAddress.insert(keyID);
    }
}

void CWallet::GetAllReserveKeys(std::set<CKeyID>& setAddress) const
{
    setAddress.clear();

    CWalletDB walletdb(strWalletFile);

    LOCK2(cs_main, cs_wallet);
    LoadReserveKeysToSet(setAddress, setInternalKeyPool, walletdb);
    LoadReserveKeysToSet(setAddress, setExternalKeyPool, walletdb);

    BOOST_FOREACH (const CKeyID& keyID, setAddress) {
        if (!HaveKey(keyID)) {
            throw std::runtime_error(std::string(__func__) + ": unknown key in key pool");
        }
    }
}

bool CWallet::UpdatedTransaction(const uint256 &hashTx)
{
    {
        LOCK(cs_wallet);
        // Only notify UI if this transaction is in this wallet
        map<uint256, CWalletTx>::const_iterator mi = mapWallet.find(hashTx);
        if (mi != mapWallet.end()){
            NotifyTransactionChanged(this, hashTx, CT_UPDATED);
            return true;
        }
    }
    return false;
}

void CWallet::GetScriptForMining(boost::shared_ptr<CReserveScript> &script)
{
    boost::shared_ptr<CReserveKey> rKey(new CReserveKey(this));
    CPubKey pubkey;
    if (!rKey->GetReservedKey(pubkey, false))
        return;

    script = rKey;
    script->reserveScript = CScript() << ToByteVector(pubkey) << OP_CHECKSIG;
}

void CWallet::LockCoin(COutPoint& output)
{
    AssertLockHeld(cs_wallet); // setLockedCoins
    setLockedCoins.insert(output);
    std::map<uint256, CWalletTx>::iterator it = mapWallet.find(output.hash);
    if (it != mapWallet.end()) it->second.MarkDirty(); // recalculate all credits for this tx

    fAnonymizableTallyCached = false;
    fAnonymizableTallyCachedNonDenom = false;
}

void CWallet::UnlockCoin(COutPoint& output)
{
    AssertLockHeld(cs_wallet); // setLockedCoins
    setLockedCoins.erase(output);
    std::map<uint256, CWalletTx>::iterator it = mapWallet.find(output.hash);
    if (it != mapWallet.end()) it->second.MarkDirty(); // recalculate all credits for this tx

    fAnonymizableTallyCached = false;
    fAnonymizableTallyCachedNonDenom = false;
}

void CWallet::UnlockAllCoins()
{
    AssertLockHeld(cs_wallet); // setLockedCoins
    setLockedCoins.clear();
}

bool CWallet::IsLockedCoin(uint256 hash, unsigned int n) const
{
    AssertLockHeld(cs_wallet); // setLockedCoins
    COutPoint outpt(hash, n);

    return (setLockedCoins.count(outpt) > 0);
}

void CWallet::ListLockedCoins(std::vector<COutPoint>& vOutpts)
{
    AssertLockHeld(cs_wallet); // setLockedCoins
    for (std::set<COutPoint>::iterator it = setLockedCoins.begin();
         it != setLockedCoins.end(); it++) {
        COutPoint outpt = (*it);
        vOutpts.push_back(outpt);
    }
}

/** @} */ // end of Actions

class CAffectedKeysVisitor : public boost::static_visitor<void> {
private:
    const CKeyStore &keystore;
    std::vector<CKeyID> &vKeys;

public:
    CAffectedKeysVisitor(const CKeyStore &keystoreIn, std::vector<CKeyID> &vKeysIn) : keystore(keystoreIn), vKeys(vKeysIn) {}

    void Process(const CScript &script) {
        txnouttype type;
        std::vector<CTxDestination> vDest;
        int nRequired;
        if (ExtractDestinations(script, type, vDest, nRequired)) {
            BOOST_FOREACH(const CTxDestination &dest, vDest)
                boost::apply_visitor(*this, dest);
        }
    }

    void operator()(const CKeyID &keyId) {
        if (keystore.HaveKey(keyId))
            vKeys.push_back(keyId);
    }

    void operator()(const CScriptID &scriptId) {
        CScript script;
        if (keystore.GetCScript(scriptId, script))
            Process(script);
    }

    void operator()(const CNoDestination &none) {}
};

void CWallet::GetKeyBirthTimes(std::map<CKeyID, int64_t> &mapKeyBirth) const {
    AssertLockHeld(cs_wallet); // mapKeyMetadata
    mapKeyBirth.clear();

    // get birth times for keys with metadata
    for (std::map<CKeyID, CKeyMetadata>::const_iterator it = mapKeyMetadata.begin(); it != mapKeyMetadata.end(); it++)
        if (it->second.nCreateTime)
            mapKeyBirth[it->first] = it->second.nCreateTime;

    // map in which we'll infer heights of other keys
    CBlockIndex *pindexMax = chainActive[std::max(0, chainActive.Height() - 144)]; // the tip can be reorganised; use a 144-block safety margin
    std::map<CKeyID, CBlockIndex*> mapKeyFirstBlock;
    std::set<CKeyID> setKeys;
    GetKeys(setKeys);
    BOOST_FOREACH(const CKeyID &keyid, setKeys) {
        if (mapKeyBirth.count(keyid) == 0)
            mapKeyFirstBlock[keyid] = pindexMax;
    }
    setKeys.clear();

    // if there are no such keys, we're done
    if (mapKeyFirstBlock.empty())
        return;

    // find first block that affects those keys, if there are any left
    std::vector<CKeyID> vAffected;
    for (std::map<uint256, CWalletTx>::const_iterator it = mapWallet.begin(); it != mapWallet.end(); it++) {
        // iterate over all wallet transactions...
        const CWalletTx &wtx = (*it).second;
        BlockMap::const_iterator blit = mapBlockIndex.find(wtx.hashBlock);
        if (blit != mapBlockIndex.end() && chainActive.Contains(blit->second)) {
            // ... which are already in a block
            int nHeight = blit->second->nHeight;
            BOOST_FOREACH(const CTxOut &txout, wtx.vout) {
                // iterate over all their outputs
                CAffectedKeysVisitor(*this, vAffected).Process(txout.scriptPubKey);
                BOOST_FOREACH(const CKeyID &keyid, vAffected) {
                    // ... and all their affected keys
                    std::map<CKeyID, CBlockIndex*>::iterator rit = mapKeyFirstBlock.find(keyid);
                    if (rit != mapKeyFirstBlock.end() && nHeight < rit->second->nHeight)
                        rit->second = blit->second;
                }
                vAffected.clear();
            }
        }
    }

    // Extract block timestamps for those keys
    for (std::map<CKeyID, CBlockIndex*>::const_iterator it = mapKeyFirstBlock.begin(); it != mapKeyFirstBlock.end(); it++)
        mapKeyBirth[it->first] = it->second->GetBlockTime() - 7200; // block times can be 2h off
}

bool CWallet::AddDestData(const CTxDestination &dest, const std::string &key, const std::string &value)
{
    if (boost::get<CNoDestination>(&dest))
        return false;

    mapAddressBook[dest].destdata.insert(std::make_pair(key, value));
    if (!fFileBacked)
        return true;
    return CWalletDB(strWalletFile).WriteDestData(CBitcoinAddress(dest).ToString(), key, value);
}

bool CWallet::EraseDestData(const CTxDestination &dest, const std::string &key)
{
    if (!mapAddressBook[dest].destdata.erase(key))
        return false;
    if (!fFileBacked)
        return true;
    return CWalletDB(strWalletFile).EraseDestData(CBitcoinAddress(dest).ToString(), key);
}

bool CWallet::LoadDestData(const CTxDestination &dest, const std::string &key, const std::string &value)
{
    mapAddressBook[dest].destdata.insert(std::make_pair(key, value));
    return true;
}

bool CWallet::GetDestData(const CTxDestination &dest, const std::string &key, std::string *value) const
{
    std::map<CTxDestination, CAddressBookData>::const_iterator i = mapAddressBook.find(dest);
    if(i != mapAddressBook.end())
    {
        CAddressBookData::StringMap::const_iterator j = i->second.destdata.find(key);
        if(j != i->second.destdata.end())
        {
            if(value)
                *value = j->second;
            return true;
        }
    }
    return false;
}

CKeyPool::CKeyPool()
{
    nTime = GetTime();
    fInternal = false;
}

CKeyPool::CKeyPool(const CPubKey& vchPubKeyIn, bool fInternalIn)
{
    nTime = GetTime();
    vchPubKey = vchPubKeyIn;
    fInternal = fInternalIn;
}

CWalletKey::CWalletKey(int64_t nExpires)
{
    nTimeCreated = (nExpires ? GetTime() : 0);
    nTimeExpires = nExpires;
}

int CMerkleTx::SetMerkleBranch(const CBlock& block)
{
    AssertLockHeld(cs_main);
    CBlock blockTmp;

    // Update the tx's hashBlock
    hashBlock = block.GetHash();

    // Locate the transaction
    for (nIndex = 0; nIndex < (int)block.vtx.size(); nIndex++)
        if (block.vtx[nIndex] == *(CTransaction*)this)
            break;
    if (nIndex == (int)block.vtx.size())
    {
        nIndex = -1;
        LogPrintf("ERROR: SetMerkleBranch(): couldn't find tx in block\n");
        return 0;
    }

    // Is the tx in a block that's in the main chain
    BlockMap::iterator mi = mapBlockIndex.find(hashBlock);
    if (mi == mapBlockIndex.end())
        return 0;
    const CBlockIndex* pindex = (*mi).second;
    if (!pindex || !chainActive.Contains(pindex))
        return 0;

    return chainActive.Height() - pindex->nHeight + 1;
}

int CMerkleTx::GetDepthInMainChain(const CBlockIndex* &pindexRet, bool enableIX) const
{
    int nResult;

    if (hashUnset())
        nResult = 0;
    else {
        AssertLockHeld(cs_main);

        // Find the block it claims to be in
        BlockMap::iterator mi = mapBlockIndex.find(hashBlock);
        if (mi == mapBlockIndex.end())
            nResult = 0;
        else {
            CBlockIndex* pindex = (*mi).second;
            if (!pindex || !chainActive.Contains(pindex))
                nResult = 0;
            else {
                pindexRet = pindex;
                nResult = ((nIndex == -1) ? (-1) : 1) * (chainActive.Height() - pindex->nHeight + 1);

                if (nResult == 0 && !mempool.exists(GetHash()))
                    return -1; // Not in chain, not in mempool
            }
        }
    }

    if(enableIX && nResult < 6 && instantsend.IsLockedInstantSendTransaction(GetHash()))
        return nInstantSendDepth + nResult;

    return nResult;
}

int CMerkleTx::GetBlocksToMaturity() const
{
    if (!IsCoinBase())
        return 0;
    return max(0, (COINBASE_MATURITY+1) - GetDepthInMainChain());
}


bool CMerkleTx::AcceptToMemoryPool(bool fLimitFree, bool fRejectAbsurdFee)
{
    CValidationState state;
    return ::AcceptToMemoryPool(mempool, state, *this, fLimitFree, NULL, false, fRejectAbsurdFee);
}<|MERGE_RESOLUTION|>--- conflicted
+++ resolved
@@ -2388,22 +2388,11 @@
                 bool found = false;
                 if(nCoinType == ONLY_DENOMINATED) {
                     found = IsDenominatedAmount(pcoin->vout[i].nValue);
-<<<<<<< HEAD
-                } else if(nCoinType == ONLY_NOTCOLLATERALIFMN) {
-                    found = !(fMasterNode && pcoin->vout[i].nValue == MASTERNODE_COLLATERAL_AMOUNT);
-                } else if(nCoinType == ONLY_NONDENOMINATED_NOTCOLLATERALIFMN) {
-                    if (IsCollateralAmount(pcoin->vout[i].nValue)) continue; // do not use collateral amounts
-                    found = !IsDenominatedAmount(pcoin->vout[i].nValue);
-                    if(found && fMasterNode) found = pcoin->vout[i].nValue != MASTERNODE_COLLATERAL_AMOUNT; // do not use Hot MN funds
-                } else if(nCoinType == ONLY_MN_COLLATERAL) {
-                    found = pcoin->vout[i].nValue == MASTERNODE_COLLATERAL_AMOUNT;
-=======
                 } else if(nCoinType == ONLY_NONDENOMINATED) {
                     if (IsCollateralAmount(pcoin->vout[i].nValue)) continue; // do not use collateral amounts
                     found = !IsDenominatedAmount(pcoin->vout[i].nValue);
-                } else if(nCoinType == ONLY_1000) {
-                    found = pcoin->vout[i].nValue == 1000*COIN;
->>>>>>> 89f326c6
+                } else if(nCoinType == ONLY_MN_COLLATERAL) {
+                    found = pcoin->vout[i].nValue == MASTERNODE_COLLATERAL_AMOUNT;
                 } else if(nCoinType == ONLY_PRIVATESEND_COLLATERAL) {
                     found = IsCollateralAmount(pcoin->vout[i].nValue);
                 } else {
@@ -2940,11 +2929,7 @@
     nValueRet = 0;
 
     vector<COutput> vCoins;
-<<<<<<< HEAD
-    AvailableCoins(vCoins, true, coinControl, false, nPrivateSendRoundsMin < 0 ? ONLY_NONDENOMINATED_NOTCOLLATERALIFMN : ONLY_DENOMINATED);
-=======
     AvailableCoins(vCoins, true, coinControl, false, nPrivateSendRoundsMin < 0 ? ONLY_NONDENOMINATED : ONLY_DENOMINATED);
->>>>>>> 89f326c6
 
     //order the array so largest nondenom are first, then denominations, then very small inputs.
     sort(vCoins.rbegin(), vCoins.rend(), CompareByPriority());
@@ -3297,15 +3282,8 @@
 
                 if (!SelectCoins(nValueToSelect, setCoins, nValueIn, coinControl, nCoinType, fUseInstantSend))
                 {
-<<<<<<< HEAD
-                    if (nCoinType == ONLY_NOTCOLLATERALIFMN) {
-                        strFailReason = _("Unable to locate enough funds for this transaction that are not equal 10000 NRG.");
-                    } else if (nCoinType == ONLY_NONDENOMINATED_NOTCOLLATERALIFMN) {
-                        strFailReason = _("Unable to locate enough PrivateSend non-denominated funds for this transaction that are not equal 10000 NRG.");
-=======
                     if (nCoinType == ONLY_NONDENOMINATED) {
                         strFailReason = _("Unable to locate enough PrivateSend non-denominated funds for this transaction.");
->>>>>>> 89f326c6
                     } else if (nCoinType == ONLY_DENOMINATED) {
                         strFailReason = _("Unable to locate enough PrivateSend denominated funds for this transaction.");
                         strFailReason += " " + _("PrivateSend uses exact denominated amounts to send funds, you might simply need to anonymize some more coins.");
