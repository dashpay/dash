// Copyright (c) 2009-2010 Satoshi Nakamoto
<<<<<<< HEAD
// Copyright (c) 2009-2014 The Bitcoin developers
// Copyright (c) 2014-2015 The Dash developers
// Distributed under the MIT/X11 software license, see the accompanying
=======
// Copyright (c) 2009-2015 The Bitcoin Core developers
// Distributed under the MIT software license, see the accompanying
>>>>>>> 86755bc8
// file COPYING or http://www.opensource.org/licenses/mit-license.php.

#include "miner.h"

#include "amount.h"
#include "chain.h"
#include "chainparams.h"
#include "coins.h"
#include "consensus/consensus.h"
#include "consensus/merkle.h"
#include "consensus/validation.h"
#include "hash.h"
#include "main.h"
#include "net.h"
#include "policy/policy.h"
#include "pow.h"
#include "primitives/transaction.h"
#include "script/standard.h"
#include "timedata.h"
#include "txmempool.h"
#include "util.h"
#include "utilmoneystr.h"
<<<<<<< HEAD
#ifdef ENABLE_WALLET
#include "wallet.h"
#endif
#include "masternode-payments.h"
=======
#include "validationinterface.h"
>>>>>>> 86755bc8

#include <boost/thread.hpp>
#include <boost/tuple/tuple.hpp>
#include <queue>

using namespace std;

//////////////////////////////////////////////////////////////////////////////
//
// DashMiner
//

//
// Unconfirmed transactions in the memory pool often depend on other
// transactions in the memory pool. When we select transactions from the
// pool, we select by highest priority or fee rate, so we might consider
// transactions that depend on transactions that aren't yet in the block.

uint64_t nLastBlockTx = 0;
uint64_t nLastBlockSize = 0;

class ScoreCompare
{
public:
    ScoreCompare() {}

    bool operator()(const CTxMemPool::txiter a, const CTxMemPool::txiter b)
    {
        return CompareTxMemPoolEntryByScore()(*b,*a); // Convert to less than
    }
};

int64_t UpdateTime(CBlockHeader* pblock, const Consensus::Params& consensusParams, const CBlockIndex* pindexPrev)
{
    int64_t nOldTime = pblock->nTime;
    int64_t nNewTime = std::max(pindexPrev->GetMedianTimePast()+1, GetAdjustedTime());

    if (nOldTime < nNewTime)
        pblock->nTime = nNewTime;

    // Updating time can change work required on testnet:
    if (consensusParams.fPowAllowMinDifficultyBlocks)
        pblock->nBits = GetNextWorkRequired(pindexPrev, pblock, consensusParams);

    return nNewTime - nOldTime;
}

CBlockTemplate* CreateNewBlock(const CChainParams& chainparams, const CScript& scriptPubKeyIn)
{
    // Create new block
    auto_ptr<CBlockTemplate> pblocktemplate(new CBlockTemplate());
    if(!pblocktemplate.get())
        return NULL;
    CBlock *pblock = &pblocktemplate->block; // pointer for convenience

    // -regtest only: allow overriding block.nVersion with
    // -blockversion=N to test forking scenarios
    if (chainparams.MineBlocksOnDemand())
        pblock->nVersion = GetArg("-blockversion", pblock->nVersion);

    // Create coinbase tx
    CMutableTransaction txNew;
    txNew.vin.resize(1);
    txNew.vin[0].prevout.SetNull();
    txNew.vout.resize(1);
    txNew.vout[0].scriptPubKey = scriptPubKeyIn;

    // Largest block you're willing to create:
    unsigned int nBlockMaxSize = GetArg("-blockmaxsize", DEFAULT_BLOCK_MAX_SIZE);
    // Limit to between 1K and MAX_BLOCK_SIZE-1K for sanity:
    nBlockMaxSize = std::max((unsigned int)1000, std::min((unsigned int)(MAX_BLOCK_SIZE-1000), nBlockMaxSize));

    // How much of the block should be dedicated to high-priority transactions,
    // included regardless of the fees they pay
    unsigned int nBlockPrioritySize = GetArg("-blockprioritysize", DEFAULT_BLOCK_PRIORITY_SIZE);
    nBlockPrioritySize = std::min(nBlockMaxSize, nBlockPrioritySize);

    // Minimum block size you want to create; block will be filled with free transactions
    // until there are no more or the block reaches this size:
    unsigned int nBlockMinSize = GetArg("-blockminsize", DEFAULT_BLOCK_MIN_SIZE);
    nBlockMinSize = std::min(nBlockMaxSize, nBlockMinSize);

    // Collect memory pool transactions into the block
    CTxMemPool::setEntries inBlock;
    CTxMemPool::setEntries waitSet;

    // This vector will be sorted into a priority queue:
    vector<TxCoinAgePriority> vecPriority;
    TxCoinAgePriorityCompare pricomparer;
    std::map<CTxMemPool::txiter, double, CTxMemPool::CompareIteratorByHash> waitPriMap;
    typedef std::map<CTxMemPool::txiter, double, CTxMemPool::CompareIteratorByHash>::iterator waitPriIter;
    double actualPriority = -1;

    std::priority_queue<CTxMemPool::txiter, std::vector<CTxMemPool::txiter>, ScoreCompare> clearedTxs;
    bool fPrintPriority = GetBoolArg("-printpriority", DEFAULT_PRINTPRIORITY);
    uint64_t nBlockSize = 1000;
    uint64_t nBlockTx = 0;
    unsigned int nBlockSigOps = 100;
    int lastFewTxs = 0;
    CAmount nFees = 0;

    {
        LOCK2(cs_main, mempool.cs);

        CBlockIndex* pindexPrev = chainActive.Tip();
        const int nHeight = pindexPrev->nHeight + 1;
<<<<<<< HEAD
        CCoinsViewCache view(pcoinsTip);

        // Add our coinbase tx as first transaction
        pblock->vtx.push_back(txNew);
        pblocktemplate->vTxFees.push_back(-1); // updated at end
        pblocktemplate->vTxSigOps.push_back(-1); // updated at end

        // Priority order to process transactions
        list<COrphan> vOrphan; // list memory doesn't move
        map<uint256, vector<COrphan*> > mapDependers;
        bool fPrintPriority = GetBoolArg("-printpriority", false);

        // This vector will be sorted into a priority queue:
        vector<TxPriority> vecPriority;
        vecPriority.reserve(mempool.mapTx.size());
        for (map<uint256, CTxMemPoolEntry>::iterator mi = mempool.mapTx.begin();
             mi != mempool.mapTx.end(); ++mi)
        {
            const CTransaction& tx = mi->second.GetTx();
            if (tx.IsCoinBase() || !IsFinalTx(tx, nHeight))
                continue;

            COrphan* porphan = NULL;
            double dPriority = 0;
            CAmount nTotalIn = 0;
            bool fMissingInputs = false;
            BOOST_FOREACH(const CTxIn& txin, tx.vin)
=======
        pblock->nTime = GetAdjustedTime();
        const int64_t nMedianTimePast = pindexPrev->GetMedianTimePast();

        int64_t nLockTimeCutoff = (STANDARD_LOCKTIME_VERIFY_FLAGS & LOCKTIME_MEDIAN_TIME_PAST)
                                ? nMedianTimePast
                                : pblock->GetBlockTime();

        bool fPriorityBlock = nBlockPrioritySize > 0;
        if (fPriorityBlock) {
            vecPriority.reserve(mempool.mapTx.size());
            for (CTxMemPool::indexed_transaction_set::iterator mi = mempool.mapTx.begin();
                 mi != mempool.mapTx.end(); ++mi)
>>>>>>> 86755bc8
            {
                double dPriority = mi->GetPriority(nHeight);
                CAmount dummy;
                mempool.ApplyDeltas(mi->GetTx().GetHash(), dPriority, dummy);
                vecPriority.push_back(TxCoinAgePriority(dPriority, mi));
            }
            std::make_heap(vecPriority.begin(), vecPriority.end(), pricomparer);
        }

        CTxMemPool::indexed_transaction_set::nth_index<3>::type::iterator mi = mempool.mapTx.get<3>().begin();
        CTxMemPool::txiter iter;

        while (mi != mempool.mapTx.get<3>().end() || !clearedTxs.empty())
        {
            bool priorityTx = false;
            if (fPriorityBlock && !vecPriority.empty()) { // add a tx from priority queue to fill the blockprioritysize
                priorityTx = true;
                iter = vecPriority.front().second;
                actualPriority = vecPriority.front().first;
                std::pop_heap(vecPriority.begin(), vecPriority.end(), pricomparer);
                vecPriority.pop_back();
            }
            else if (clearedTxs.empty()) { // add tx with next highest score
                iter = mempool.mapTx.project<0>(mi);
                mi++;
            }
            else {  // try to add a previously postponed child tx
                iter = clearedTxs.top();
                clearedTxs.pop();
            }

            if (inBlock.count(iter))
                continue; // could have been added to the priorityBlock

            const CTransaction& tx = iter->GetTx();

            bool fOrphan = false;
            BOOST_FOREACH(CTxMemPool::txiter parent, mempool.GetMemPoolParents(iter))
            {
                if (!inBlock.count(parent)) {
                    fOrphan = true;
                    break;
                }
            }
            if (fOrphan) {
                if (priorityTx)
                    waitPriMap.insert(std::make_pair(iter,actualPriority));
                else
                    waitSet.insert(iter);
                continue;
            }

            unsigned int nTxSize = iter->GetTxSize();
            if (fPriorityBlock &&
                (nBlockSize + nTxSize >= nBlockPrioritySize || !AllowFree(actualPriority))) {
                fPriorityBlock = false;
                waitPriMap.clear();
            }
            if (!priorityTx &&
                (iter->GetModifiedFee() < ::minRelayTxFee.GetFee(nTxSize) && nBlockSize >= nBlockMinSize)) {
                break;
            }
            if (nBlockSize + nTxSize >= nBlockMaxSize) {
                if (nBlockSize >  nBlockMaxSize - 100 || lastFewTxs > 50) {
                    break;
                }
                // Once we're within 1000 bytes of a full block, only look at 50 more txs
                // to try to fill the remaining space.
                if (nBlockSize > nBlockMaxSize - 1000) {
                    lastFewTxs++;
                }
                continue;
            }

            if (!IsFinalTx(tx, nHeight, nLockTimeCutoff))
                continue;

            unsigned int nTxSigOps = iter->GetSigOpCount();
            if (nBlockSigOps + nTxSigOps >= MAX_BLOCK_SIGOPS) {
                if (nBlockSigOps > MAX_BLOCK_SIGOPS - 2) {
                    break;
                }
                continue;
            }

            CAmount nTxFees = iter->GetFee();
            // Added
            pblock->vtx.push_back(tx);
            pblocktemplate->vTxFees.push_back(nTxFees);
            pblocktemplate->vTxSigOps.push_back(nTxSigOps);
            nBlockSize += nTxSize;
            ++nBlockTx;
            nBlockSigOps += nTxSigOps;
            nFees += nTxFees;

            if (fPrintPriority)
            {
                double dPriority = iter->GetPriority(nHeight);
                CAmount dummy;
                mempool.ApplyDeltas(tx.GetHash(), dPriority, dummy);
                LogPrintf("priority %.1f fee %s txid %s\n",
                          dPriority , CFeeRate(iter->GetModifiedFee(), nTxSize).ToString(), tx.GetHash().ToString());
            }

            inBlock.insert(iter);

            // Add transactions that depend on this one to the priority queue
            BOOST_FOREACH(CTxMemPool::txiter child, mempool.GetMemPoolChildren(iter))
            {
                if (fPriorityBlock) {
                    waitPriIter wpiter = waitPriMap.find(child);
                    if (wpiter != waitPriMap.end()) {
                        vecPriority.push_back(TxCoinAgePriority(wpiter->second,child));
                        std::push_heap(vecPriority.begin(), vecPriority.end(), pricomparer);
                        waitPriMap.erase(wpiter);
                    }
                }
                else {
                    if (waitSet.count(child)) {
                        clearedTxs.push(child);
                        waitSet.erase(child);
                    }
                }
            }
        }
<<<<<<< HEAD

        // Masternode and general budget payments
        FillBlockPayee(txNew, nFees);

        // Make payee
	    if(txNew.vout.size() > 1){
            pblock->payee = txNew.vout[1].scriptPubKey;
        }

=======
>>>>>>> 86755bc8
        nLastBlockTx = nBlockTx;
        nLastBlockSize = nBlockSize;
        LogPrintf("CreateNewBlock(): total size %u txs: %u fees: %ld sigops %d\n", nBlockSize, nBlockTx, nFees, nBlockSigOps);

        // Compute final coinbase transaction.
<<<<<<< HEAD
=======
        txNew.vout[0].nValue = nFees + GetBlockSubsidy(nHeight, chainparams.GetConsensus());
>>>>>>> 86755bc8
        txNew.vin[0].scriptSig = CScript() << nHeight << OP_0;
        pblock->vtx[0] = txNew;
        pblocktemplate->vTxFees[0] = -nFees;

        // Fill in header
        pblock->hashPrevBlock  = pindexPrev->GetBlockHash();
        UpdateTime(pblock, chainparams.GetConsensus(), pindexPrev);
        pblock->nBits          = GetNextWorkRequired(pindexPrev, pblock, chainparams.GetConsensus());
        pblock->nNonce         = 0;
        pblocktemplate->vTxSigOps[0] = GetLegacySigOpCount(pblock->vtx[0]);

        CValidationState state;
        if (!TestBlockValidity(state, chainparams, *pblock, pindexPrev, false, false)) {
            throw std::runtime_error(strprintf("%s: TestBlockValidity failed: %s", __func__, FormatStateMessage(state)));
        }
    }

    return pblocktemplate.release();
}

void IncrementExtraNonce(CBlock* pblock, const CBlockIndex* pindexPrev, unsigned int& nExtraNonce)
{
    // Update nExtraNonce
    static uint256 hashPrevBlock;
    if (hashPrevBlock != pblock->hashPrevBlock)
    {
        nExtraNonce = 0;
        hashPrevBlock = pblock->hashPrevBlock;
    }
    ++nExtraNonce;
    unsigned int nHeight = pindexPrev->nHeight+1; // Height first in coinbase required for block.version=2
    CMutableTransaction txCoinbase(pblock->vtx[0]);
    txCoinbase.vin[0].scriptSig = (CScript() << nHeight << CScriptNum(nExtraNonce)) + COINBASE_FLAGS;
    assert(txCoinbase.vin[0].scriptSig.size() <= 100);

    pblock->vtx[0] = txCoinbase;
    pblock->hashMerkleRoot = BlockMerkleRoot(*pblock);
}

//////////////////////////////////////////////////////////////////////////////
//
// Internal miner
//

// ***TODO*** ScanHash is not yet used in Dash
//
// ScanHash scans nonces looking for a hash with at least some zero bits.
// The nonce is usually preserved between calls, but periodically or if the
// nonce is 0xffff0000 or above, the block is rebuilt and nNonce starts over at
// zero.
//
<<<<<<< HEAD
//bool static ScanHash(const CBlockHeader *pblock, uint32_t& nNonce, uint256 *phash)
//{
//    // Write the first 76 bytes of the block header to a double-SHA256 state.
//    CHash256 hasher;
//    CDataStream ss(SER_NETWORK, PROTOCOL_VERSION);
//    ss << *pblock;
//    assert(ss.size() == 80);
//    hasher.Write((unsigned char*)&ss[0], 76);

//    while (true) {
//        nNonce++;

//        // Write the last 4 bytes of the block header (the nonce) to a copy of
//        // the double-SHA256 state, and compute the result.
//        CHash256(hasher).Write((unsigned char*)&nNonce, 4).Finalize((unsigned char*)phash);

//        // Return the nonce if the hash has at least some zero bits,
//        // caller will check if it has enough to reach the target
//        if (((uint16_t*)phash)[15] == 0)
//            return true;

//        // If nothing found after trying for a while, return -1
//        if ((nNonce & 0xffff) == 0)
//            return false;
//        if ((nNonce & 0xfff) == 0)
//            boost::this_thread::interruption_point();
//    }
//}
=======
bool static ScanHash(const CBlockHeader *pblock, uint32_t& nNonce, uint256 *phash)
{
    // Write the first 76 bytes of the block header to a double-SHA256 state.
    CHash256 hasher;
    CDataStream ss(SER_NETWORK, PROTOCOL_VERSION);
    ss << *pblock;
    assert(ss.size() == 80);
    hasher.Write((unsigned char*)&ss[0], 76);

    while (true) {
        nNonce++;

        // Write the last 4 bytes of the block header (the nonce) to a copy of
        // the double-SHA256 state, and compute the result.
        CHash256(hasher).Write((unsigned char*)&nNonce, 4).Finalize((unsigned char*)phash);

        // Return the nonce if the hash has at least some zero bits,
        // caller will check if it has enough to reach the target
        if (((uint16_t*)phash)[15] == 0)
            return true;

        // If nothing found after trying for a while, return -1
        if ((nNonce & 0xfff) == 0)
            return false;
    }
}
>>>>>>> 86755bc8

static bool ProcessBlockFound(const CBlock* pblock, const CChainParams& chainparams)
{
    LogPrintf("%s\n", pblock->ToString());
    LogPrintf("generated %s\n", FormatMoney(pblock->vtx[0].vout[0].nValue));

    // Found a solution
    {
        LOCK(cs_main);
        if (pblock->hashPrevBlock != chainActive.Tip()->GetBlockHash())
<<<<<<< HEAD
            return error("DashMiner : generated block is stale");
=======
            return error("BitcoinMiner: generated block is stale");
>>>>>>> 86755bc8
    }

    // Inform about the new block
    GetMainSignals().BlockFound(pblock->GetHash());

    // Process this block the same as if we had received it from another node
    CValidationState state;
<<<<<<< HEAD
    if (!ProcessNewBlock(state, NULL, pblock))
        return error("DashMiner : ProcessNewBlock, block not accepted");
=======
    if (!ProcessNewBlock(state, chainparams, NULL, pblock, true, NULL))
        return error("BitcoinMiner: ProcessNewBlock, block not accepted");
>>>>>>> 86755bc8

    return true;
}

<<<<<<< HEAD
// ***TODO*** that part changed in bitcoin, we are using a mix with old one here for now
void static BitcoinMiner(CWallet *pwallet)
=======
void static BitcoinMiner(const CChainParams& chainparams)
>>>>>>> 86755bc8
{
    LogPrintf("DashMiner started\n");
    SetThreadPriority(THREAD_PRIORITY_LOWEST);
    RenameThread("dash-miner");

    unsigned int nExtraNonce = 0;

    boost::shared_ptr<CReserveScript> coinbaseScript;
    GetMainSignals().ScriptForMining(coinbaseScript);

    try {
        // Throw an error if no script was provided.  This can happen
        // due to some internal error but also if the keypool is empty.
        // In the latter case, already the pointer is NULL.
        if (!coinbaseScript || coinbaseScript->reserveScript.empty())
            throw std::runtime_error("No coinbase script available (mining requires a wallet)");

        while (true) {
            if (chainparams.MiningRequiresPeers()) {
                // Busy-wait for the network to come online so we don't waste time mining
                // on an obsolete chain. In regtest mode we expect to fly solo.
                do {
                    bool fvNodesEmpty;
                    {
                        LOCK(cs_vNodes);
                        fvNodesEmpty = vNodes.empty();
                    }
                    if (!fvNodesEmpty && !IsInitialBlockDownload())
                        break;
                    MilliSleep(1000);
                } while (true);
            }

            //
            // Create new block
            //
            unsigned int nTransactionsUpdatedLast = mempool.GetTransactionsUpdated();
            CBlockIndex* pindexPrev = chainActive.Tip();
            if(!pindexPrev) break;

            auto_ptr<CBlockTemplate> pblocktemplate(CreateNewBlock(chainparams, coinbaseScript->reserveScript));
            if (!pblocktemplate.get())
            {
                LogPrintf("Error in DashMiner: Keypool ran out, please call keypoolrefill before restarting the mining thread\n");
                return;
            }
            CBlock *pblock = &pblocktemplate->block;
            IncrementExtraNonce(pblock, pindexPrev, nExtraNonce);

            LogPrintf("Running DashMiner with %u transactions in block (%u bytes)\n", pblock->vtx.size(),
                ::GetSerializeSize(*pblock, SER_NETWORK, PROTOCOL_VERSION));

            //
            // Search
            //
            int64_t nStart = GetTime();
<<<<<<< HEAD
            uint256 hashTarget = uint256().SetCompact(pblock->nBits);
            while (true)
            {
                unsigned int nHashesDone = 0;

                uint256 hash;
                while (true)
                {
                    hash = pblock->GetHash();
                    if (hash <= hashTarget)
=======
            arith_uint256 hashTarget = arith_uint256().SetCompact(pblock->nBits);
            uint256 hash;
            uint32_t nNonce = 0;
            while (true) {
                // Check if something found
                if (ScanHash(pblock, nNonce, &hash))
                {
                    if (UintToArith256(hash) <= hashTarget)
>>>>>>> 86755bc8
                    {
                        // Found a solution
                        SetThreadPriority(THREAD_PRIORITY_NORMAL);
                        LogPrintf("BitcoinMiner:\n");
                        LogPrintf("proof-of-work found  \n  hash: %s  \ntarget: %s\n", hash.GetHex(), hashTarget.GetHex());
                        ProcessBlockFound(pblock, chainparams);
                        SetThreadPriority(THREAD_PRIORITY_LOWEST);
                        coinbaseScript->KeepScript();

<<<<<<< HEAD
                        // In regression test mode, stop mining after a block is found. This
                        // allows developers to controllably generate a block on demand.
                        if (Params().MineBlocksOnDemand())
=======
                        // In regression test mode, stop mining after a block is found.
                        if (chainparams.MineBlocksOnDemand())
>>>>>>> 86755bc8
                            throw boost::thread_interrupted();

                        break;
                    }
                    pblock->nNonce += 1;
                    nHashesDone += 1;
                    if ((pblock->nNonce & 0xFF) == 0)
                        break;
                }

                // Check for stop or if block needs to be rebuilt
                boost::this_thread::interruption_point();
                // Regtest mode doesn't require peers
                if (vNodes.empty() && chainparams.MiningRequiresPeers())
                    break;
                if (pblock->nNonce >= 0xffff0000)
                    break;
                if (mempool.GetTransactionsUpdated() != nTransactionsUpdatedLast && GetTime() - nStart > 60)
                    break;
                if (pindexPrev != chainActive.Tip())
                    break;

                // Update nTime every few seconds
                if (UpdateTime(pblock, chainparams.GetConsensus(), pindexPrev) < 0)
                    break; // Recreate the block if the clock has run backwards,
                           // so that we can use the correct time.
                if (chainparams.GetConsensus().fPowAllowMinDifficultyBlocks)
                {
                    // Changing pblock->nTime can change work required on testnet:
                    hashTarget.SetCompact(pblock->nBits);
                }
            }
        }
    }
    catch (const boost::thread_interrupted&)
    {
        LogPrintf("DashMiner terminated\n");
        throw;
    }
    catch (const std::runtime_error &e)
    {
        LogPrintf("BitcoinMiner runtime error: %s\n", e.what());
        return;
    }
}

void GenerateBitcoins(bool fGenerate, int nThreads, const CChainParams& chainparams)
{
    static boost::thread_group* minerThreads = NULL;

    if (nThreads < 0)
        nThreads = GetNumCores();

    if (minerThreads != NULL)
    {
        minerThreads->interrupt_all();
        delete minerThreads;
        minerThreads = NULL;
    }

    if (nThreads == 0 || !fGenerate)
        return;

    minerThreads = new boost::thread_group();
    for (int i = 0; i < nThreads; i++)
        minerThreads->create_thread(boost::bind(&BitcoinMiner, boost::cref(chainparams)));
}<|MERGE_RESOLUTION|>--- conflicted
+++ resolved
@@ -1,12 +1,7 @@
 // Copyright (c) 2009-2010 Satoshi Nakamoto
-<<<<<<< HEAD
-// Copyright (c) 2009-2014 The Bitcoin developers
-// Copyright (c) 2014-2015 The Dash developers
-// Distributed under the MIT/X11 software license, see the accompanying
-=======
 // Copyright (c) 2009-2015 The Bitcoin Core developers
+// Copyright (c) 2014-2016 The Dash Core developers
 // Distributed under the MIT software license, see the accompanying
->>>>>>> 86755bc8
 // file COPYING or http://www.opensource.org/licenses/mit-license.php.
 
 #include "miner.h"
@@ -29,14 +24,8 @@
 #include "txmempool.h"
 #include "util.h"
 #include "utilmoneystr.h"
-<<<<<<< HEAD
-#ifdef ENABLE_WALLET
-#include "wallet.h"
-#endif
 #include "masternode-payments.h"
-=======
 #include "validationinterface.h"
->>>>>>> 86755bc8
 
 #include <boost/thread.hpp>
 #include <boost/tuple/tuple.hpp>
@@ -140,51 +129,25 @@
 
     {
         LOCK2(cs_main, mempool.cs);
-
         CBlockIndex* pindexPrev = chainActive.Tip();
         const int nHeight = pindexPrev->nHeight + 1;
-<<<<<<< HEAD
-        CCoinsViewCache view(pcoinsTip);
+        pblock->nTime = GetAdjustedTime();
+        const int64_t nMedianTimePast = pindexPrev->GetMedianTimePast();
 
         // Add our coinbase tx as first transaction
         pblock->vtx.push_back(txNew);
         pblocktemplate->vTxFees.push_back(-1); // updated at end
         pblocktemplate->vTxSigOps.push_back(-1); // updated at end
-
-        // Priority order to process transactions
-        list<COrphan> vOrphan; // list memory doesn't move
-        map<uint256, vector<COrphan*> > mapDependers;
-        bool fPrintPriority = GetBoolArg("-printpriority", false);
-
-        // This vector will be sorted into a priority queue:
-        vector<TxPriority> vecPriority;
-        vecPriority.reserve(mempool.mapTx.size());
-        for (map<uint256, CTxMemPoolEntry>::iterator mi = mempool.mapTx.begin();
-             mi != mempool.mapTx.end(); ++mi)
-        {
-            const CTransaction& tx = mi->second.GetTx();
-            if (tx.IsCoinBase() || !IsFinalTx(tx, nHeight))
-                continue;
-
-            COrphan* porphan = NULL;
-            double dPriority = 0;
-            CAmount nTotalIn = 0;
-            bool fMissingInputs = false;
-            BOOST_FOREACH(const CTxIn& txin, tx.vin)
-=======
-        pblock->nTime = GetAdjustedTime();
-        const int64_t nMedianTimePast = pindexPrev->GetMedianTimePast();
-
         int64_t nLockTimeCutoff = (STANDARD_LOCKTIME_VERIFY_FLAGS & LOCKTIME_MEDIAN_TIME_PAST)
                                 ? nMedianTimePast
                                 : pblock->GetBlockTime();
+
 
         bool fPriorityBlock = nBlockPrioritySize > 0;
         if (fPriorityBlock) {
             vecPriority.reserve(mempool.mapTx.size());
             for (CTxMemPool::indexed_transaction_set::iterator mi = mempool.mapTx.begin();
                  mi != mempool.mapTx.end(); ++mi)
->>>>>>> 86755bc8
             {
                 double dPriority = mi->GetPriority(nHeight);
                 CAmount dummy;
@@ -310,8 +273,6 @@
                 }
             }
         }
-<<<<<<< HEAD
-
         // Masternode and general budget payments
         FillBlockPayee(txNew, nFees);
 
@@ -320,17 +281,12 @@
             pblock->payee = txNew.vout[1].scriptPubKey;
         }
 
-=======
->>>>>>> 86755bc8
         nLastBlockTx = nBlockTx;
         nLastBlockSize = nBlockSize;
         LogPrintf("CreateNewBlock(): total size %u txs: %u fees: %ld sigops %d\n", nBlockSize, nBlockTx, nFees, nBlockSigOps);
 
         // Compute final coinbase transaction.
-<<<<<<< HEAD
-=======
-        txNew.vout[0].nValue = nFees + GetBlockSubsidy(nHeight, chainparams.GetConsensus());
->>>>>>> 86755bc8
+        //txNew.vout[0].nValue = nFees + GetBlockSubsidy(nHeight, chainparams.GetConsensus());
         txNew.vin[0].scriptSig = CScript() << nHeight << OP_0;
         pblock->vtx[0] = txNew;
         pblocktemplate->vTxFees[0] = -nFees;
@@ -382,7 +338,6 @@
 // nonce is 0xffff0000 or above, the block is rebuilt and nNonce starts over at
 // zero.
 //
-<<<<<<< HEAD
 //bool static ScanHash(const CBlockHeader *pblock, uint32_t& nNonce, uint256 *phash)
 //{
 //    // Write the first 76 bytes of the block header to a double-SHA256 state.
@@ -405,40 +360,10 @@
 //            return true;
 
 //        // If nothing found after trying for a while, return -1
-//        if ((nNonce & 0xffff) == 0)
+//        if ((nNonce & 0xfff) == 0)
 //            return false;
-//        if ((nNonce & 0xfff) == 0)
-//            boost::this_thread::interruption_point();
 //    }
 //}
-=======
-bool static ScanHash(const CBlockHeader *pblock, uint32_t& nNonce, uint256 *phash)
-{
-    // Write the first 76 bytes of the block header to a double-SHA256 state.
-    CHash256 hasher;
-    CDataStream ss(SER_NETWORK, PROTOCOL_VERSION);
-    ss << *pblock;
-    assert(ss.size() == 80);
-    hasher.Write((unsigned char*)&ss[0], 76);
-
-    while (true) {
-        nNonce++;
-
-        // Write the last 4 bytes of the block header (the nonce) to a copy of
-        // the double-SHA256 state, and compute the result.
-        CHash256(hasher).Write((unsigned char*)&nNonce, 4).Finalize((unsigned char*)phash);
-
-        // Return the nonce if the hash has at least some zero bits,
-        // caller will check if it has enough to reach the target
-        if (((uint16_t*)phash)[15] == 0)
-            return true;
-
-        // If nothing found after trying for a while, return -1
-        if ((nNonce & 0xfff) == 0)
-            return false;
-    }
-}
->>>>>>> 86755bc8
 
 static bool ProcessBlockFound(const CBlock* pblock, const CChainParams& chainparams)
 {
@@ -449,11 +374,7 @@
     {
         LOCK(cs_main);
         if (pblock->hashPrevBlock != chainActive.Tip()->GetBlockHash())
-<<<<<<< HEAD
-            return error("DashMiner : generated block is stale");
-=======
-            return error("BitcoinMiner: generated block is stale");
->>>>>>> 86755bc8
+            return error("DashMiner: generated block is stale");
     }
 
     // Inform about the new block
@@ -461,23 +382,14 @@
 
     // Process this block the same as if we had received it from another node
     CValidationState state;
-<<<<<<< HEAD
-    if (!ProcessNewBlock(state, NULL, pblock))
-        return error("DashMiner : ProcessNewBlock, block not accepted");
-=======
     if (!ProcessNewBlock(state, chainparams, NULL, pblock, true, NULL))
-        return error("BitcoinMiner: ProcessNewBlock, block not accepted");
->>>>>>> 86755bc8
+        return error("DashMiner: ProcessNewBlock, block not accepted");
 
     return true;
 }
 
-<<<<<<< HEAD
 // ***TODO*** that part changed in bitcoin, we are using a mix with old one here for now
-void static BitcoinMiner(CWallet *pwallet)
-=======
 void static BitcoinMiner(const CChainParams& chainparams)
->>>>>>> 86755bc8
 {
     LogPrintf("DashMiner started\n");
     SetThreadPriority(THREAD_PRIORITY_LOWEST);
@@ -534,8 +446,7 @@
             // Search
             //
             int64_t nStart = GetTime();
-<<<<<<< HEAD
-            uint256 hashTarget = uint256().SetCompact(pblock->nBits);
+            arith_uint256 hashTarget = arith_uint256().SetCompact(pblock->nBits);
             while (true)
             {
                 unsigned int nHashesDone = 0;
@@ -544,17 +455,7 @@
                 while (true)
                 {
                     hash = pblock->GetHash();
-                    if (hash <= hashTarget)
-=======
-            arith_uint256 hashTarget = arith_uint256().SetCompact(pblock->nBits);
-            uint256 hash;
-            uint32_t nNonce = 0;
-            while (true) {
-                // Check if something found
-                if (ScanHash(pblock, nNonce, &hash))
-                {
                     if (UintToArith256(hash) <= hashTarget)
->>>>>>> 86755bc8
                     {
                         // Found a solution
                         SetThreadPriority(THREAD_PRIORITY_NORMAL);
@@ -564,14 +465,9 @@
                         SetThreadPriority(THREAD_PRIORITY_LOWEST);
                         coinbaseScript->KeepScript();
 
-<<<<<<< HEAD
                         // In regression test mode, stop mining after a block is found. This
                         // allows developers to controllably generate a block on demand.
-                        if (Params().MineBlocksOnDemand())
-=======
-                        // In regression test mode, stop mining after a block is found.
                         if (chainparams.MineBlocksOnDemand())
->>>>>>> 86755bc8
                             throw boost::thread_interrupted();
 
                         break;
