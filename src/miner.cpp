// Copyright (c) 2009-2010 Satoshi Nakamoto
// Copyright (c) 2009-2015 The Bitcoin Core developers
// Copyright (c) 2014-2018 The Dash Core developers
// Distributed under the MIT software license, see the accompanying
// file COPYING or http://www.opensource.org/licenses/mit-license.php.

#include "miner.h"

#include "amount.h"
#include "chain.h"
#include "chainparams.h"
#include "coins.h"
#include "consensus/consensus.h"
#include "consensus/merkle.h"
#include "consensus/validation.h"
#include "hash.h"
#include "validation.h"
#include "net.h"
#include "policy/policy.h"
#include "pow.h"
#include "primitives/transaction.h"
#include "script/standard.h"
#include "timedata.h"
#include "txmempool.h"
#include "util.h"
#include "utilmoneystr.h"
#include "masternode-payments.h"
#include "masternode-sync.h"
#include "validationinterface.h"

#include "evo/specialtx.h"
#include "evo/cbtx.h"
#include "evo/simplifiedmns.h"
#include "evo/deterministicmns.h"

#include "llmq/quorums_blockprocessor.h"
#include "llmq/quorums_chainlocks.h"

#include <algorithm>
#include <boost/thread.hpp>
#include <boost/tuple/tuple.hpp>
#include <queue>
#include <utility>

//////////////////////////////////////////////////////////////////////////////
//
// AlterdotMiner
//

//
// Unconfirmed transactions in the memory pool often depend on other
// transactions in the memory pool. When we select transactions from the
// pool, we select by highest fee rate of a transaction combined with all
// its ancestors.

uint64_t nLastBlockTx = 0;
uint64_t nLastBlockSize = 0;

class ScoreCompare
{
public:
    ScoreCompare() {}

    bool operator()(const CTxMemPool::txiter a, const CTxMemPool::txiter b)
    {
        return CompareTxMemPoolEntryByScore()(*b,*a); // Convert to less than
    }
};

int64_t UpdateTime(CBlockHeader* pblock, const Consensus::Params& consensusParams, const CBlockIndex* pindexPrev)
{
    int64_t nOldTime = pblock->nTime;
    int64_t nNewTime = std::max(pindexPrev->GetMedianTimePast()+1, GetAdjustedTime());

    if (nOldTime < nNewTime)
        pblock->nTime = nNewTime;

    // Updating time can change work required on testnet:
    if (consensusParams.fPowAllowMinDifficultyBlocks)
        pblock->nBits = GetNextWorkRequired(pindexPrev, pblock, consensusParams);

    return nNewTime - nOldTime;
}

BlockAssembler::Options::Options() {
    blockMinFeeRate = CFeeRate(DEFAULT_BLOCK_MIN_TX_FEE);
    nBlockMaxSize = DEFAULT_BLOCK_MAX_SIZE;
}

BlockAssembler::BlockAssembler(const CChainParams& params, const Options& options) : chainparams(params)
{
    blockMinFeeRate = options.blockMinFeeRate;
    // Limit size to between 1K and MaxBlockSize()-1K for sanity:
    nBlockMaxSize = std::max((unsigned int)1000, std::min((unsigned int)(MaxBlockSize(fDIP0001ActiveAtTip) - 1000), (unsigned int)options.nBlockMaxSize));
}

static BlockAssembler::Options DefaultOptions(const CChainParams& params)
{
    // Block resource limits
    BlockAssembler::Options options;
    options.nBlockMaxSize = DEFAULT_BLOCK_MAX_SIZE;
    if (IsArgSet("-blockmaxsize")) {
        options.nBlockMaxSize = GetArg("-blockmaxsize", DEFAULT_BLOCK_MAX_SIZE);
    }
    if (IsArgSet("-blockmintxfee")) {
        CAmount n = 0;
        ParseMoney(GetArg("-blockmintxfee", ""), n);
        options.blockMinFeeRate = CFeeRate(n);
    } else {
        options.blockMinFeeRate = CFeeRate(DEFAULT_BLOCK_MIN_TX_FEE);
    }
    return options;
}

BlockAssembler::BlockAssembler(const CChainParams& params) : BlockAssembler(params, DefaultOptions(params)) {}

void BlockAssembler::resetBlock()
{
    inBlock.clear();

    // Reserve space for coinbase tx
    nBlockSize = 1000;
    nBlockSigOps = 100;

    // These counters do not include coinbase tx
    nBlockTx = 0;
    nFees = 0;
}

std::unique_ptr<CBlockTemplate> BlockAssembler::CreateNewBlock(const CScript& scriptPubKeyIn)
{
    int64_t nTimeStart = GetTimeMicros();

    resetBlock();

    pblocktemplate.reset(new CBlockTemplate());

    if(!pblocktemplate.get())
        return nullptr;
    pblock = &pblocktemplate->block; // pointer for convenience

    // Add dummy coinbase tx as first transaction
    pblock->vtx.emplace_back();
    pblocktemplate->vTxFees.push_back(-1); // updated at end
    pblocktemplate->vTxSigOps.push_back(-1); // updated at end

    LOCK2(cs_main, mempool.cs);

<<<<<<< HEAD
    bool fDIP0003Active_context = chainActive.Height() > chainparams.GetConsensus().nDetMNRegHeight;

=======
>>>>>>> 2ae1ce48
    CBlockIndex* pindexPrev = chainActive.Tip();
    nHeight = pindexPrev->nHeight + 1;

    bool fDIP0003Active_context = nHeight >= chainparams.GetConsensus().DIP0003Height;
    bool fDIP0008Active_context = VersionBitsState(chainActive.Tip(), chainparams.GetConsensus(), Consensus::DEPLOYMENT_DIP0008, versionbitscache) == THRESHOLD_ACTIVE;

    pblock->nVersion = ComputeBlockVersion(pindexPrev, chainparams.GetConsensus(), chainparams.BIP9CheckMasternodesUpgraded());
    // -regtest only: allow overriding block.nVersion with
    // -blockversion=N to test forking scenarios
    if (chainparams.MineBlocksOnDemand())
        pblock->nVersion = GetArg("-blockversion", pblock->nVersion);

    pblock->nTime = GetAdjustedTime();
    const int64_t nMedianTimePast = pindexPrev->GetMedianTimePast();

    nLockTimeCutoff = (STANDARD_LOCKTIME_VERIFY_FLAGS & LOCKTIME_MEDIAN_TIME_PAST)
                       ? nMedianTimePast
                       : pblock->GetBlockTime();

    if (fDIP0003Active_context) {
        for (auto& p : chainparams.GetConsensus().llmqs) {
            CTransactionRef qcTx;
            if (llmq::quorumBlockProcessor->GetMinableCommitmentTx(p.first, nHeight, qcTx)) {
                pblock->vtx.emplace_back(qcTx);
                pblocktemplate->vTxFees.emplace_back(0);
                pblocktemplate->vTxSigOps.emplace_back(0);
                nBlockSize += qcTx->GetTotalSize();
                ++nBlockTx;
            }
        }
    }

    int nPackagesSelected = 0;
    int nDescendantsUpdated = 0;
    addPackageTxs(nPackagesSelected, nDescendantsUpdated);

    int64_t nTime1 = GetTimeMicros();

    nLastBlockTx = nBlockTx;
    nLastBlockSize = nBlockSize;
    LogPrintf("CreateNewBlock(): total size %u txs: %u fees: %ld sigops %d\n", nBlockSize, nBlockTx, nFees, nBlockSigOps);

    // Create coinbase transaction.
    CMutableTransaction coinbaseTx;
    coinbaseTx.vin.resize(1);
    coinbaseTx.vin[0].prevout.SetNull();
    coinbaseTx.vout.resize(1);
    coinbaseTx.vout[0].scriptPubKey = scriptPubKeyIn;

    // NOTE: unlike in bitcoin, we need to pass PREVIOUS block height here (Alterdot), in Alterdot we got back to the current block height
    CAmount blockReward = GetPoWBlockPayment(nHeight, nFees);

    // Compute regular coinbase transaction.
    coinbaseTx.vout[0].nValue = blockReward;

    if (!fDIP0003Active_context) {
        coinbaseTx.vin[0].scriptSig = CScript() << nHeight << OP_0;
    } else {
        coinbaseTx.vin[0].scriptSig = CScript() << OP_RETURN;

        coinbaseTx.nVersion = 3;
        coinbaseTx.nType = TRANSACTION_COINBASE;

        CCbTx cbTx;

        if (fDIP0008Active_context) {
            cbTx.nVersion = 2;
        } else {
            cbTx.nVersion = 1;
        }

        cbTx.nHeight = nHeight;

        CValidationState state;
        if (!CalcCbTxMerkleRootMNList(*pblock, pindexPrev, cbTx.merkleRootMNList, state)) {
            throw std::runtime_error(strprintf("%s: CalcCbTxMerkleRootMNList failed: %s", __func__, FormatStateMessage(state)));
        }
        if (fDIP0008Active_context) {
            if (!CalcCbTxMerkleRootQuorums(*pblock, pindexPrev, cbTx.merkleRootQuorums, state)) {
                throw std::runtime_error(strprintf("%s: CalcCbTxMerkleRootQuorums failed: %s", __func__, FormatStateMessage(state)));
            }
        }

        SetTxPayload(coinbaseTx, cbTx);
    }

    // Update coinbase transaction with additional info about masternode and governance payments,
    // get some info back to pass to getblocktemplate
    FillBlockPayments(coinbaseTx, nHeight, blockReward, pblocktemplate->voutMasternodePayments, pblocktemplate->voutSuperblockPayments);
    // LogPrintf("CreateNewBlock -- nBlockHeight %d blockReward %lld txoutMasternode %s coinbaseTx %s",
    //             nHeight, blockReward, pblocktemplate->txoutsMasternode.ToString(), coinbaseTx.ToString());

    pblock->vtx[0] = MakeTransactionRef(std::move(coinbaseTx));
    pblocktemplate->vTxFees[0] = -nFees;

    // Fill in header
    pblock->hashPrevBlock  = pindexPrev->GetBlockHash();
    UpdateTime(pblock, chainparams.GetConsensus(), pindexPrev);
    pblock->nBits          = GetNextWorkRequired(pindexPrev, pblock, chainparams.GetConsensus());
    pblock->nNonce         = 0;
    pblocktemplate->nPrevBits = pindexPrev->nBits;
    pblocktemplate->vTxSigOps[0] = GetLegacySigOpCount(*pblock->vtx[0]);

    CValidationState state;
    if (!TestBlockValidity(state, chainparams, *pblock, pindexPrev, false, false)) {
        throw std::runtime_error(strprintf("%s: TestBlockValidity failed: %s", __func__, FormatStateMessage(state)));
    }
    int64_t nTime2 = GetTimeMicros();

    LogPrint("bench", "CreateNewBlock() packages: %.2fms (%d packages, %d updated descendants), validity: %.2fms (total %.2fms)\n", 0.001 * (nTime1 - nTimeStart), nPackagesSelected, nDescendantsUpdated, 0.001 * (nTime2 - nTime1), 0.001 * (nTime2 - nTimeStart));

    return std::move(pblocktemplate);
}

void BlockAssembler::onlyUnconfirmed(CTxMemPool::setEntries& testSet)
{
    for (CTxMemPool::setEntries::iterator iit = testSet.begin(); iit != testSet.end(); ) {
        // Only test txs not already in the block
        if (inBlock.count(*iit)) {
            testSet.erase(iit++);
        }
        else {
            iit++;
        }
    }
}

bool BlockAssembler::TestPackage(uint64_t packageSize, unsigned int packageSigOps)
{
    if (nBlockSize + packageSize >= nBlockMaxSize)
        return false;
    if (nBlockSigOps + packageSigOps >= MaxBlockSigOps(fDIP0001ActiveAtTip))
        return false;
    return true;
}

// Perform transaction-level checks before adding to block:
// - transaction finality (locktime)
// - safe TXs in regard to ChainLocks
bool BlockAssembler::TestPackageTransactions(const CTxMemPool::setEntries& package)
{
    BOOST_FOREACH (const CTxMemPool::txiter it, package) {
        if (!IsFinalTx(it->GetTx(), nHeight, nLockTimeCutoff))
            return false;
        if (!llmq::chainLocksHandler->IsTxSafeForMining(it->GetTx().GetHash())) {
            return false;
        }
    }
    return true;
}

void BlockAssembler::AddToBlock(CTxMemPool::txiter iter)
{
    pblock->vtx.emplace_back(iter->GetSharedTx());
    pblocktemplate->vTxFees.push_back(iter->GetFee());
    pblocktemplate->vTxSigOps.push_back(iter->GetSigOpCount());
    nBlockSize += iter->GetTxSize();
    ++nBlockTx;
    nBlockSigOps += iter->GetSigOpCount();
    nFees += iter->GetFee();
    inBlock.insert(iter);

    bool fPrintPriority = GetBoolArg("-printpriority", DEFAULT_PRINTPRIORITY);
    if (fPrintPriority) {
        LogPrintf("fee %s txid %s\n",
                  CFeeRate(iter->GetModifiedFee(), iter->GetTxSize()).ToString(),
                  iter->GetTx().GetHash().ToString());
    }
}

int BlockAssembler::UpdatePackagesForAdded(const CTxMemPool::setEntries& alreadyAdded,
        indexed_modified_transaction_set &mapModifiedTx)
{
    int nDescendantsUpdated = 0;
    BOOST_FOREACH(const CTxMemPool::txiter it, alreadyAdded) {
        CTxMemPool::setEntries descendants;
        mempool.CalculateDescendants(it, descendants);
        // Insert all descendants (not yet in block) into the modified set
        BOOST_FOREACH(CTxMemPool::txiter desc, descendants) {
            if (alreadyAdded.count(desc))
                continue;
            ++nDescendantsUpdated;
            modtxiter mit = mapModifiedTx.find(desc);
            if (mit == mapModifiedTx.end()) {
                CTxMemPoolModifiedEntry modEntry(desc);
                modEntry.nSizeWithAncestors -= it->GetTxSize();
                modEntry.nModFeesWithAncestors -= it->GetModifiedFee();
                modEntry.nSigOpCountWithAncestors -= it->GetSigOpCount();
                mapModifiedTx.insert(modEntry);
            } else {
                mapModifiedTx.modify(mit, update_for_parent_inclusion(it));
            }
        }
    }
    return nDescendantsUpdated;
}

// Skip entries in mapTx that are already in a block or are present
// in mapModifiedTx (which implies that the mapTx ancestor state is
// stale due to ancestor inclusion in the block)
// Also skip transactions that we've already failed to add. This can happen if
// we consider a transaction in mapModifiedTx and it fails: we can then
// potentially consider it again while walking mapTx.  It's currently
// guaranteed to fail again, but as a belt-and-suspenders check we put it in
// failedTx and avoid re-evaluation, since the re-evaluation would be using
// cached size/sigops/fee values that are not actually correct.
bool BlockAssembler::SkipMapTxEntry(CTxMemPool::txiter it, indexed_modified_transaction_set &mapModifiedTx, CTxMemPool::setEntries &failedTx)
{
    assert (it != mempool.mapTx.end());
    if (mapModifiedTx.count(it) || inBlock.count(it) || failedTx.count(it))
        return true;
    return false;
}

void BlockAssembler::SortForBlock(const CTxMemPool::setEntries& package, CTxMemPool::txiter entry, std::vector<CTxMemPool::txiter>& sortedEntries)
{
    // Sort package by ancestor count
    // If a transaction A depends on transaction B, then A's ancestor count
    // must be greater than B's.  So this is sufficient to validly order the
    // transactions for block inclusion.
    sortedEntries.clear();
    sortedEntries.insert(sortedEntries.begin(), package.begin(), package.end());
    std::sort(sortedEntries.begin(), sortedEntries.end(), CompareTxIterByAncestorCount());
}

// This transaction selection algorithm orders the mempool based
// on feerate of a transaction including all unconfirmed ancestors.
// Since we don't remove transactions from the mempool as we select them
// for block inclusion, we need an alternate method of updating the feerate
// of a transaction with its not-yet-selected ancestors as we go.
// This is accomplished by walking the in-mempool descendants of selected
// transactions and storing a temporary modified state in mapModifiedTxs.
// Each time through the loop, we compare the best transaction in
// mapModifiedTxs with the next transaction in the mempool to decide what
// transaction package to work on next.
void BlockAssembler::addPackageTxs(int &nPackagesSelected, int &nDescendantsUpdated)
{
    // mapModifiedTx will store sorted packages after they are modified
    // because some of their txs are already in the block
    indexed_modified_transaction_set mapModifiedTx;
    // Keep track of entries that failed inclusion, to avoid duplicate work
    CTxMemPool::setEntries failedTx;

    // Start by adding all descendants of previously added txs to mapModifiedTx
    // and modifying them for their already included ancestors
    UpdatePackagesForAdded(inBlock, mapModifiedTx);

    CTxMemPool::indexed_transaction_set::index<ancestor_score>::type::iterator mi = mempool.mapTx.get<ancestor_score>().begin();
    CTxMemPool::txiter iter;

    // Limit the number of attempts to add transactions to the block when it is
    // close to full; this is just a simple heuristic to finish quickly if the
    // mempool has a lot of entries.
    const int64_t MAX_CONSECUTIVE_FAILURES = 1000;
    int64_t nConsecutiveFailed = 0;

    while (mi != mempool.mapTx.get<ancestor_score>().end() || !mapModifiedTx.empty())
    {
        // First try to find a new transaction in mapTx to evaluate.
        if (mi != mempool.mapTx.get<ancestor_score>().end() &&
                SkipMapTxEntry(mempool.mapTx.project<0>(mi), mapModifiedTx, failedTx)) {
            ++mi;
            continue;
        }

        // Now that mi is not stale, determine which transaction to evaluate:
        // the next entry from mapTx, or the best from mapModifiedTx?
        bool fUsingModified = false;

        modtxscoreiter modit = mapModifiedTx.get<ancestor_score>().begin();
        if (mi == mempool.mapTx.get<ancestor_score>().end()) {
            // We're out of entries in mapTx; use the entry from mapModifiedTx
            iter = modit->iter;
            fUsingModified = true;
        } else {
            // Try to compare the mapTx entry to the mapModifiedTx entry
            iter = mempool.mapTx.project<0>(mi);
            if (modit != mapModifiedTx.get<ancestor_score>().end() &&
                    CompareModifiedEntry()(*modit, CTxMemPoolModifiedEntry(iter))) {
                // The best entry in mapModifiedTx has higher score
                // than the one from mapTx.
                // Switch which transaction (package) to consider
                iter = modit->iter;
                fUsingModified = true;
            } else {
                // Either no entry in mapModifiedTx, or it's worse than mapTx.
                // Increment mi for the next loop iteration.
                ++mi;
            }
        }

        // We skip mapTx entries that are inBlock, and mapModifiedTx shouldn't
        // contain anything that is inBlock.
        assert(!inBlock.count(iter));

        uint64_t packageSize = iter->GetSizeWithAncestors();
        CAmount packageFees = iter->GetModFeesWithAncestors();
        unsigned int packageSigOps = iter->GetSigOpCountWithAncestors();
        if (fUsingModified) {
            packageSize = modit->nSizeWithAncestors;
            packageFees = modit->nModFeesWithAncestors;
            packageSigOps = modit->nSigOpCountWithAncestors;
        }

        if (packageFees < blockMinFeeRate.GetFee(packageSize)) {
            // Everything else we might consider has a lower fee rate
            return;
        }

        if (!TestPackage(packageSize, packageSigOps)) {
            if (fUsingModified) {
                // Since we always look at the best entry in mapModifiedTx,
                // we must erase failed entries so that we can consider the
                // next best entry on the next loop iteration
                mapModifiedTx.get<ancestor_score>().erase(modit);
                failedTx.insert(iter);
            }

            ++nConsecutiveFailed;

            if (nConsecutiveFailed > MAX_CONSECUTIVE_FAILURES && nBlockSize > nBlockMaxSize - 1000) {
                // Give up if we're close to full and haven't succeeded in a while
                break;
            }
            continue;
        }

        CTxMemPool::setEntries ancestors;
        uint64_t nNoLimit = std::numeric_limits<uint64_t>::max();
        std::string dummy;
        mempool.CalculateMemPoolAncestors(*iter, ancestors, nNoLimit, nNoLimit, nNoLimit, nNoLimit, dummy, false);

        onlyUnconfirmed(ancestors);
        ancestors.insert(iter);

        // Test if all tx's are Final and safe
        if (!TestPackageTransactions(ancestors)) {
            if (fUsingModified) {
                mapModifiedTx.get<ancestor_score>().erase(modit);
                failedTx.insert(iter);
            }
            continue;
        }

        // This transaction will make it in; reset the failed counter.
        nConsecutiveFailed = 0;

        // Package can be added. Sort the entries in a valid order.
        std::vector<CTxMemPool::txiter> sortedEntries;
        SortForBlock(ancestors, iter, sortedEntries);

        for (size_t i=0; i<sortedEntries.size(); ++i) {
            AddToBlock(sortedEntries[i]);
            // Erase from the modified set, if present
            mapModifiedTx.erase(sortedEntries[i]);
        }

        ++nPackagesSelected;

        // Update transactions that depend on each of these
        nDescendantsUpdated += UpdatePackagesForAdded(ancestors, mapModifiedTx);
    }
}

void IncrementExtraNonce(CBlock* pblock, const CBlockIndex* pindexPrev, unsigned int& nExtraNonce)
{
    // Update nExtraNonce
    static uint256 hashPrevBlock;
    if (hashPrevBlock != pblock->hashPrevBlock)
    {
        nExtraNonce = 0;
        hashPrevBlock = pblock->hashPrevBlock;
    }
    ++nExtraNonce;
    unsigned int nHeight = pindexPrev->nHeight+1; // Height first in coinbase required for block.version=2
    CMutableTransaction txCoinbase(*pblock->vtx[0]);
    txCoinbase.vin[0].scriptSig = (CScript() << nHeight << CScriptNum(nExtraNonce)) + COINBASE_FLAGS;
    assert(txCoinbase.vin[0].scriptSig.size() <= 100);

    pblock->vtx[0] = MakeTransactionRef(std::move(txCoinbase));
    pblock->hashMerkleRoot = BlockMerkleRoot(*pblock);
}

//////////////////////////////////////////////////////////////////////////////
//
// Internal miner
//
//
double dHashesPerSec = 0.0;

// ScanHash scans nonces looking for a hash with at least some zero bits.
// The nonce is usually preserved between calls, but periodically or if the
// nonce is 0xffff0000 or above, the block is rebuilt and nNonce starts over at
// zero.
//
//bool static ScanHash(const CBlockHeader *pblock, uint32_t& nNonce, uint256 *phash)
//{
    // Write the first 76 bytes of the block header to a double-SHA256 state.
//    CHash256 hasher;
//    CDataStream ss(SER_NETWORK, PROTOCOL_VERSION);
//    ss << *pblock;
//    assert(ss.size() == 80);
//    hasher.Write((unsigned char*)&ss[0], 76);

//    while (true) {
//        nNonce++;

        // Write the last 4 bytes of the block header (the nonce) to a copy of
        // the double-SHA256 state, and compute the result.
//        CHash256(hasher).Write((unsigned char*)&nNonce, 4).Finalize((unsigned char*)phash);

        // Return the nonce if the hash has at least some zero bits,
        // caller will check if it has enough to reach the target
//        if (((uint16_t*)phash)[15] == 0)
//            return true;

        // If nothing found after trying for a while, return -1
//        if ((nNonce & 0xfff) == 0)
//            return false;
//    }/
//}

static bool ProcessBlockFound(CBlock* pblock, const CChainParams& chainparams)
{
    LogPrintf("%s\n", pblock->ToString());
    LogPrintf("generated %s\n", FormatMoney(pblock->vtx[0]->vout[0].nValue));

    // Found a solution
    {
        LOCK(cs_main);
        if (pblock->hashPrevBlock != chainActive.Tip()->GetBlockHash())
            return error("ProcessBlockFound -- generated block is stale");
    }

    // Inform about the new block
    GetMainSignals().BlockFound(pblock->GetHash());

    std::shared_ptr<const CBlock> shared_pblock = std::make_shared<const CBlock>(*pblock);
    // Process this block the same as if we had received it from another node
    if (!ProcessNewBlock(chainparams, shared_pblock, true, NULL))
        return error("ProcessBlockFound -- ProcessNewBlock() failed, block not accepted");

    return true;
}

// ***TODO*** that part changed in bitcoin, we are using a mix with old one here for now
void static AlterdotMiner(const CChainParams& chainparams)
{
    LogPrintf("AlterdotMiner -- started\n");
    SetThreadPriority(THREAD_PRIORITY_LOWEST);
    RenameThread("alterdot-miner");

    int nThreadHashrate = 0;
    int64_t nThreadStartTime = GetTime(), nLastHashrateTime = GetTimeMillis();
    unsigned int nExtraNonce = 0;

    boost::shared_ptr<CReserveScript> coinbaseScript;
    GetMainSignals().ScriptForMining(coinbaseScript);

    try {
        // Throw an error if no script was provided.  This can happen
        // due to some internal error but also if the keypool is empty.
        // In the latter case, already the pointer is NULL.
        if (!coinbaseScript || coinbaseScript->reserveScript.empty())
            throw std::runtime_error("No coinbase script available (mining requires a wallet)");

        while (true) {
            if (chainparams.MiningRequiresPeers()) {
                // Busy-wait for the network to come online so we don't waste time mining
                // on an obsolete chain. In regtest mode we expect to fly solo.
                do {
                    if (!(g_connman->GetNodeCount(CConnman::CONNECTIONS_ALL) == 0) && !IsInitialBlockDownload())
                        break;
                    MilliSleep(1000);
                } while (true);
            }

            //
            // Create new block
            //
            unsigned int nTransactionsUpdatedLast = mempool.GetTransactionsUpdated();
            CBlockIndex* pindexPrev = chainActive.Tip();
            std::unique_ptr<CBlockTemplate> pblocktemplate;
            if(!pindexPrev) break;

            pblocktemplate = std::unique_ptr<CBlockTemplate> (BlockAssembler(chainparams).CreateNewBlock(coinbaseScript->reserveScript));

            if (!pblocktemplate.get())
            {
                LogPrintf("AlterdotMiner -- Keypool ran out, please call keypoolrefill before restarting the mining thread\n");
                return;
            }
            CBlock *pblock = &pblocktemplate->block;
            IncrementExtraNonce(pblock, pindexPrev, nExtraNonce);

            LogPrintf("AlterdotMiner -- Running miner with %u transactions in block (%u bytes)\n", pblock->vtx.size(),
                ::GetSerializeSize(*pblock, SER_NETWORK, PROTOCOL_VERSION));

            //
            // Search
            //
            int nOldThreadHashrate = 0;
            int64_t nStart = GetTime(), nUpdateCycleStart = GetTimeMillis();
            arith_uint256 hashTarget = arith_uint256().SetCompact(pblock->nBits);
            uint256 hash;
            while (true)
            {
                unsigned int nHashesDone = 0;

                uint256 hash;
                while (true)
                {
                    hash = pblock->GetHash();

                    if (UintToArith256(hash) <= hashTarget)
                    {
                        // Found a solution
                        //pblock->nNonce = nNonce;
                        //assert(hash == pblock->GetHash());

                        SetThreadPriority(THREAD_PRIORITY_NORMAL);
                        LogPrintf("AlterdotMiner:\n proof-of-work found  \n  hash: %s  \ntarget: %s\n", hash.GetHex(), hashTarget.GetHex());
                        ProcessBlockFound(pblock, chainparams);
                        SetThreadPriority(THREAD_PRIORITY_LOWEST);
                        coinbaseScript->KeepScript();

                        // In regression test mode, stop mining after a block is found.
                        if (chainparams.MineBlocksOnDemand())
                            throw boost::thread_interrupted();

                        break;
                    }
                    pblock->nNonce += 1;
                    nHashesDone += 1;
                    if ((pblock->nNonce & 0xFF) == 0)
                        break;
                }

                nOldThreadHashrate = nThreadHashrate;
                nThreadHashrate = nHashesDone * 1000 / (GetTimeMillis() - nLastHashrateTime);
                nLastHashrateTime = GetTimeMillis();

                // Periodic Logging of Hashrate
                static int64_t nLogTime = 0;

                if (GetTime() - nThreadStartTime < 12) { // wait for previous threads to terminate and then start recording hashrates
                    nOldThreadHashrate = 0;
                    nThreadHashrate = 0;
                }

                {
                    static CCriticalSection cs;
                    LOCK(cs);
                    dHashesPerSec -= nOldThreadHashrate;
                    dHashesPerSec += nThreadHashrate;
                }

                if (GetTime() - nLogTime > 30 * 60)
                {
                    static CCriticalSection cs;
                    {
                        LOCK(cs);
                        if (GetTime() - nLogTime > 30 * 60)
                        {
                            nLogTime = GetTime();
                            LogPrintf("AlterdotMiner: hashmeter %6.0f hash/s\n", dHashesPerSec);
                        }
                    }
                }

                // Check for stop or if block needs to be rebuilt
                boost::this_thread::interruption_point();
                // Regtest mode doesn't require peers
                if ((g_connman->GetNodeCount(CConnman::CONNECTIONS_ALL) == 0) && chainparams.MiningRequiresPeers())
                    break;
                if (pblock->nNonce >= 0xffff0000)
                    break;
                if (mempool.GetTransactionsUpdated() != nTransactionsUpdatedLast && GetTime() - nStart > 60)
                    break;
                if (pindexPrev != chainActive.Tip())
                    break;

                if (GetTimeMillis() - nUpdateCycleStart > 6000) {
                    nUpdateCycleStart = GetTimeMillis();

                    // Update nTime every few seconds
                    if (UpdateTime(pblock, chainparams.GetConsensus(), pindexPrev) < 0)
                        break; // Recreate the block if the clock has run backwards,
                               // so that we can use the correct time.

                    // Update nBits and hashTarget in accordance with the latest DELTA difficulty retarget.
                    pblock->nBits = GetNextWorkRequired(pindexPrev, pblock, chainparams.GetConsensus());
                    hashTarget.SetCompact(pblock->nBits);
                }
            }
        }
    }
    catch (const boost::thread_interrupted&)
    {
        dHashesPerSec = 0;
        LogPrintf("AlterdotMiner -- terminated\n");
        throw;
    }
    catch (const std::runtime_error &e)
    {
        LogPrintf("AlterdotMiner -- runtime error: %s\n", e.what());
        return;
    }
}

void GenerateAlterdot(bool fGenerate, int nThreads, const CChainParams& chainparams)
{
    static boost::thread_group* minerThreads = NULL;

    if (nThreads < 0)
        nThreads = GetNumCores(); // Uses std::thread::hardwareconcurrency to detect available cores
                                  // Return the number of cores available on the current system.
                                  // @note This does count virtual cores, such as those provided by HyperThreading.
    if (minerThreads != NULL)
    {
        minerThreads->interrupt_all();
        delete minerThreads;
        minerThreads = NULL;
    }

    if (nThreads == 0 || !fGenerate)
        return;

    minerThreads = new boost::thread_group();
    for (int i = 0; i < nThreads; i++)
        minerThreads->create_thread(boost::bind(&AlterdotMiner, boost::cref(chainparams)));
}<|MERGE_RESOLUTION|>--- conflicted
+++ resolved
@@ -146,11 +146,6 @@
 
     LOCK2(cs_main, mempool.cs);
 
-<<<<<<< HEAD
-    bool fDIP0003Active_context = chainActive.Height() > chainparams.GetConsensus().nDetMNRegHeight;
-
-=======
->>>>>>> 2ae1ce48
     CBlockIndex* pindexPrev = chainActive.Tip();
     nHeight = pindexPrev->nHeight + 1;
 
