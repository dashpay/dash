--- conflicted
+++ resolved
@@ -425,17 +425,8 @@
                 // Busy-wait for the network to come online so we don't waste time mining
                 // on an obsolete chain. In regtest mode we expect to fly solo.
                 do {
-<<<<<<< HEAD
-                    bool fvNodesEmpty;
-                    {
-                        LOCK(cs_vNodes);
-                        fvNodesEmpty = vNodes.empty();
-                    }
-                    if (!fvNodesEmpty && !IsInitialBlockDownload() && ((chainActive.Tip()->nHeight < chainparams.GetConsensus().nMasternodePaymentsStartBlock) || masternodeSync.IsSynced()))
-=======
                     bool fvNodesEmpty = connman.GetNodeCount(CConnman::CONNECTIONS_ALL) == 0;
                     if (!fvNodesEmpty && !IsInitialBlockDownload() && masternodeSync.IsSynced())
->>>>>>> 20bacfab
                         break;
                     MilliSleep(1000);
                 } while (true);
