--- conflicted
+++ resolved
@@ -1002,13 +1002,8 @@
     case MSG_BLOCK:
         return mapBlockIndex.count(inv.hash);
 
-<<<<<<< HEAD
     /* 
         Alterdot Related Inventory Messages
-=======
-    /*
-        Dash Related Inventory Messages
->>>>>>> 2ae1ce48
 
         --
 
@@ -1445,23 +1440,6 @@
         return true;
     }
 
-<<<<<<< HEAD
-    // BEGIN TEMPORARY CODE
-    bool fDIP0003Active;
-    {
-        LOCK(cs_main);
-        fDIP0003Active = chainActive.Height() > Params().GetConsensus().nDetMNRegHeight;
-    }
-
-    // TODO delete this in next release after v13
-    int nMinPeerProtoVersion = MIN_PEER_PROTO_VERSION;
-    if (fDIP0003Active) {
-        nMinPeerProtoVersion = MIN_PEER_PROTO_VERSION_DIP3;
-    }
-    // END TEMPORARY CODE
-
-=======
->>>>>>> 2ae1ce48
     if (!(pfrom->GetLocalServices() & NODE_BLOOM) &&
               (strCommand == NetMsgType::FILTERLOAD ||
                strCommand == NetMsgType::FILTERADD))
