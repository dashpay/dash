--- conflicted
+++ resolved
@@ -2017,13 +2017,8 @@
             }
 
             LogPrintf("DSTX -- Got Masternode transaction %s\n", hashTx.ToString());
-<<<<<<< HEAD
             mempool.PrioritiseTransaction(hashTx, 1000, 0.1*COIN);
-            mnodeman.DisallowMixing(dstx.masternodeOutpoint);
-=======
-            mempool.PrioritiseTransaction(hashTx, hashTx.ToString(), 1000, 0.1*COIN);
             mmetaman.DisallowMixing(dmn->proTxHash);
->>>>>>> 7d58d87f
         }
 
         LOCK(cs_main);
