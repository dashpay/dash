--- conflicted
+++ resolved
@@ -140,19 +140,6 @@
             "  json           - Print info in JSON format (can be additionally filtered, partial match)\n"
             "  lastpaidblock  - Print the last block height a node was paid on the network\n"
             "  lastpaidtime   - Print the last time a node was paid on the network\n"
-<<<<<<< HEAD
-            "  lastseen       - Print timestamp of when a masternode was last seen on the network\n"
-            "  owneraddress   - Print the masternode owner Alterdot address\n"
-            "  payee          - Print the masternode payout Alterdot address (can be additionally filtered,\n"
-            "                   partial match)\n"
-            "  protocol       - Print protocol of a masternode (can be additionally filtered, exact match)\n"
-            "  keyid          - Print the masternode (not collateral) key id\n"
-            "  rank           - Print rank of a masternode based on current block\n"
-            "  sentinel       - Print sentinel version of a masternode (can be additionally filtered, exact match)\n"
-            "  status         - Print masternode status: PRE_ENABLED / ENABLED / EXPIRED / SENTINEL_PING_EXPIRED / NEW_START_REQUIRED /\n"
-            "                   UPDATE_REQUIRED / POSE_BAN / OUTPOINT_SPENT (can be additionally filtered, partial match)\n"
-            "  votingaddress  - Print the masternode voting Alterdot address\n"
-=======
             "  owneraddress   - Print the masternode owner Dash address\n"
             "  payee          - Print the masternode payout Dash address (can be additionally filtered,\n"
             "                   partial match)\n"
@@ -160,7 +147,6 @@
             "  status         - Print masternode status: ENABLED / POSE_BANNED\n"
             "                   (can be additionally filtered, partial match)\n"
             "  votingaddress  - Print the masternode voting Dash address\n"
->>>>>>> 2ae1ce48
         );
 }
 
@@ -511,173 +497,11 @@
     }
 
     UniValue obj(UniValue::VOBJ);
-<<<<<<< HEAD
-    if (strMode == "rank") {
-        CMasternodeMan::rank_pair_vec_t vMasternodeRanks;
-        mnodeman.GetMasternodeRanks(vMasternodeRanks);
-        for (const auto& rankpair : vMasternodeRanks) {
-            std::string strOutpoint = rankpair.second.outpoint.ToStringShort();
-            if (strFilter !="" && strOutpoint.find(strFilter) == std::string::npos) continue;
-            obj.push_back(Pair(strOutpoint, rankpair.first));
-        }
-    } else {
-        std::map<COutPoint, CMasternode> mapMasternodes = mnodeman.GetFullMasternodeMap();
-        for (const auto& mnpair : mapMasternodes) {
-            CMasternode mn = mnpair.second;
-            std::string strOutpoint = mnpair.first.ToStringShort();
-
-            CScript payeeScript;
-            std::string collateralAddressStr = "UNKNOWN";
-            std::string proTxHash = "UNKNOWN";
-            if (deterministicMNManager->IsDeterministicMNsSporkActive()) {
-                auto dmn = deterministicMNManager->GetListAtChainTip().GetMNByCollateral(mn.outpoint);
-                if (dmn) {
-                    payeeScript = dmn->pdmnState->scriptPayout;
-                    Coin coin;
-                    proTxHash = dmn->proTxHash.ToString();
-                    if (GetUTXOCoin(dmn->collateralOutpoint, coin)) {
-                        CTxDestination collateralDest;
-                        if (ExtractDestination(coin.out.scriptPubKey, collateralDest)) {
-                            collateralAddressStr = CBitcoinAddress(collateralDest).ToString();
-                        }
-                    }
-                }
-            } else {
-                payeeScript = GetScriptForDestination(mn.keyIDCollateralAddress);
-                collateralAddressStr = CBitcoinAddress(mn.keyIDCollateralAddress).ToString();
-            }
-
-            CTxDestination payeeDest;
-            std::string payeeStr = "UNKNOWN";
-            if (ExtractDestination(payeeScript, payeeDest)) {
-                payeeStr = CBitcoinAddress(payeeDest).ToString();
-            }
-
-            if (strMode == "activeseconds") {
-                if (strFilter !="" && strOutpoint.find(strFilter) == std::string::npos) continue;
-                obj.push_back(Pair(strOutpoint, (int64_t)(mn.lastPing.sigTime - mn.sigTime)));
-            } else if (strMode == "addr") {
-                std::string strAddress = mn.addr.ToString();
-                if (strFilter !="" && strAddress.find(strFilter) == std::string::npos &&
-                    strOutpoint.find(strFilter) == std::string::npos) continue;
-                obj.push_back(Pair(strOutpoint, strAddress));
-            } else if (strMode == "daemon") {
-                std::string strDaemon = mn.lastPing.GetDaemonString();
-                if (strFilter !="" && strDaemon.find(strFilter) == std::string::npos &&
-                    strOutpoint.find(strFilter) == std::string::npos) continue;
-                obj.push_back(Pair(strOutpoint, strDaemon));
-            } else if (strMode == "sentinel") {
-                std::string strSentinel = mn.lastPing.GetSentinelString();
-                if (strFilter !="" && strSentinel.find(strFilter) == std::string::npos &&
-                    strOutpoint.find(strFilter) == std::string::npos) continue;
-                obj.push_back(Pair(strOutpoint, strSentinel));
-            } else if (strMode == "full") {
-                std::ostringstream streamFull;
-                streamFull << std::setw(18) <<
-                               mn.GetStatus() << " " <<
-                               mn.nProtocolVersion << " " <<
-                               payeeStr << " " <<
-                               (int64_t)mn.lastPing.sigTime << " " << std::setw(8) <<
-                               (int64_t)(mn.lastPing.sigTime - mn.sigTime) << " " << std::setw(10) <<
-                               mn.GetLastPaidTime() << " "  << std::setw(6) <<
-                               mn.GetLastPaidBlock() << " " <<
-                               mn.addr.ToString();
-                std::string strFull = streamFull.str();
-                if (strFilter !="" && strFull.find(strFilter) == std::string::npos &&
-                    strOutpoint.find(strFilter) == std::string::npos) continue;
-                obj.push_back(Pair(strOutpoint, strFull));
-            } else if (strMode == "info") {
-                std::ostringstream streamInfo;
-                streamInfo << std::setw(18) <<
-                               mn.GetStatus() << " " <<
-                               mn.nProtocolVersion << " " <<
-                               payeeStr << " " <<
-                               (int64_t)mn.lastPing.sigTime << " " << std::setw(8) <<
-                               (int64_t)(mn.lastPing.sigTime - mn.sigTime) << " " <<
-                               mn.lastPing.GetSentinelString() << " "  <<
-                               (mn.lastPing.fSentinelIsActive ? "active" : "expired") << " " <<
-                               mn.addr.ToString();
-                std::string strInfo = streamInfo.str();
-                if (strFilter !="" && strInfo.find(strFilter) == std::string::npos &&
-                    strOutpoint.find(strFilter) == std::string::npos) continue;
-                obj.push_back(Pair(strOutpoint, strInfo));
-            } else if (strMode == "json") {
-                std::ostringstream streamInfo;
-                streamInfo <<  mn.addr.ToString() << " " <<
-                               payeeStr << " " <<
-                               mn.GetStatus() << " " <<
-                               mn.nProtocolVersion << " " <<
-                               mn.lastPing.nDaemonVersion << " " <<
-                               mn.lastPing.GetSentinelString() << " " <<
-                               (mn.lastPing.fSentinelIsActive ? "active" : "expired") << " " <<
-                               (int64_t)mn.lastPing.sigTime << " " <<
-                               (int64_t)(mn.lastPing.sigTime - mn.sigTime) << " " <<
-                               mn.GetLastPaidTime() << " " <<
-                               mn.GetLastPaidBlock() << " " <<
-                               collateralAddressStr;
-                std::string strInfo = streamInfo.str();
-                if (strFilter !="" && strInfo.find(strFilter) == std::string::npos &&
-                    strOutpoint.find(strFilter) == std::string::npos) continue;
-                UniValue objMN(UniValue::VOBJ);
-                objMN.push_back(Pair("address", mn.addr.ToString()));
-                objMN.push_back(Pair("payee", payeeStr));
-                objMN.push_back(Pair("status", mn.GetStatus()));
-                objMN.push_back(Pair("protocol", mn.nProtocolVersion));
-                if (!deterministicMNManager->IsDeterministicMNsSporkActive()) { // no more pings after Det MN gets activated
-                    objMN.push_back(Pair("daemonversion", mn.lastPing.GetDaemonString()));
-                    objMN.push_back(Pair("sentinelversion", mn.lastPing.GetSentinelString()));
-                    objMN.push_back(Pair("sentinelstate", (mn.lastPing.fSentinelIsActive ? "active" : "expired")));
-                    objMN.push_back(Pair("lastseen", (int64_t)mn.lastPing.sigTime));
-                    objMN.push_back(Pair("activeseconds", (int64_t)(mn.lastPing.sigTime - mn.sigTime)));
-                }
-                objMN.push_back(Pair("lastpaidtime", mn.GetLastPaidTime()));
-                objMN.push_back(Pair("lastpaidblock", mn.GetLastPaidBlock()));
-                objMN.push_back(Pair("owneraddress", CBitcoinAddress(mn.keyIDOwner).ToString()));
-                objMN.push_back(Pair("votingaddress", CBitcoinAddress(mn.keyIDVoting).ToString()));
-                objMN.push_back(Pair("collateraladdress", collateralAddressStr));
-                if (deterministicMNManager->IsDeterministicMNsSporkActive()) {
-                    objMN.push_back(Pair("proTxHash", proTxHash));
-                }
-                obj.push_back(Pair(strOutpoint, objMN));
-            } else if (strMode == "keyid") {
-                if (strFilter !="" && strOutpoint.find(strFilter) == std::string::npos) continue;
-                obj.push_back(Pair(strOutpoint, HexStr(mn.legacyKeyIDOperator)));
-            } else if (strMode == "lastpaidblock") {
-                if (strFilter !="" && strOutpoint.find(strFilter) == std::string::npos) continue;
-                obj.push_back(Pair(strOutpoint, mn.GetLastPaidBlock()));
-            } else if (strMode == "lastpaidtime") {
-                if (strFilter !="" && strOutpoint.find(strFilter) == std::string::npos) continue;
-                obj.push_back(Pair(strOutpoint, mn.GetLastPaidTime()));
-            } else if (strMode == "lastseen") {
-                if (strFilter !="" && strOutpoint.find(strFilter) == std::string::npos) continue;
-                obj.push_back(Pair(strOutpoint, (int64_t)mn.lastPing.sigTime));
-            } else if (strMode == "owneraddress") {
-                if (strFilter !="" && strOutpoint.find(strFilter) == std::string::npos) continue;
-                obj.push_back(Pair(strOutpoint, CBitcoinAddress(mn.keyIDOwner).ToString()));
-            } else if (strMode == "payee") {
-                if (strFilter !="" && payeeStr.find(strFilter) == std::string::npos &&
-                    strOutpoint.find(strFilter) == std::string::npos) continue;
-                obj.push_back(Pair(strOutpoint, payeeStr));
-            } else if (strMode == "protocol") {
-                if (strFilter !="" && strFilter != strprintf("%d", mn.nProtocolVersion) &&
-                    strOutpoint.find(strFilter) == std::string::npos) continue;
-                obj.push_back(Pair(strOutpoint, mn.nProtocolVersion));
-            } else if (strMode == "status") {
-                std::string strStatus = mn.GetStatus();
-                if (strFilter !="" && strStatus.find(strFilter) == std::string::npos &&
-                    strOutpoint.find(strFilter) == std::string::npos) continue;
-                obj.push_back(Pair(strOutpoint, strStatus));
-            } else if (strMode == "votingaddress") {
-                if (strFilter !="" && strOutpoint.find(strFilter) == std::string::npos) continue;
-                obj.push_back(Pair(strOutpoint, CBitcoinAddress(mn.keyIDVoting).ToString()));
-            }
-=======
 
     auto mnList = deterministicMNManager->GetListAtChainTip();
     auto dmnToStatus = [&](const CDeterministicMNCPtr& dmn) {
         if (mnList.IsMNValid(dmn)) {
             return "ENABLED";
->>>>>>> 2ae1ce48
         }
         if (mnList.IsMNPoSeBanned(dmn)) {
             return "POSE_BANNED";
@@ -793,52 +617,15 @@
         }
     });
 
-<<<<<<< HEAD
-        returnObj.push_back(Pair("overall", strprintf("Successfully relayed broadcast messages for %d masternodes, failed to relay %d, total %d", nSuccessful, nFailed, nSuccessful + nFailed)));
-
-        return returnObj;
-    }
-
-    return NullUniValue;
-}
-
-UniValue sentinelcall(const JSONRPCRequest& request)
-{
-    if (request.fHelp || request.params.size() != 1) {
-        throw std::runtime_error(
-            "sentinelcall version\n"
-            "\nSentinel call.\n"
-            "\nArguments:\n"
-            "1. version           (string, required) Sentinel version in the form \"x.x.x\"\n"
-            "\nResult:\n"
-            "state                (boolean) Call result\n"
-            "\nExamples:\n"
-            + HelpExampleCli("sentinelcall", "1.0.2")
-            + HelpExampleRpc("sentinelcall", "1.0.2")
-        );
-    }
-
-    legacyActiveMasternodeManager.UpdateSentinelCall(StringVersionToInt(request.params[0].get_str()));
-    return true;
-=======
     return obj;
->>>>>>> 2ae1ce48
 }
 
 static const CRPCCommand commands[] =
 { //  category              name                      actor (function)         okSafe argNames
   //  --------------------- ------------------------  -----------------------  ------ ----------
-<<<<<<< HEAD
-    { "alterdot",               "masternode",             &masternode,             true,  {} },
-    { "alterdot",               "masternodelist",         &masternodelist,         true,  {} },
-    { "alterdot",               "masternodebroadcast",    &masternodebroadcast,    true,  {} },
-    { "alterdot",               "getpoolinfo",            &getpoolinfo,            true,  {} },
-    { "alterdot",               "sentinelcall",           &sentinelcall,           true,  {} },
-=======
     { "dash",               "masternode",             &masternode,             true,  {} },
     { "dash",               "masternodelist",         &masternodelist,         true,  {} },
     { "dash",               "getpoolinfo",            &getpoolinfo,            true,  {} },
->>>>>>> 2ae1ce48
 #ifdef ENABLE_WALLET
     { "alterdot",               "privatesend",            &privatesend,            false, {} },
 #endif // ENABLE_WALLET
