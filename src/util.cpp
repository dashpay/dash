--- conflicted
+++ resolved
@@ -284,16 +284,10 @@
                 const std::vector<std::string>& categories = mapMultiArgs.at("-debug");
                 ptrCategory.reset(new std::set<std::string>(categories.begin(), categories.end()));
                 // thread_specific_ptr automatically deletes the set when the thread ends.
-<<<<<<< HEAD
-                // "alterdot" is a composite category enabling all Alterdot-related debug output
+                // "dash" is a composite category enabling all Dash-related debug output
                 if(ptrCategory->count(std::string("alterdot"))) {
-                    ptrCategory->insert(std::string("privatesend"));
-=======
-                // "dash" is a composite category enabling all Dash-related debug output
-                if(ptrCategory->count(std::string("dash"))) {
                     ptrCategory->insert(std::string("chainlocks"));
                     ptrCategory->insert(std::string("gobject"));
->>>>>>> 2ae1ce48
                     ptrCategory->insert(std::string("instantsend"));
                     ptrCategory->insert(std::string("keepass"));
                     ptrCategory->insert(std::string("llmq"));
@@ -558,22 +552,7 @@
 
 static std::string FormatException(const std::exception_ptr pex, const char* pszThread)
 {
-<<<<<<< HEAD
-#ifdef WIN32
-    char pszModule[MAX_PATH] = "";
-    GetModuleFileNameA(NULL, pszModule, sizeof(pszModule));
-#else
-    const char* pszModule = "alterdot";
-#endif
-    if (pex)
-        return strprintf(
-            "EXCEPTION: %s       \n%s       \n%s in %s       \n", typeid(*pex).name(), pex->what(), pszModule, pszThread);
-    else
-        return strprintf(
-            "UNKNOWN EXCEPTION       \n%s in %s       \n", pszModule, pszThread);
-=======
     return strprintf("EXCEPTION: %s", GetPrettyExceptionStr(pex));
->>>>>>> 2ae1ce48
 }
 
 void PrintExceptionContinue(const std::exception_ptr pex, const char* pszThread)
