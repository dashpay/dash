--- conflicted
+++ resolved
@@ -1309,8 +1309,6 @@
             if (!ParseInt64(vDeploymentParams[2], &nTimeout)) {
                 return InitError(strprintf("Invalid nTimeout (%s)", vDeploymentParams[2]));
             }
-<<<<<<< HEAD
-=======
             if (vDeploymentParams.size() == 5) {
                 if (!ParseInt64(vDeploymentParams[3], &nWindowSize)) {
                     return InitError(strprintf("Invalid nWindowSize (%s)", vDeploymentParams[3]));
@@ -1332,7 +1330,6 @@
             if (!found) {
                 return InitError(strprintf("Invalid deployment (%s)", vDeploymentParams[0]));
             }
->>>>>>> 2265eadd
         }
     }
 
@@ -1388,23 +1385,6 @@
         UpdateDevnetSubsidyAndDiffParams(nMinimumDifficultyBlocks, nHighSubsidyBlocks, nHighSubsidyFactor);
     } else if (IsArgSet("-minimumdifficultyblocks") || IsArgSet("-highsubsidyblocks") || IsArgSet("-highsubsidyfactor")) {
         return InitError("Difficulty and subsidy parameters may only be overridden on devnet.");
-    }
-
-    if (chainparams.NetworkIDString() == CBaseChainParams::DEVNET) {
-        std::string llmqChainLocks = GetArg("-llmqchainlocks", Params().GetConsensus().llmqs.at(Params().GetConsensus().llmqChainLocks).name);
-        Consensus::LLMQType llmqType = Consensus::LLMQ_NONE;
-        for (const auto& p : Params().GetConsensus().llmqs) {
-            if (p.second.name == llmqChainLocks) {
-                llmqType = p.first;
-                break;
-            }
-        }
-        if (llmqType == Consensus::LLMQ_NONE) {
-            return InitError("Invalid LLMQ type specified for -llmqchainlocks.");
-        }
-        UpdateDevnetLLMQChainLocks(llmqType);
-    } else if (IsArgSet("-llmqchainlocks")) {
-        return InitError("LLMQ type for ChainLocks can only be overridden on devnet.");
     }
 
     return true;
@@ -2134,14 +2114,10 @@
 
 #ifdef ENABLE_WALLET
     if (pwalletMain)
-<<<<<<< HEAD
-        pwalletMain->postInitProcess(threadGroup);
-    if(GetBoolArg("-staking", false))
-=======
         pwalletMain->postInitProcess(scheduler);
     if (IsArgSet("-staking"))
->>>>>>> 2265eadd
     {
+        if (GetBoolArg("-staking", DEFAULT_STAKING))
             threadGroup.create_thread(std::bind(&ThreadStakeMinter, boost::ref(chainparams), boost::ref(connman), pwalletMain));
     }
 #endif
