// Copyright (c) 2014-2017 The Dash Core developers
// Distributed under the MIT/X11 software license, see the accompanying
// file COPYING or http://www.opensource.org/licenses/mit-license.php.

#ifndef MASTERNODE_H
#define MASTERNODE_H

#include "key.h"
#include "main.h"
#include "net.h"
#include "spork.h"
#include "timedata.h"

class CMasternode;
class CMasternodeBroadcast;
class CMasternodePing;

static const int MASTERNODE_CHECK_SECONDS               =   5;
static const int MASTERNODE_MIN_MNB_SECONDS             =   5 * 60;
static const int MASTERNODE_MIN_MNP_SECONDS             =  10 * 60;
static const int MASTERNODE_EXPIRATION_SECONDS          =  65 * 60;
static const int MASTERNODE_WATCHDOG_MAX_SECONDS        = 120 * 60;
static const int MASTERNODE_NEW_START_REQUIRED_SECONDS  = 180 * 60;

static const int MASTERNODE_POSE_BAN_MAX_SCORE          = 5;

<<<<<<< HEAD
static const int64_t MASTERNODE_COLLATERAL_AMOUNT = 10000 * COIN;
=======
static const CAmount MASTERNODE_COLLATERAL_AMOUNT = 10000*COIN;
>>>>>>> 9e83810a

//
// The Masternode Ping Class : Contains a different serialize method for sending pings from masternodes throughout the network
//

// sentinel version before sentinel ping implementation
#define DEFAULT_SENTINEL_VERSION 0x010001

class CMasternodePing
{
public:
    CTxIn vin;
    uint256 blockHash;
    int64_t sigTime; //mnb message times
    std::vector<unsigned char> vchSig;
    bool fSentinelIsCurrent; // true if last sentinel ping was actual
    uint32_t nSentinelVersion; // MSB is always 0, other 3 bits corresponds to x.x.x version scheme
    //removed stop

    CMasternodePing() :
        vin(),
        blockHash(),
        sigTime(0),
        vchSig(),
        fSentinelIsCurrent(false),
        nSentinelVersion(DEFAULT_SENTINEL_VERSION)
        {}

    CMasternodePing(CTxIn& vinNew);

    ADD_SERIALIZE_METHODS;

    template <typename Stream, typename Operation>
    inline void SerializationOp(Stream& s, Operation ser_action, int nType, int nVersion) {
        READWRITE(vin);
        READWRITE(blockHash);
        READWRITE(sigTime);
        READWRITE(vchSig);
        if(ser_action.ForRead() && (s.size() == 0))
        {
            fSentinelIsCurrent = false;
            nSentinelVersion = DEFAULT_SENTINEL_VERSION;
            return;
        }
        READWRITE(fSentinelIsCurrent);
        READWRITE(nSentinelVersion);
    }

    void swap(CMasternodePing& first, CMasternodePing& second) // nothrow
    {
        // enable ADL (not necessary in our case, but good practice)
        using std::swap;

        // by swapping the members of two classes,
        // the two classes are effectively swapped
        swap(first.vin, second.vin);
        swap(first.blockHash, second.blockHash);
        swap(first.sigTime, second.sigTime);
        swap(first.vchSig, second.vchSig);
        swap(first.fSentinelIsCurrent, second.fSentinelIsCurrent);
        swap(first.nSentinelVersion, second.nSentinelVersion);
    }

    uint256 GetHash() const
    {
        CHashWriter ss(SER_GETHASH, PROTOCOL_VERSION);
        ss << vin;
        ss << sigTime;
        return ss.GetHash();
    }

    bool IsExpired() { return GetTime() - sigTime > MASTERNODE_NEW_START_REQUIRED_SECONDS; }

    bool Sign(CKey& keyMasternode, CPubKey& pubKeyMasternode);
    bool CheckSignature(CPubKey& pubKeyMasternode, int &nDos);
    bool SimpleCheck(int& nDos);
    bool CheckAndUpdate(CMasternode* pmn, bool fFromNewBroadcast, int& nDos);
    void Relay();

    CMasternodePing& operator=(CMasternodePing from)
    {
        swap(*this, from);
        return *this;
    }
    friend bool operator==(const CMasternodePing& a, const CMasternodePing& b)
    {
        return a.vin == b.vin && a.blockHash == b.blockHash;
    }
    friend bool operator!=(const CMasternodePing& a, const CMasternodePing& b)
    {
        return !(a == b);
    }

};

struct masternode_info_t
{
    masternode_info_t()
        : vin(),
          addr(),
          pubKeyCollateralAddress(),
          pubKeyMasternode(),
          sigTime(0),
          nLastDsq(0),
          nTimeLastChecked(0),
          nTimeLastPaid(0),
          nTimeLastWatchdogVote(0),
          nTimeLastPing(0),
          nActiveState(0),
          nProtocolVersion(0),
          fInfoValid(false)
        {}

    CTxIn vin;
    CService addr;
    CPubKey pubKeyCollateralAddress;
    CPubKey pubKeyMasternode;
    int64_t sigTime; //mnb message time
    int64_t nLastDsq; //the dsq count from the last dsq broadcast of this node
    int64_t nTimeLastChecked;
    int64_t nTimeLastPaid;
    int64_t nTimeLastWatchdogVote;
    int64_t nTimeLastPing;
    int nActiveState;
    int nProtocolVersion;
    bool fInfoValid;
};

//
// The Masternode Class. For managing the Darksend process. It contains the input of the 1000DRK, signature to prove
// it's the one who own that ip address and code for calculating the payment election.
//
class CMasternode
{
private:
    // critical section to protect the inner data structures
    mutable CCriticalSection cs;

public:
    enum state {
        MASTERNODE_PRE_ENABLED,
        MASTERNODE_ENABLED,
        MASTERNODE_EXPIRED,
        MASTERNODE_OUTPOINT_SPENT,
        MASTERNODE_UPDATE_REQUIRED,
        MASTERNODE_WATCHDOG_EXPIRED,
        MASTERNODE_NEW_START_REQUIRED,
        MASTERNODE_POSE_BAN
    };

    enum CollateralStatus {
        COLLATERAL_OK,
        COLLATERAL_UTXO_NOT_FOUND,
        COLLATERAL_INVALID_AMOUNT
    };

    CTxIn vin;
    CService addr;
    CPubKey pubKeyCollateralAddress;
    CPubKey pubKeyMasternode;
    CMasternodePing lastPing;
    std::vector<unsigned char> vchSig;
    int64_t sigTime; //mnb message time
    int64_t nLastDsq; //the dsq count from the last dsq broadcast of this node
    int64_t nTimeLastChecked;
    int64_t nTimeLastPaid;
    int64_t nTimeLastWatchdogVote;
    int nActiveState;
    int nCacheCollateralBlock;
    int nBlockLastPaid;
    int nProtocolVersion;
    int nPoSeBanScore;
    int nPoSeBanHeight;
    bool fAllowMixingTx;
    bool fUnitTest;

    // KEEP TRACK OF GOVERNANCE ITEMS EACH MASTERNODE HAS VOTE UPON FOR RECALCULATION
    std::map<uint256, int> mapGovernanceObjectsVotedOn;

    CMasternode();
    CMasternode(const CMasternode& other);
    CMasternode(const CMasternodeBroadcast& mnb);
    CMasternode(CService addrNew, CTxIn vinNew, CPubKey pubKeyCollateralAddressNew, CPubKey pubKeyMasternodeNew, int nProtocolVersionIn);

    ADD_SERIALIZE_METHODS;

    template <typename Stream, typename Operation>
    inline void SerializationOp(Stream& s, Operation ser_action, int nType, int nVersion) {
        LOCK(cs);
        READWRITE(vin);
        READWRITE(addr);
        READWRITE(pubKeyCollateralAddress);
        READWRITE(pubKeyMasternode);
        READWRITE(lastPing);
        READWRITE(vchSig);
        READWRITE(sigTime);
        READWRITE(nLastDsq);
        READWRITE(nTimeLastChecked);
        READWRITE(nTimeLastPaid);
        READWRITE(nTimeLastWatchdogVote);
        READWRITE(nActiveState);
        READWRITE(nCacheCollateralBlock);
        READWRITE(nBlockLastPaid);
        READWRITE(nProtocolVersion);
        READWRITE(nPoSeBanScore);
        READWRITE(nPoSeBanHeight);
        READWRITE(fAllowMixingTx);
        READWRITE(fUnitTest);
        READWRITE(mapGovernanceObjectsVotedOn);
    }

    void swap(CMasternode& first, CMasternode& second) // nothrow
    {
        // enable ADL (not necessary in our case, but good practice)
        using std::swap;

        // by swapping the members of two classes,
        // the two classes are effectively swapped
        swap(first.vin, second.vin);
        swap(first.addr, second.addr);
        swap(first.pubKeyCollateralAddress, second.pubKeyCollateralAddress);
        swap(first.pubKeyMasternode, second.pubKeyMasternode);
        swap(first.lastPing, second.lastPing);
        swap(first.vchSig, second.vchSig);
        swap(first.sigTime, second.sigTime);
        swap(first.nLastDsq, second.nLastDsq);
        swap(first.nTimeLastChecked, second.nTimeLastChecked);
        swap(first.nTimeLastPaid, second.nTimeLastPaid);
        swap(first.nTimeLastWatchdogVote, second.nTimeLastWatchdogVote);
        swap(first.nActiveState, second.nActiveState);
        swap(first.nCacheCollateralBlock, second.nCacheCollateralBlock);
        swap(first.nBlockLastPaid, second.nBlockLastPaid);
        swap(first.nProtocolVersion, second.nProtocolVersion);
        swap(first.nPoSeBanScore, second.nPoSeBanScore);
        swap(first.nPoSeBanHeight, second.nPoSeBanHeight);
        swap(first.fAllowMixingTx, second.fAllowMixingTx);
        swap(first.fUnitTest, second.fUnitTest);
        swap(first.mapGovernanceObjectsVotedOn, second.mapGovernanceObjectsVotedOn);
    }

    // CALCULATE A RANK AGAINST OF GIVEN BLOCK
    arith_uint256 CalculateScore(const uint256& blockHash);

    bool UpdateFromNewBroadcast(CMasternodeBroadcast& mnb);

    static CollateralStatus CheckCollateral(CTxIn vin);
    static CollateralStatus CheckCollateral(CTxIn vin, int& nHeight);
    void Check(bool fForce = false);

    bool IsBroadcastedWithin(int nSeconds) { return GetAdjustedTime() - sigTime < nSeconds; }

    bool IsPingedWithin(int nSeconds, int64_t nTimeToCheckAt = -1)
    {
        if(lastPing == CMasternodePing()) return false;

        if(nTimeToCheckAt == -1) {
            nTimeToCheckAt = GetAdjustedTime();
        }
        return nTimeToCheckAt - lastPing.sigTime < nSeconds;
    }

    bool IsEnabled() { return nActiveState == MASTERNODE_ENABLED; }
    bool IsPreEnabled() { return nActiveState == MASTERNODE_PRE_ENABLED; }
    bool IsPoSeBanned() { return nActiveState == MASTERNODE_POSE_BAN; }
    // NOTE: this one relies on nPoSeBanScore, not on nActiveState as everything else here
    bool IsPoSeVerified() { return nPoSeBanScore <= -MASTERNODE_POSE_BAN_MAX_SCORE; }
    bool IsExpired() { return nActiveState == MASTERNODE_EXPIRED; }
    bool IsOutpointSpent() { return nActiveState == MASTERNODE_OUTPOINT_SPENT; }
    bool IsUpdateRequired() { return nActiveState == MASTERNODE_UPDATE_REQUIRED; }
    bool IsWatchdogExpired() { return nActiveState == MASTERNODE_WATCHDOG_EXPIRED; }
    bool IsNewStartRequired() { return nActiveState == MASTERNODE_NEW_START_REQUIRED; }

    static bool IsValidStateForAutoStart(int nActiveStateIn)
    {
        return  nActiveStateIn == MASTERNODE_ENABLED ||
                nActiveStateIn == MASTERNODE_PRE_ENABLED ||
                nActiveStateIn == MASTERNODE_EXPIRED ||
                nActiveStateIn == MASTERNODE_WATCHDOG_EXPIRED;
    }

    bool IsValidForPayment()
    {
        if(nActiveState == MASTERNODE_ENABLED) {
            return true;
        }
        if(!sporkManager.IsSporkActive(SPORK_14_REQUIRE_SENTINEL_FLAG) &&
           (nActiveState == MASTERNODE_WATCHDOG_EXPIRED)) {
            return true;
        }

        return false;
    }

    /// Is the input associated with collateral public key? (and there is 10000 EGI - checking if valid masternode)
    bool IsInputAssociatedWithPubkey();

    bool IsValidNetAddr();
    static bool IsValidNetAddr(CService addrIn);

    void IncreasePoSeBanScore() { if(nPoSeBanScore < MASTERNODE_POSE_BAN_MAX_SCORE) nPoSeBanScore++; }
    void DecreasePoSeBanScore() { if(nPoSeBanScore > -MASTERNODE_POSE_BAN_MAX_SCORE) nPoSeBanScore--; }

    masternode_info_t GetInfo();

    static std::string StateToString(int nStateIn);
    std::string GetStateString() const;
    std::string GetStatus() const;

    int GetCollateralAge();

    int GetLastPaidTime() { return nTimeLastPaid; }
    int GetLastPaidBlock() { return nBlockLastPaid; }
    void UpdateLastPaid(const CBlockIndex *pindex, int nMaxBlocksToScanBack);

    // KEEP TRACK OF EACH GOVERNANCE ITEM INCASE THIS NODE GOES OFFLINE, SO WE CAN RECALC THEIR STATUS
    void AddGovernanceVote(uint256 nGovernanceObjectHash);
    // RECALCULATE CACHED STATUS FLAGS FOR ALL AFFECTED OBJECTS
    void FlagGovernanceItemsAsDirty();

    void RemoveGovernanceObject(uint256 nGovernanceObjectHash);

    void UpdateWatchdogVoteTime(uint64_t nVoteTime = 0);

    CMasternode& operator=(CMasternode from)
    {
        swap(*this, from);
        return *this;
    }
    friend bool operator==(const CMasternode& a, const CMasternode& b)
    {
        return a.vin == b.vin;
    }
    friend bool operator!=(const CMasternode& a, const CMasternode& b)
    {
        return !(a.vin == b.vin);
    }

};


//
// The Masternode Broadcast Class : Contains a different serialize method for sending masternodes through the network
//

class CMasternodeBroadcast : public CMasternode
{
public:

    bool fRecovery;

    CMasternodeBroadcast() : CMasternode(), fRecovery(false) {}
    CMasternodeBroadcast(const CMasternode& mn) : CMasternode(mn), fRecovery(false) {}
    CMasternodeBroadcast(CService addrNew, CTxIn vinNew, CPubKey pubKeyCollateralAddressNew, CPubKey pubKeyMasternodeNew, int nProtocolVersionIn) :
        CMasternode(addrNew, vinNew, pubKeyCollateralAddressNew, pubKeyMasternodeNew, nProtocolVersionIn), fRecovery(false) {}

    ADD_SERIALIZE_METHODS;

    template <typename Stream, typename Operation>
    inline void SerializationOp(Stream& s, Operation ser_action, int nType, int nVersion) {
        READWRITE(vin);
        READWRITE(addr);
        READWRITE(pubKeyCollateralAddress);
        READWRITE(pubKeyMasternode);
        READWRITE(vchSig);
        READWRITE(sigTime);
        READWRITE(nProtocolVersion);
        READWRITE(lastPing);
    }

    uint256 GetHash() const
    {
        CHashWriter ss(SER_GETHASH, PROTOCOL_VERSION);
        ss << vin;
        ss << pubKeyCollateralAddress;
        ss << sigTime;
        return ss.GetHash();
    }

    /// Create Masternode broadcast, needs to be relayed manually after that
    static bool Create(CTxIn vin, CService service, CKey keyCollateralAddressNew, CPubKey pubKeyCollateralAddressNew, CKey keyMasternodeNew, CPubKey pubKeyMasternodeNew, std::string &strErrorRet, CMasternodeBroadcast &mnbRet);
    static bool Create(std::string strService, std::string strKey, std::string strTxHash, std::string strOutputIndex, std::string& strErrorRet, CMasternodeBroadcast &mnbRet, bool fOffline = false);

    bool SimpleCheck(int& nDos);
    bool Update(CMasternode* pmn, int& nDos);
    bool CheckOutpoint(int& nDos);

    bool Sign(CKey& keyCollateralAddress);
    bool CheckSignature(int& nDos);
    void Relay();
};

class CMasternodeVerification
{
public:
    CTxIn vin1;
    CTxIn vin2;
    CService addr;
    int nonce;
    int nBlockHeight;
    std::vector<unsigned char> vchSig1;
    std::vector<unsigned char> vchSig2;

    CMasternodeVerification() :
        vin1(),
        vin2(),
        addr(),
        nonce(0),
        nBlockHeight(0),
        vchSig1(),
        vchSig2()
        {}

    CMasternodeVerification(CService addr, int nonce, int nBlockHeight) :
        vin1(),
        vin2(),
        addr(addr),
        nonce(nonce),
        nBlockHeight(nBlockHeight),
        vchSig1(),
        vchSig2()
        {}

    ADD_SERIALIZE_METHODS;

    template <typename Stream, typename Operation>
    inline void SerializationOp(Stream& s, Operation ser_action, int nType, int nVersion) {
        READWRITE(vin1);
        READWRITE(vin2);
        READWRITE(addr);
        READWRITE(nonce);
        READWRITE(nBlockHeight);
        READWRITE(vchSig1);
        READWRITE(vchSig2);
    }

    uint256 GetHash() const
    {
        CHashWriter ss(SER_GETHASH, PROTOCOL_VERSION);
        ss << vin1;
        ss << vin2;
        ss << addr;
        ss << nonce;
        ss << nBlockHeight;
        return ss.GetHash();
    }

    void Relay() const
    {
        CInv inv(MSG_MASTERNODE_VERIFY, GetHash());
        RelayInv(inv);
    }
};

#endif<|MERGE_RESOLUTION|>--- conflicted
+++ resolved
@@ -24,11 +24,7 @@
 
 static const int MASTERNODE_POSE_BAN_MAX_SCORE          = 5;
 
-<<<<<<< HEAD
-static const int64_t MASTERNODE_COLLATERAL_AMOUNT = 10000 * COIN;
-=======
 static const CAmount MASTERNODE_COLLATERAL_AMOUNT = 10000*COIN;
->>>>>>> 9e83810a
 
 //
 // The Masternode Ping Class : Contains a different serialize method for sending pings from masternodes throughout the network
