--- conflicted
+++ resolved
@@ -152,26 +152,18 @@
             consensus.nPowDGWHeight = 551;
 
             // Stake information
-<<<<<<< HEAD
+
             consensus.nPosTargetSpacing = 2 * 60; // PoSW: 2 minutes
             consensus.nPosTargetTimespan = 60 * 40; // 40 minutes at max for difficulty adjustment 40 mins
             consensus.nStakeMinAge = 60 * 2;
-=======
-            consensus.nPosTargetSpacing = 1 * 60; // PoSW: 2 minutes
-            consensus.nPosTargetTimespan = 60 * 40;
-            consensus.nStakeMinAge = 60 * 60;
->>>>>>> 6ac47aa1
+
             consensus.nStakeMaxAge = 60 * 60 * 24; // one day
             consensus.nWSTargetDiff = 0x1e0ffff0; // Genesis Difficulty
             consensus.nPoSDiffAdjustRange = 5;
 
             // POS hard fork date
-<<<<<<< HEAD
             consensus.nLastPoWBlock = 209720;
 
-=======
-            consensus.nLastPoWBlock = 188348;
->>>>>>> 6ac47aa1
             consensus.nRuleChangeActivationThreshold = 1916; // 95% of 2016
             consensus.nMinerConfirmationWindow = 2016; // nPowTargetTimespan / nPowTargetSpacing
             consensus.vDeployments[Consensus::DEPLOYMENT_TESTDUMMY].bit = 28;
