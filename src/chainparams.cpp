--- conflicted
+++ resolved
@@ -205,26 +205,19 @@
         consensus.nHardForkSix = 1000000; //block
         consensus.nHardForkSeven = 1034000; // block core-mode network, LWMA switch
         consensus.nHardForkEight = 1037000; // block Alterdot-rebase in effect, old Alterdot rejected
-        consensus.nDetMNRegHeight = 1040000; // block start registration of Deterministic Masternodes, spork block activates them
         consensus.nTempDevFundIncreaseEnd = 625000; //block
         consensus.nMasternodePaymentsStartBlock = 100; // Masternode Payments begin on block 100.
         consensus.nInstantSendConfirmationsRequired = 6;
         consensus.nInstantSendKeepLock = 24;
-<<<<<<< HEAD
-        consensus.nBudgetPaymentsStartBlock = 20545; // Alterdot doesn't use budget payments.
-        consensus.nBudgetPaymentsCycleBlocks = 20545; // Blocks per month
-=======
         consensus.nInstantSendSigsRequired = 6;
         consensus.nInstantSendSigsTotal = 10;
-        consensus.nBudgetPaymentsStartBlock = 328008; // actual historical value
-        consensus.nBudgetPaymentsCycleBlocks = 16616; // ~(60*24*30)/2.6, actual number of blocks per month is 200700 / 12 = 16725
->>>>>>> 2ae1ce48
+        consensus.nBudgetPaymentsStartBlock = 20545; // Alterdot doesn't use budget payments
+        consensus.nBudgetPaymentsCycleBlocks = 20545; // historical value
         consensus.nBudgetPaymentsWindowBlocks = 100;
         consensus.nSuperblockStartBlock = 20546; // Alterdot doesn't have superblocks.
         consensus.nSuperblockCycle = 20545; // 675 (Blocks per day) x 365.25 (Days per Year) / 12 = 20545
         consensus.nGovernanceMinQuorum = 10;
         consensus.nGovernanceFilterElements = 20000;
-<<<<<<< HEAD
         consensus.nOldMasternodeCollateral = 50000;
         consensus.nNewMasternodeCollateral = 10000;
         consensus.nMasternodeMinimumConfirmations = 15; // TODO_ADOT_FUTURE
@@ -233,25 +226,14 @@
         //consensus.BIP65Height = 619382; // 00000000000076d8fcea02ec0963de4abfd01e771fec0863f960c2c64fe6f357 TODO_ADOT_LOW implemented from genesis
         //consensus.BIP66Height = 245817; // 00000000000b1fa2dfa312863570e13fae9ca7b5566cb27e55422620b469aefa TODO_ADOT_LOW implemented from genesis
         consensus.DIP0001Height = 5000000; // TODO_ADOT_LOW not currently used
-        consensus.powLimit = uint256S("0000ffffffffffffffffffffffffffffffffffffffffffffffffffffffffffff"); // ~uint256(0) >> 20
+        consensus.powLimit = uint256S("0000ffffffffffffffffffffffffffffffffffffffffffffffffffffffffffff"); // ~uint256(0) >> 16
+        consensus.DIP0003Height = 1040000; // corresponds to nDetMNRegHeight in v1.8
+        consensus.DIP0003EnforcementHeight = 1043000;
+        consensus.DIP0003EnforcementHash = uint256S("000000000000002d1734087b4c5afc3133e4e1c3e1a89218f62bcd9bb3d17f81"); // TODO_ADOT_HIGH not mined yet, Dash value
         //consensus.nPowTargetTimespan = 24 * 60 * 60; // Alterdot: 1 day, not used in Alterdot
-        consensus.nDifficultyAdjustmentInterval = 576; // biggest time frame used by the DELTA retargeting algo, not used, just information
-        consensus.nOldPowTargetSpacing = 2 * 64; // old Alterdot: 128 seconds
-        consensus.nNewPowTargetSpacing = 6 * 60; // new Alterdot: 360 seconds
-=======
-        consensus.nMasternodeMinimumConfirmations = 15;
-        consensus.BIP34Height = 951;
-        consensus.BIP34Hash = uint256S("0x000001f35e70f7c5705f64c6c5cc3dea9449e74d5b5c7cf74dad1bcca14a8012");
-        consensus.BIP65Height = 619382; // 00000000000076d8fcea02ec0963de4abfd01e771fec0863f960c2c64fe6f357
-        consensus.BIP66Height = 245817; // 00000000000b1fa2dfa312863570e13fae9ca7b5566cb27e55422620b469aefa
-        consensus.DIP0001Height = 782208;
-        consensus.DIP0003Height = 1028160;
-        consensus.DIP0003EnforcementHeight = 1047200;
-        consensus.DIP0003EnforcementHash = uint256S("000000000000002d1734087b4c5afc3133e4e1c3e1a89218f62bcd9bb3d17f81");
-        consensus.powLimit = uint256S("00000fffffffffffffffffffffffffffffffffffffffffffffffffffffffffff"); // ~uint256(0) >> 20
-        consensus.nPowTargetTimespan = 24 * 60 * 60; // Dash: 1 day
-        consensus.nPowTargetSpacing = 2.5 * 60; // Dash: 2.5 minutes
->>>>>>> 2ae1ce48
+        consensus.nDifficultyAdjustmentInterval = 576; // biggest time frame used by the DELTA retargeting algo, we switched to LWMA but this is used for older blocks
+        consensus.nOldPowTargetSpacing = 2 * 64; // 128 seconds
+        consensus.nNewPowTargetSpacing = 6 * 60; // 360 seconds
         consensus.fPowAllowMinDifficultyBlocks = false;
         consensus.fPowNoRetargeting = false;
         //consensus.nPowDGWHeight = 1020000; // switch to Dark Gravity Wave difficulty retargeting algo TODO_ADOT_LOW Alterdot will switch to LWMA before this version
@@ -282,14 +264,14 @@
         consensus.vDeployments[Consensus::DEPLOYMENT_BIP147].nWindowSize = 4032;
         consensus.vDeployments[Consensus::DEPLOYMENT_BIP147].nThreshold = 3226; // 80% of 4032
 
-        // Deployment of DIP0003 TODO_ADOT_LOW not used in Alterdot, nDetMNRegHeight used for start of registrations 
+        // Deployment of DIP0003 TODO_ADOT_LOW not used in Alterdot, DIP0003Height/nDetMNRegHeight used for start of registrations 
         consensus.vDeployments[Consensus::DEPLOYMENT_DIP0003].bit = 3;
         consensus.vDeployments[Consensus::DEPLOYMENT_DIP0003].nStartTime = 1546300800; // Jan 1st, 2019
         consensus.vDeployments[Consensus::DEPLOYMENT_DIP0003].nTimeout = 1577836800; // Jan 1st, 2020
         consensus.vDeployments[Consensus::DEPLOYMENT_DIP0003].nWindowSize = 4032;
         consensus.vDeployments[Consensus::DEPLOYMENT_DIP0003].nThreshold = 3226; // 80% of 4032
 
-        // Deployment of DIP0008
+        // Deployment of DIP0008 TODO_ADOT_LOW not used in Alterdot
         consensus.vDeployments[Consensus::DEPLOYMENT_DIP0008].bit = 4;
         consensus.vDeployments[Consensus::DEPLOYMENT_DIP0008].nStartTime = 1557878400; // May 15th, 2019
         consensus.vDeployments[Consensus::DEPLOYMENT_DIP0008].nTimeout = 1589500800; // May 15th, 2020
@@ -297,17 +279,10 @@
         consensus.vDeployments[Consensus::DEPLOYMENT_DIP0008].nThreshold = 3226; // 80% of 4032
 
         // The best chain should have at least this much work.
-<<<<<<< HEAD
         consensus.nMinimumChainWork = uint256S("0x0000000000000000000000000000000000000000000000000000f82be5673f76"); // 1001000
 
         // By default assume that the signatures in ancestors of this block are valid.
         consensus.defaultAssumeValid = uint256S("0x0000048d4c8d0a5d15984aff57b27a67499457d27d6bef47199ace612643eb29"); // 1001000
-=======
-        consensus.nMinimumChainWork = uint256S("0x00000000000000000000000000000000000000000000146103ebd818111fae85"); // 1067570
-
-        // By default assume that the signatures in ancestors of this block are valid.
-        consensus.defaultAssumeValid = uint256S("0x000000000000001e09926bcf5fa4513d23e870a34f74e38200db99eb3f5b7a70"); // 1067570
->>>>>>> 2ae1ce48
 
         /**
          * The message start string is designed to be unlikely to occur in normal data.
@@ -360,14 +335,9 @@
         fAllowMultipleAddressesFromGroup = false;
         fAllowMultiplePorts = false;
 
-<<<<<<< HEAD
-        nPoolMaxTransactions = 3;
-        nFulfilledRequestExpireTime = 60 * 60; // fulfilled requests expire in 1 hour
-=======
         nPoolMinParticipants = 3;
         nPoolMaxParticipants = 5;
-        nFulfilledRequestExpireTime = 60*60; // fulfilled requests expire in 1 hour
->>>>>>> 2ae1ce48
+        nFulfilledRequestExpireTime = 60 * 60; // fulfilled requests expire in 1 hour
 
         vSporkAddresses = {"CT8Cq2dTk5mGLLKTcDWcFVMcyTeDYF7oRq"};
         nMinSporkKeys = 1;
@@ -375,7 +345,6 @@
 
         checkpointData = (CCheckpointData) {
             boost::assign::map_list_of
-<<<<<<< HEAD
             (    1000, uint256S("0x0000002c1718cde39d2a5c82636a50e4894e8bd40653a3436a470263359b5fab"))
             (   11000, uint256S("0x00000dd641e316f02a1d446c71abd4b818705f43fff5379ee1f377b8dc3f97a7"))
             (   33000, uint256S("0x0000024540f8189c4cce44f362505d339222b35b0aadc34c3932500d92b909ef"))
@@ -388,46 +357,14 @@
             (  724000, uint256S("0x0000000f9883ff3aaa4458d9183091f5edc5e2e1f208245466131eeae9229818"))
             (  864000, uint256S("0x00000005bd946074721c9ce99039cb702dfc6ff4291e875d4a91152c61dfd119"))
             ( 1001000, uint256S("0x0000048d4c8d0a5d15984aff57b27a67499457d27d6bef47199ace612643eb29"))
+            ( 1042000, uint256S("0x000008552f7ecb43e963b811e86bfec4636ac1aafb43b9dd4ae9b4e39a42d037"))
         };
 
-        chainTxData = ChainTxData { // to be updated
+        chainTxData = ChainTxData { // TODO_ADOT_FUTURE update the last checkpoint to a recent point in time
             1497712544, // * UNIX timestamp of last checkpoint block
             0,          // * total number of transactions between genesis and last checkpoint
             //   (the tx=... number in the SetBestChain debug.log lines)
             2000        // * estimated number of transactions per day after checkpoint
-=======
-            (  1500, uint256S("0x000000aaf0300f59f49bc3e970bad15c11f961fe2347accffff19d96ec9778e3"))
-            (  4991, uint256S("0x000000003b01809551952460744d5dbb8fcbd6cbae3c220267bf7fa43f837367"))
-            (  9918, uint256S("0x00000000213e229f332c0ffbe34defdaa9e74de87f2d8d1f01af8d121c3c170b"))
-            ( 16912, uint256S("0x00000000075c0d10371d55a60634da70f197548dbbfa4123e12abfcbc5738af9"))
-            ( 23912, uint256S("0x0000000000335eac6703f3b1732ec8b2f89c3ba3a7889e5767b090556bb9a276"))
-            ( 35457, uint256S("0x0000000000b0ae211be59b048df14820475ad0dd53b9ff83b010f71a77342d9f"))
-            ( 45479, uint256S("0x000000000063d411655d590590e16960f15ceea4257122ac430c6fbe39fbf02d"))
-            ( 55895, uint256S("0x0000000000ae4c53a43639a4ca027282f69da9c67ba951768a20415b6439a2d7"))
-            ( 68899, uint256S("0x0000000000194ab4d3d9eeb1f2f792f21bb39ff767cb547fe977640f969d77b7"))
-            ( 74619, uint256S("0x000000000011d28f38f05d01650a502cc3f4d0e793fbc26e2a2ca71f07dc3842"))
-            ( 75095, uint256S("0x0000000000193d12f6ad352a9996ee58ef8bdc4946818a5fec5ce99c11b87f0d"))
-            ( 88805, uint256S("0x00000000001392f1652e9bf45cd8bc79dc60fe935277cd11538565b4a94fa85f"))
-            ( 107996, uint256S("0x00000000000a23840ac16115407488267aa3da2b9bc843e301185b7d17e4dc40"))
-            ( 137993, uint256S("0x00000000000cf69ce152b1bffdeddc59188d7a80879210d6e5c9503011929c3c"))
-            ( 167996, uint256S("0x000000000009486020a80f7f2cc065342b0c2fb59af5e090cd813dba68ab0fed"))
-            ( 207992, uint256S("0x00000000000d85c22be098f74576ef00b7aa00c05777e966aff68a270f1e01a5"))
-            ( 312645, uint256S("0x0000000000059dcb71ad35a9e40526c44e7aae6c99169a9e7017b7d84b1c2daf"))
-            ( 407452, uint256S("0x000000000003c6a87e73623b9d70af7cd908ae22fee466063e4ffc20be1d2dbc"))
-            ( 523412, uint256S("0x000000000000e54f036576a10597e0e42cc22a5159ce572f999c33975e121d4d"))
-            ( 523930, uint256S("0x0000000000000bccdb11c2b1cfb0ecab452abf267d89b7f46eaf2d54ce6e652c"))
-            ( 750000, uint256S("0x00000000000000b4181bbbdddbae464ce11fede5d0292fb63fdede1e7c8ab21c"))
-            ( 888900, uint256S("0x0000000000000026c29d576073ab51ebd1d3c938de02e9a44c7ee9e16f82db28"))
-            ( 967800, uint256S("0x0000000000000024e26c7df7e46d673724d223cf4ca2b2adc21297cc095600f4"))
-            ( 1067570, uint256S("0x000000000000001e09926bcf5fa4513d23e870a34f74e38200db99eb3f5b7a70"))
-        };
-
-        chainTxData = ChainTxData{
-            1557610432, // * UNIX timestamp of last known number of transactions (Block 1068571)
-            14380723,   // * total number of transactions between genesis and that timestamp
-                        //   (the tx=... number in the SetBestChain debug.log lines)
-            0.1         // * estimated number of transactions per second after that timestamp
->>>>>>> 2ae1ce48
         };
 
         consensus.nIntPhaseTotalBlocks = 125000;
