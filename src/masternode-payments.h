// Copyright (c) 2014-2019 The Dash Core developers
// Distributed under the MIT/X11 software license, see the accompanying
// file COPYING or http://www.opensource.org/licenses/mit-license.php.

#ifndef MASTERNODE_PAYMENTS_H
#define MASTERNODE_PAYMENTS_H

#include "util.h"
#include "core_io.h"
#include "key.h"
#include "net_processing.h"
#include "utilstrencodings.h"

<<<<<<< HEAD
class CMasternodePayments;
class CMasternodePaymentVote;
class CMasternodeBlockPayees;

static const int MNPAYMENTS_SIGNATURES_REQUIRED         = 6;
static const int MNPAYMENTS_SIGNATURES_TOTAL            = 10;

//! minimum peer version that can receive and send masternode payment messages,
//  vote for masternode and be elected as a payment winner
// V1 - Last protocol version before update
// V2 - Newest protocol version
static const int MIN_MASTERNODE_PAYMENT_PROTO_VERSION_1 = 70217;
static const int MIN_MASTERNODE_PAYMENT_PROTO_VERSION_2 = 70219;

extern CCriticalSection cs_vecPayees;
extern CCriticalSection cs_mapMasternodeBlocks;
=======
#include "evo/deterministicmns.h"
>>>>>>> 2265eadd

class CMasternodePayments;

/// TODO: all 4 functions do not belong here really, they should be refactored/moved somewhere (main.cpp ?)
<<<<<<< HEAD
bool IsBlockValueValid(const CBlock& block, int nBlockHeight, CAmount expectedReward, CAmount actualReward, std::string& strErrorRet);
bool IsBlockPayeeValid(const CTransaction& txNew, int nBlockHeight, CAmount expectedReward, CAmount actualReward);
void FillBlockPaymentsLegacy(CMutableTransaction& txNew, int nBlockHeight, CAmount blockReward, CTxOut& txoutMasternodeRet, std::vector<CTxOut>& voutSuperblockRet);
=======
bool IsBlockValueValid(const CBlock& block, int nBlockHeight, CAmount blockReward, std::string& strErrorRet);
bool IsBlockPayeeValid(const CTransaction& txNew, int nBlockHeight, CAmount blockReward);
>>>>>>> 2265eadd
void FillBlockPayments(CMutableTransaction& txNew, int nBlockHeight, CAmount blockReward, std::vector<CTxOut>& voutMasternodePaymentsRet, std::vector<CTxOut>& voutSuperblockPaymentsRet);
std::map<int, std::string> GetRequiredPaymentsStrings(int nStartHeight, int nEndHeight);

extern CMasternodePayments mnpayments;

//
// Masternode Payments Class
// Keeps track of who should get paid for which blocks
//

class CMasternodePayments
{
public:
<<<<<<< HEAD
    std::map<uint256, CMasternodePaymentVote> mapMasternodePaymentVotes;
    std::map<int, CMasternodeBlockPayees> mapMasternodeBlocks;
    std::map<COutPoint, int> mapMasternodesLastVote;
    std::map<COutPoint, int> mapMasternodesDidNotVote;

    CMasternodePayments() : nStorageCoeff(1.25), nMinBlocksToStore(6000) {}

    ADD_SERIALIZE_METHODS;

    template <typename Stream, typename Operation>
    inline void SerializationOp(Stream& s, Operation ser_action) {
        READWRITE(mapMasternodePaymentVotes);
        READWRITE(mapMasternodeBlocks);
    }

    void Clear();

    bool AddOrUpdatePaymentVote(const CMasternodePaymentVote& vote);
    bool HasVerifiedPaymentVote(const uint256& hashIn) const;
    bool ProcessBlock(int nBlockHeight, CConnman& connman);
    void CheckBlockVotes(int nBlockHeight);

    void Sync(CNode* node, CConnman& connman) const;
    void RequestLowDataPaymentBlocks(CNode* pnode, CConnman& connman) const;
    void CheckAndRemove();

    bool GetBlockPayee(int nBlockHeight, CScript& payeeRet) const;
=======
>>>>>>> 2265eadd
    bool GetBlockTxOuts(int nBlockHeight, CAmount blockReward, std::vector<CTxOut>& voutMasternodePaymentsRet) const;
    bool IsTransactionValid(const CTransaction& txNew, int nBlockHeight, CAmount blockReward) const;
    bool IsScheduled(const CDeterministicMNCPtr& dmn, int nNotBlockHeight) const;

    bool GetMasternodeTxOuts(int nBlockHeight, CAmount blockReward, std::vector<CTxOut>& voutMasternodePaymentsRet) const;
<<<<<<< HEAD
    void FillBlockPayee(CMutableTransaction& txNew, int nBlockHeight, CAmount blockReward, CTxOut& txoutMasternodeRet) const;
    std::string ToString() const;

    int GetBlockCount() const { return mapMasternodeBlocks.size(); }
    int GetVoteCount() const { return mapMasternodePaymentVotes.size(); }

    bool IsEnoughData() const;
    int GetStorageLimit() const;

    void UpdatedBlockTip(const CBlockIndex *pindex, CConnman& connman);

    void DoMaintenance();
=======
>>>>>>> 2265eadd
};

#endif<|MERGE_RESOLUTION|>--- conflicted
+++ resolved
@@ -11,42 +11,20 @@
 #include "net_processing.h"
 #include "utilstrencodings.h"
 
-<<<<<<< HEAD
-class CMasternodePayments;
-class CMasternodePaymentVote;
-class CMasternodeBlockPayees;
-
-static const int MNPAYMENTS_SIGNATURES_REQUIRED         = 6;
-static const int MNPAYMENTS_SIGNATURES_TOTAL            = 10;
-
-//! minimum peer version that can receive and send masternode payment messages,
-//  vote for masternode and be elected as a payment winner
-// V1 - Last protocol version before update
-// V2 - Newest protocol version
-static const int MIN_MASTERNODE_PAYMENT_PROTO_VERSION_1 = 70217;
-static const int MIN_MASTERNODE_PAYMENT_PROTO_VERSION_2 = 70219;
-
-extern CCriticalSection cs_vecPayees;
-extern CCriticalSection cs_mapMasternodeBlocks;
-=======
 #include "evo/deterministicmns.h"
->>>>>>> 2265eadd
 
 class CMasternodePayments;
+extern CMasternodePayments mnpayments;
 
 /// TODO: all 4 functions do not belong here really, they should be refactored/moved somewhere (main.cpp ?)
-<<<<<<< HEAD
 bool IsBlockValueValid(const CBlock& block, int nBlockHeight, CAmount expectedReward, CAmount actualReward, std::string& strErrorRet);
-bool IsBlockPayeeValid(const CTransaction& txNew, int nBlockHeight, CAmount expectedReward, CAmount actualReward);
-void FillBlockPaymentsLegacy(CMutableTransaction& txNew, int nBlockHeight, CAmount blockReward, CTxOut& txoutMasternodeRet, std::vector<CTxOut>& voutSuperblockRet);
-=======
-bool IsBlockValueValid(const CBlock& block, int nBlockHeight, CAmount blockReward, std::string& strErrorRet);
 bool IsBlockPayeeValid(const CTransaction& txNew, int nBlockHeight, CAmount blockReward);
->>>>>>> 2265eadd
-void FillBlockPayments(CMutableTransaction& txNew, int nBlockHeight, CAmount blockReward, std::vector<CTxOut>& voutMasternodePaymentsRet, std::vector<CTxOut>& voutSuperblockPaymentsRet);
+void FillBlockPayments(CMutableTransaction& txNew, int nBlockHeight, CAmount blockReward, std::vector<CTxOut>& txoutMasternodeRet, std::vector<CTxOut>& voutSuperblockRet);
 std::map<int, std::string> GetRequiredPaymentsStrings(int nStartHeight, int nEndHeight);
 
-extern CMasternodePayments mnpayments;
+
+
+
 
 //
 // Masternode Payments Class
@@ -56,56 +34,10 @@
 class CMasternodePayments
 {
 public:
-<<<<<<< HEAD
-    std::map<uint256, CMasternodePaymentVote> mapMasternodePaymentVotes;
-    std::map<int, CMasternodeBlockPayees> mapMasternodeBlocks;
-    std::map<COutPoint, int> mapMasternodesLastVote;
-    std::map<COutPoint, int> mapMasternodesDidNotVote;
-
-    CMasternodePayments() : nStorageCoeff(1.25), nMinBlocksToStore(6000) {}
-
-    ADD_SERIALIZE_METHODS;
-
-    template <typename Stream, typename Operation>
-    inline void SerializationOp(Stream& s, Operation ser_action) {
-        READWRITE(mapMasternodePaymentVotes);
-        READWRITE(mapMasternodeBlocks);
-    }
-
-    void Clear();
-
-    bool AddOrUpdatePaymentVote(const CMasternodePaymentVote& vote);
-    bool HasVerifiedPaymentVote(const uint256& hashIn) const;
-    bool ProcessBlock(int nBlockHeight, CConnman& connman);
-    void CheckBlockVotes(int nBlockHeight);
-
-    void Sync(CNode* node, CConnman& connman) const;
-    void RequestLowDataPaymentBlocks(CNode* pnode, CConnman& connman) const;
-    void CheckAndRemove();
-
-    bool GetBlockPayee(int nBlockHeight, CScript& payeeRet) const;
-=======
->>>>>>> 2265eadd
     bool GetBlockTxOuts(int nBlockHeight, CAmount blockReward, std::vector<CTxOut>& voutMasternodePaymentsRet) const;
     bool IsTransactionValid(const CTransaction& txNew, int nBlockHeight, CAmount blockReward) const;
     bool IsScheduled(const CDeterministicMNCPtr& dmn, int nNotBlockHeight) const;
-
     bool GetMasternodeTxOuts(int nBlockHeight, CAmount blockReward, std::vector<CTxOut>& voutMasternodePaymentsRet) const;
-<<<<<<< HEAD
-    void FillBlockPayee(CMutableTransaction& txNew, int nBlockHeight, CAmount blockReward, CTxOut& txoutMasternodeRet) const;
-    std::string ToString() const;
-
-    int GetBlockCount() const { return mapMasternodeBlocks.size(); }
-    int GetVoteCount() const { return mapMasternodePaymentVotes.size(); }
-
-    bool IsEnoughData() const;
-    int GetStorageLimit() const;
-
-    void UpdatedBlockTip(const CBlockIndex *pindex, CConnman& connman);
-
-    void DoMaintenance();
-=======
->>>>>>> 2265eadd
 };
 
 #endif