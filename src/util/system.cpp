--- conflicted
+++ resolved
@@ -389,12 +389,8 @@
     static const std::set<std::string> available_sections{
         CBaseChainParams::REGTEST,
         CBaseChainParams::TESTNET,
-<<<<<<< HEAD
-        CBaseChainParams::MAIN
-=======
         CBaseChainParams::MAIN,
         CBaseChainParams::DEVNET
->>>>>>> 738f154d
     };
     std::set<std::string> diff;
 
