--- conflicted
+++ resolved
@@ -884,10 +884,7 @@
 
         vecMasternodesUsed.push_back(dsq.masternodeOutpoint);
 
-<<<<<<< HEAD
-        if (connman.IsMasternodeOrDisconnectRequested(infoMn.addr)) {
-            LogPrintf("CPrivateSendClient::JoinExistingQueue -- skipping masternode connection, addr=%s\n", infoMn.addr.ToString());
-=======
+
         bool fSkip = false;
         connman.ForNode(infoMn.addr, CConnman::AllNodes, [&fSkip](CNode* pnode) {
             fSkip = pnode->fDisconnect || pnode->fMasternode;
@@ -915,7 +912,6 @@
         } else {
             LogPrintf("CPrivateSendClient::JoinExistingQueue -- can't connect, addr=%s\n", infoMn.addr.ToString());
             strAutoDenomResult = _("Error connecting to Masternode.");
->>>>>>> c04c4aa9
             continue;
         }
 
@@ -978,30 +974,20 @@
             continue;
         }
 
-<<<<<<< HEAD
-        if (connman.IsMasternodeOrDisconnectRequested(infoMn.addr)) {
-=======
+
         bool fSkip = false;
         connman.ForNode(infoMn.addr, CConnman::AllNodes, [&fSkip](CNode* pnode) {
             fSkip = pnode->fDisconnect || pnode->fMasternode;
             return true;
         });
         if (fSkip) {
->>>>>>> c04c4aa9
             LogPrintf("CPrivateSendClient::StartNewQueue -- skipping masternode connection, addr=%s\n", infoMn.addr.ToString());
             nTries++;
             continue;
         }
 
         LogPrintf("CPrivateSendClient::StartNewQueue -- attempt %d connection to Masternode %s\n", nTries, infoMn.addr.ToString());
-<<<<<<< HEAD
-
-        std::vector<CAmount> vecAmounts;
-        pwalletMain->ConvertList(vecTxIn, vecAmounts);
-        // try to get a single random denom out of vecAmounts
-        while(nSessionDenom == 0) {
-            nSessionDenom = CPrivateSend::GetDenominationsByAmounts(vecAmounts);
-=======
+
         CNode* pnode = connman.ConnectNode(CAddress(infoMn.addr, NODE_NETWORK), NULL, true);
         if(pnode) {
             LogPrintf("CPrivateSendClient::StartNewQueue -- connected, addr=%s\n", infoMn.addr.ToString());
@@ -1025,7 +1011,7 @@
             LogPrintf("CPrivateSendClient::StartNewQueue -- can't connect, addr=%s\n", infoMn.addr.ToString());
             nTries++;
             continue;
->>>>>>> c04c4aa9
+
         }
 
         infoMixingMasternode = infoMn;
