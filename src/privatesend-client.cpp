// Copyright (c) 2014-2017 The Dash Core developers
// Distributed under the MIT/X11 software license, see the accompanying
// file COPYING or http://www.opensource.org/licenses/mit-license.php.
#include "privatesend-client.h"

#include "wallet/coincontrol.h"
#include "consensus/validation.h"
#include "core_io.h"
#include "init.h"
#include "masternode-payments.h"
#include "masternode-sync.h"
#include "masternodeman.h"
#include "netmessagemaker.h"
#include "script/sign.h"
#include "txmempool.h"
#include "util.h"
#include "utilmoneystr.h"

#include <memory>

CPrivateSendClient privateSendClient;

void CPrivateSendClient::ProcessMessage(CNode* pfrom, const std::string& strCommand, CDataStream& vRecv, CConnman& connman)
{
    if(fMasternodeMode) return;
    if(fLiteMode) return; // ignore all Dash related functionality
    if(!masternodeSync.IsBlockchainSynced()) return;

    if(strCommand == NetMsgType::DSQUEUE) {
        TRY_LOCK(cs_darksend, lockRecv);
        if(!lockRecv) return;

        if(pfrom->nVersion < MIN_PRIVATESEND_PEER_PROTO_VERSION) {
            LogPrint("privatesend", "DSQUEUE -- peer=%d using obsolete version %i\n", pfrom->id, pfrom->nVersion);
            connman.PushMessage(pfrom, CNetMsgMaker(pfrom->GetSendVersion()).Make(NetMsgType::REJECT, strCommand, REJECT_OBSOLETE,
                               strprintf("Version must be %d or greater", MIN_PRIVATESEND_PEER_PROTO_VERSION)));
            return;
        }

        CDarksendQueue dsq;
        vRecv >> dsq;

        // process every dsq only once
        for (const auto& q : vecDarksendQueue) {
            if(q == dsq) {
                // LogPrint("privatesend", "DSQUEUE -- %s seen\n", dsq.ToString());
                return;
            }
        }

        LogPrint("privatesend", "DSQUEUE -- %s new\n", dsq.ToString());

        if(dsq.IsExpired()) return;
        if(dsq.nInputCount < 0 || dsq.nInputCount > PRIVATESEND_ENTRY_MAX_SIZE) return;

        masternode_info_t infoMn;
        if(!mnodeman.GetMasternodeInfo(dsq.masternodeOutpoint, infoMn)) return;

        if(!dsq.CheckSignature(infoMn.pubKeyMasternode)) {
            // we probably have outdated info
            mnodeman.AskForMN(pfrom, dsq.masternodeOutpoint, connman);
            return;
        }

        // if the queue is ready, submit if we can
        if(dsq.fReady) {
            if(!infoMixingMasternode.fInfoValid) return;
            if(infoMixingMasternode.addr != infoMn.addr) {
                LogPrintf("DSQUEUE -- message doesn't match current Masternode: infoMixingMasternode=%s, addr=%s\n", infoMixingMasternode.addr.ToString(), infoMn.addr.ToString());
                return;
            }

            if(nState == POOL_STATE_QUEUE) {
                LogPrint("privatesend", "DSQUEUE -- PrivateSend queue (%s) is ready on masternode %s\n", dsq.ToString(), infoMn.addr.ToString());
                SubmitDenominate(connman);
            }
        } else {
            for (const auto& q : vecDarksendQueue) {
                if(q.masternodeOutpoint == dsq.masternodeOutpoint) {
                    // no way same mn can send another "not yet ready" dsq this soon
                    LogPrint("privatesend", "DSQUEUE -- Masternode %s is sending WAY too many dsq messages\n", infoMn.addr.ToString());
                    return;
                }
            }

            int nThreshold = infoMn.nLastDsq + mnodeman.CountEnabled(MIN_PRIVATESEND_PEER_PROTO_VERSION)/5;
            LogPrint("privatesend", "DSQUEUE -- nLastDsq: %d  threshold: %d  nDsqCount: %d\n", infoMn.nLastDsq, nThreshold, mnodeman.nDsqCount);
            //don't allow a few nodes to dominate the queuing process
            if(infoMn.nLastDsq != 0 && nThreshold > mnodeman.nDsqCount) {
                LogPrint("privatesend", "DSQUEUE -- Masternode %s is sending too many dsq messages\n", infoMn.addr.ToString());
                return;
            }

            if(!mnodeman.AllowMixing(dsq.masternodeOutpoint)) return;

            LogPrint("privatesend", "DSQUEUE -- new PrivateSend queue (%s) from masternode %s\n", dsq.ToString(), infoMn.addr.ToString());
            if(infoMixingMasternode.fInfoValid && infoMixingMasternode.outpoint == dsq.masternodeOutpoint) {
                dsq.fTried = true;
            }
            vecDarksendQueue.push_back(dsq);
            dsq.Relay(connman);
        }

    } else if(strCommand == NetMsgType::DSSTATUSUPDATE) {

        if(pfrom->nVersion < MIN_PRIVATESEND_PEER_PROTO_VERSION) {
            LogPrint("privatesend", "DSSTATUSUPDATE -- peer=%d using obsolete version %i\n", pfrom->id, pfrom->nVersion);
            connman.PushMessage(pfrom, CNetMsgMaker(pfrom->GetSendVersion()).Make(NetMsgType::REJECT, strCommand, REJECT_OBSOLETE,
                               strprintf("Version must be %d or greater", MIN_PRIVATESEND_PEER_PROTO_VERSION)));
            return;
        }

        if(!infoMixingMasternode.fInfoValid) return;
        if(infoMixingMasternode.addr != pfrom->addr) {
            //LogPrintf("DSSTATUSUPDATE -- message doesn't match current Masternode: infoMixingMasternode %s addr %s\n", infoMixingMasternode.addr.ToString(), pfrom->addr.ToString());
            return;
        }

        int nMsgSessionID;
        int nMsgState;
        int nMsgEntriesCount;
        int nMsgStatusUpdate;
        int nMsgMessageID;
        vRecv >> nMsgSessionID >> nMsgState >> nMsgEntriesCount >> nMsgStatusUpdate >> nMsgMessageID;

        if(nMsgState < POOL_STATE_MIN || nMsgState > POOL_STATE_MAX) {
            LogPrint("privatesend", "DSSTATUSUPDATE -- nMsgState is out of bounds: %d\n", nMsgState);
            return;
        }

        if(nMsgStatusUpdate < STATUS_REJECTED || nMsgStatusUpdate > STATUS_ACCEPTED) {
            LogPrint("privatesend", "DSSTATUSUPDATE -- nMsgStatusUpdate is out of bounds: %d\n", nMsgStatusUpdate);
            return;
        }

        if(nMsgMessageID < MSG_POOL_MIN || nMsgMessageID > MSG_POOL_MAX) {
            LogPrint("privatesend", "DSSTATUSUPDATE -- nMsgMessageID is out of bounds: %d\n", nMsgMessageID);
            return;
        }

        LogPrint("privatesend", "DSSTATUSUPDATE -- nMsgSessionID %d  nMsgState: %d  nEntriesCount: %d  nMsgStatusUpdate: %d  nMsgMessageID %d (%s)\n",
                nMsgSessionID, nMsgState, nEntriesCount, nMsgStatusUpdate, nMsgMessageID, CPrivateSend::GetMessageByID(PoolMessage(nMsgMessageID)));

        if(!CheckPoolStateUpdate(PoolState(nMsgState), nMsgEntriesCount, PoolStatusUpdate(nMsgStatusUpdate), PoolMessage(nMsgMessageID), nMsgSessionID)) {
            LogPrint("privatesend", "DSSTATUSUPDATE -- CheckPoolStateUpdate failed\n");
        }

    } else if(strCommand == NetMsgType::DSFINALTX) {

        if(pfrom->nVersion < MIN_PRIVATESEND_PEER_PROTO_VERSION) {
            LogPrint("privatesend", "DSFINALTX -- peer=%d using obsolete version %i\n", pfrom->id, pfrom->nVersion);
            connman.PushMessage(pfrom, CNetMsgMaker(pfrom->GetSendVersion()).Make(NetMsgType::REJECT, strCommand, REJECT_OBSOLETE,
                               strprintf("Version must be %d or greater", MIN_PRIVATESEND_PEER_PROTO_VERSION)));
            return;
        }

        if(!infoMixingMasternode.fInfoValid) return;
        if(infoMixingMasternode.addr != pfrom->addr) {
            //LogPrintf("DSFINALTX -- message doesn't match current Masternode: infoMixingMasternode %s addr %s\n", infoMixingMasternode.addr.ToString(), pfrom->addr.ToString());
            return;
        }

        int nMsgSessionID;
        vRecv >> nMsgSessionID;
        CTransaction txNew(deserialize, vRecv);

        if(nSessionID != nMsgSessionID) {
            LogPrint("privatesend", "DSFINALTX -- message doesn't match current PrivateSend session: nSessionID: %d  nMsgSessionID: %d\n", nSessionID, nMsgSessionID);
            return;
        }

        LogPrint("privatesend", "DSFINALTX -- txNew %s", txNew.ToString());

        //check to see if input is spent already? (and probably not confirmed)
        SignFinalTransaction(txNew, pfrom, connman);

    } else if(strCommand == NetMsgType::DSCOMPLETE) {

        if(pfrom->nVersion < MIN_PRIVATESEND_PEER_PROTO_VERSION) {
            LogPrint("privatesend", "DSCOMPLETE -- peer=%d using obsolete version %i\n", pfrom->id, pfrom->nVersion);
            connman.PushMessage(pfrom, CNetMsgMaker(pfrom->GetSendVersion()).Make(NetMsgType::REJECT, strCommand, REJECT_OBSOLETE,
                               strprintf("Version must be %d or greater", MIN_PRIVATESEND_PEER_PROTO_VERSION)));
            return;
        }

        if(!infoMixingMasternode.fInfoValid) return;
        if(infoMixingMasternode.addr != pfrom->addr) {
            LogPrint("privatesend", "DSCOMPLETE -- message doesn't match current Masternode: infoMixingMasternode=%s  addr=%s\n", infoMixingMasternode.addr.ToString(), pfrom->addr.ToString());
            return;
        }

        int nMsgSessionID;
        int nMsgMessageID;
        vRecv >> nMsgSessionID >> nMsgMessageID;

        if(nMsgMessageID < MSG_POOL_MIN || nMsgMessageID > MSG_POOL_MAX) {
            LogPrint("privatesend", "DSCOMPLETE -- nMsgMessageID is out of bounds: %d\n", nMsgMessageID);
            return;
        }

        if(nSessionID != nMsgSessionID) {
            LogPrint("privatesend", "DSCOMPLETE -- message doesn't match current PrivateSend session: nSessionID: %d  nMsgSessionID: %d\n", nSessionID, nMsgSessionID);
            return;
        }

        LogPrint("privatesend", "DSCOMPLETE -- nMsgSessionID %d  nMsgMessageID %d (%s)\n", nMsgSessionID, nMsgMessageID, CPrivateSend::GetMessageByID(PoolMessage(nMsgMessageID)));

        CompletedTransaction(PoolMessage(nMsgMessageID));
    }
}

void CPrivateSendClient::ResetPool()
{
    nCachedLastSuccessBlock = 0;
    txMyCollateral = CMutableTransaction();
    vecMasternodesUsed.clear();
    UnlockCoins();
    keyHolderStorage.ReturnAll();
    SetNull();
}

void CPrivateSendClient::SetNull()
{
    // Client side
    nEntriesCount = 0;
    fLastEntryAccepted = false;
    infoMixingMasternode = masternode_info_t();
    pendingDsaRequest = CPendingDsaRequest();

    CPrivateSendBase::SetNull();
}

//
// Unlock coins after mixing fails or succeeds
//
void CPrivateSendClient::UnlockCoins()
{
    while(true) {
        TRY_LOCK(pwalletMain->cs_wallet, lockWallet);
        if(!lockWallet) {MilliSleep(50); continue;}
        for (const auto& outpoint : vecOutPointLocked)
            pwalletMain->UnlockCoin(outpoint);
        break;
    }

    vecOutPointLocked.clear();
}

std::string CPrivateSendClient::GetStatus()
{
    static int nStatusMessageProgress = 0;
    nStatusMessageProgress += 10;
    std::string strSuffix = "";

    if(WaitForAnotherBlock() || !masternodeSync.IsBlockchainSynced())
        return strAutoDenomResult;

    switch(nState) {
        case POOL_STATE_IDLE:
            return _("PrivateSend is idle.");
        case POOL_STATE_QUEUE:
            if(     nStatusMessageProgress % 70 <= 30) strSuffix = ".";
            else if(nStatusMessageProgress % 70 <= 50) strSuffix = "..";
            else if(nStatusMessageProgress % 70 <= 70) strSuffix = "...";
            return strprintf(_("Submitted to masternode, waiting in queue %s"), strSuffix);;
        case POOL_STATE_ACCEPTING_ENTRIES:
            if(nEntriesCount == 0) {
                nStatusMessageProgress = 0;
                return strAutoDenomResult;
            } else if(fLastEntryAccepted) {
                if(nStatusMessageProgress % 10 > 8) {
                    fLastEntryAccepted = false;
                    nStatusMessageProgress = 0;
                }
                return _("PrivateSend request complete:") + " " + _("Your transaction was accepted into the pool!");
            } else {
                if(     nStatusMessageProgress % 70 <= 40) return strprintf(_("Submitted following entries to masternode: %u / %d"), nEntriesCount, CPrivateSend::GetMaxPoolTransactions());
                else if(nStatusMessageProgress % 70 <= 50) strSuffix = ".";
                else if(nStatusMessageProgress % 70 <= 60) strSuffix = "..";
                else if(nStatusMessageProgress % 70 <= 70) strSuffix = "...";
                return strprintf(_("Submitted to masternode, waiting for more entries ( %u / %d ) %s"), nEntriesCount, CPrivateSend::GetMaxPoolTransactions(), strSuffix);
            }
        case POOL_STATE_SIGNING:
            if(     nStatusMessageProgress % 70 <= 40) return _("Found enough users, signing ...");
            else if(nStatusMessageProgress % 70 <= 50) strSuffix = ".";
            else if(nStatusMessageProgress % 70 <= 60) strSuffix = "..";
            else if(nStatusMessageProgress % 70 <= 70) strSuffix = "...";
            return strprintf(_("Found enough users, signing ( waiting %s )"), strSuffix);
        case POOL_STATE_ERROR:
            return _("PrivateSend request incomplete:") + " " + strLastMessage + " " + _("Will retry...");
        case POOL_STATE_SUCCESS:
            return _("PrivateSend request complete:") + " " + strLastMessage;
       default:
            return strprintf(_("Unknown state: id = %u"), nState);
    }
}

bool CPrivateSendClient::GetMixingMasternodeInfo(masternode_info_t& mnInfoRet)
{
    mnInfoRet = infoMixingMasternode.fInfoValid ? infoMixingMasternode : masternode_info_t();
    return infoMixingMasternode.fInfoValid;
}

bool CPrivateSendClient::IsMixingMasternode(const CNode* pnode)
{
    return infoMixingMasternode.fInfoValid && pnode->addr == infoMixingMasternode.addr;
}

//
// Check the mixing progress and send client updates if a Masternode
//
void CPrivateSendClient::CheckPool()
{
    // reset if we're here for 10 seconds
    if((nState == POOL_STATE_ERROR || nState == POOL_STATE_SUCCESS) && GetTime() - nTimeLastSuccessfulStep >= 10) {
        LogPrint("privatesend", "CPrivateSendClient::CheckPool -- timeout, RESETTING\n");
        UnlockCoins();
        if (nState == POOL_STATE_ERROR) {
            keyHolderStorage.ReturnAll();
        } else {
            keyHolderStorage.KeepAll();
        }
        SetNull();
    }
}

//
// Check for various timeouts (queue objects, mixing, etc)
//
void CPrivateSendClient::CheckTimeout()
{
    if(fMasternodeMode) return;

    CheckQueue();

    if(!fEnablePrivateSend) return;

    // catching hanging sessions
    switch(nState) {
        case POOL_STATE_ERROR:
            LogPrint("privatesend", "CPrivateSendClient::CheckTimeout -- Pool error -- Running CheckPool\n");
            CheckPool();
            break;
        case POOL_STATE_SUCCESS:
            LogPrint("privatesend", "CPrivateSendClient::CheckTimeout -- Pool success -- Running CheckPool\n");
            CheckPool();
            break;
        default:
            break;
    }

    int nLagTime = 10; // give the server a few extra seconds before resetting.
    int nTimeout = (nState == POOL_STATE_SIGNING) ? PRIVATESEND_SIGNING_TIMEOUT : PRIVATESEND_QUEUE_TIMEOUT;
    bool fTimeout = GetTime() - nTimeLastSuccessfulStep >= nTimeout + nLagTime;

    if(nState != POOL_STATE_IDLE && fTimeout) {
        LogPrint("privatesend", "CPrivateSendClient::CheckTimeout -- %s timed out (%ds) -- resetting\n",
                (nState == POOL_STATE_SIGNING) ? "Signing" : "Session", nTimeout);
        UnlockCoins();
        keyHolderStorage.ReturnAll();
        SetNull();
        SetState(POOL_STATE_ERROR);
        strLastMessage = _("Session timed out.");
    }
}

//
// Execute a mixing denomination via a Masternode.
// This is only ran from clients
//
bool CPrivateSendClient::SendDenominate(const std::vector<CTxDSIn>& vecTxDSIn, const std::vector<CTxOut>& vecTxOut, CConnman& connman)
{
    if(fMasternodeMode) {
        LogPrintf("CPrivateSendClient::SendDenominate -- PrivateSend from a Masternode is not supported currently.\n");
        return false;
    }

    if(txMyCollateral == CMutableTransaction()) {
        LogPrintf("CPrivateSendClient:SendDenominate -- PrivateSend collateral not set\n");
        return false;
    }

    // lock the funds we're going to use
    for (const auto& txin : txMyCollateral.vin)
        vecOutPointLocked.push_back(txin.prevout);

    for (const auto& txdsin : vecTxDSIn)
        vecOutPointLocked.push_back(txdsin.prevout);

    // we should already be connected to a Masternode
    if(!nSessionID) {
        LogPrintf("CPrivateSendClient::SendDenominate -- No Masternode has been selected yet.\n");
        UnlockCoins();
        keyHolderStorage.ReturnAll();
        SetNull();
        return false;
    }

    if(!CheckDiskSpace()) {
        UnlockCoins();
        keyHolderStorage.ReturnAll();
        SetNull();
        fEnablePrivateSend = false;
        LogPrintf("CPrivateSendClient::SendDenominate -- Not enough disk space, disabling PrivateSend.\n");
        return false;
    }

    SetState(POOL_STATE_ACCEPTING_ENTRIES);
    strLastMessage = "";

    LogPrintf("CPrivateSendClient::SendDenominate -- Added transaction to pool.\n");

    {
        // construct a pseudo tx, for debugging purpuses only

        CMutableTransaction tx;

        for (const auto& txdsin : vecTxDSIn) {
            LogPrint("privatesend", "CPrivateSendClient::SendDenominate -- txdsin=%s\n", txdsin.ToString());
            tx.vin.push_back(txdsin);
        }

        for (const CTxOut& txout : vecTxOut) {
            LogPrint("privatesend", "CPrivateSendClient::SendDenominate -- txout=%s\n", txout.ToString());
            tx.vout.push_back(txout);
        }

        LogPrintf("CPrivateSendClient::SendDenominate -- Submitting partial tx %s", tx.ToString());
    }

    // store our entry for later use
    CDarkSendEntry entry(vecTxDSIn, vecTxOut, txMyCollateral);
    vecEntries.push_back(entry);
    RelayIn(entry, connman);
    nTimeLastSuccessfulStep = GetTime();

    return true;
}

// Incoming message from Masternode updating the progress of mixing
bool CPrivateSendClient::CheckPoolStateUpdate(PoolState nStateNew, int nEntriesCountNew, PoolStatusUpdate nStatusUpdate, PoolMessage nMessageID, int nSessionIDNew)
{
    if(fMasternodeMode) return false;

    // do not update state when mixing client state is one of these
    if(nState == POOL_STATE_IDLE || nState == POOL_STATE_ERROR || nState == POOL_STATE_SUCCESS) return false;

    strAutoDenomResult = _("Masternode:") + " " + CPrivateSend::GetMessageByID(nMessageID);

    // if rejected at any state
    if(nStatusUpdate == STATUS_REJECTED) {
        LogPrintf("CPrivateSendClient::CheckPoolStateUpdate -- entry is rejected by Masternode\n");
        UnlockCoins();
        keyHolderStorage.ReturnAll();
        SetNull();
        SetState(POOL_STATE_ERROR);
        strLastMessage = CPrivateSend::GetMessageByID(nMessageID);
        return true;
    }

    if(nStatusUpdate == STATUS_ACCEPTED && nState == nStateNew) {
        if(nStateNew == POOL_STATE_QUEUE && nSessionID == 0 && nSessionIDNew != 0) {
            // new session id should be set only in POOL_STATE_QUEUE state
            nSessionID = nSessionIDNew;
            nTimeLastSuccessfulStep = GetTime();
            LogPrintf("CPrivateSendClient::CheckPoolStateUpdate -- set nSessionID to %d\n", nSessionID);
            return true;
        }
        else if(nStateNew == POOL_STATE_ACCEPTING_ENTRIES && nEntriesCount != nEntriesCountNew) {
            nEntriesCount = nEntriesCountNew;
            nTimeLastSuccessfulStep = GetTime();
            fLastEntryAccepted = true;
            LogPrintf("CPrivateSendClient::CheckPoolStateUpdate -- new entry accepted!\n");
            return true;
        }
    }

    // only situations above are allowed, fail in any other case
    return false;
}

//
// After we receive the finalized transaction from the Masternode, we must
// check it to make sure it's what we want, then sign it if we agree.
// If we refuse to sign, it's possible we'll be charged collateral
//
bool CPrivateSendClient::SignFinalTransaction(const CTransaction& finalTransactionNew, CNode* pnode, CConnman& connman)
{
    if(fMasternodeMode || pnode == NULL) return false;

    finalMutableTransaction = finalTransactionNew;
    LogPrintf("CPrivateSendClient::SignFinalTransaction -- finalMutableTransaction=%s", finalMutableTransaction.ToString());

    // Make sure it's BIP69 compliant
    sort(finalMutableTransaction.vin.begin(), finalMutableTransaction.vin.end(), CompareInputBIP69());
    sort(finalMutableTransaction.vout.begin(), finalMutableTransaction.vout.end(), CompareOutputBIP69());

    if(finalMutableTransaction.GetHash() != finalTransactionNew.GetHash()) {
        LogPrintf("CPrivateSendClient::SignFinalTransaction -- WARNING! Masternode %s is not BIP69 compliant!\n", infoMixingMasternode.outpoint.ToStringShort());
        UnlockCoins();
        keyHolderStorage.ReturnAll();
        SetNull();
        return false;
    }

    std::vector<CTxIn> sigs;

    //make sure my inputs/outputs are present, otherwise refuse to sign
    for (const auto& entry : vecEntries) {
        for (const auto& txdsin : entry.vecTxDSIn) {
            /* Sign my transaction and all outputs */
            int nMyInputIndex = -1;
            CScript prevPubKey = CScript();
            CTxIn txin = CTxIn();

            for(unsigned int i = 0; i < finalMutableTransaction.vin.size(); i++) {
                if(finalMutableTransaction.vin[i] == txdsin) {
                    nMyInputIndex = i;
                    prevPubKey = txdsin.prevPubKey;
                    txin = txdsin;
                }
            }

            if(nMyInputIndex >= 0) { //might have to do this one input at a time?
                int nFoundOutputsCount = 0;
                CAmount nValue1 = 0;
                CAmount nValue2 = 0;

                for (const auto& txoutFinal : finalMutableTransaction.vout) {
                    for (const auto& txout: entry.vecTxOut) {
                        if(txoutFinal == txout) {
                            nFoundOutputsCount++;
                            nValue1 += txoutFinal.nValue;
                        }
                    }
                }

                for (const auto& txout : entry.vecTxOut)
                    nValue2 += txout.nValue;

                int nTargetOuputsCount = entry.vecTxOut.size();
                if(nFoundOutputsCount < nTargetOuputsCount || nValue1 != nValue2) {
                    // in this case, something went wrong and we'll refuse to sign. It's possible we'll be charged collateral. But that's
                    // better then signing if the transaction doesn't look like what we wanted.
                    LogPrintf("CPrivateSendClient::SignFinalTransaction -- My entries are not correct! Refusing to sign: nFoundOutputsCount: %d, nTargetOuputsCount: %d\n", nFoundOutputsCount, nTargetOuputsCount);
                    UnlockCoins();
                    keyHolderStorage.ReturnAll();
                    SetNull();

                    return false;
                }

                const CKeyStore& keystore = *pwalletMain;

                LogPrint("privatesend", "CPrivateSendClient::SignFinalTransaction -- Signing my input %i\n", nMyInputIndex);
                if(!SignSignature(keystore, prevPubKey, finalMutableTransaction, nMyInputIndex, int(SIGHASH_ALL|SIGHASH_ANYONECANPAY))) { // changes scriptSig
                    LogPrint("privatesend", "CPrivateSendClient::SignFinalTransaction -- Unable to sign my own transaction!\n");
                    // not sure what to do here, it will timeout...?
                }

                sigs.push_back(finalMutableTransaction.vin[nMyInputIndex]);
                LogPrint("privatesend", "CPrivateSendClient::SignFinalTransaction -- nMyInputIndex: %d, sigs.size(): %d, scriptSig=%s\n", nMyInputIndex, (int)sigs.size(), ScriptToAsmStr(finalMutableTransaction.vin[nMyInputIndex].scriptSig));
            }
        }
    }

    if(sigs.empty()) {
        LogPrintf("CPrivateSendClient::SignFinalTransaction -- can't sign anything!\n");
        UnlockCoins();
        keyHolderStorage.ReturnAll();
        SetNull();

        return false;
    }

    // push all of our signatures to the Masternode
    LogPrintf("CPrivateSendClient::SignFinalTransaction -- pushing sigs to the masternode, finalMutableTransaction=%s", finalMutableTransaction.ToString());
    CNetMsgMaker msgMaker(pnode->GetSendVersion());
    connman.PushMessage(pnode, msgMaker.Make(NetMsgType::DSSIGNFINALTX, sigs));
    SetState(POOL_STATE_SIGNING);
    nTimeLastSuccessfulStep = GetTime();

    return true;
}

// mixing transaction was completed (failed or successful)
void CPrivateSendClient::CompletedTransaction(PoolMessage nMessageID)
{
    if(fMasternodeMode) return;

    if(nMessageID == MSG_SUCCESS) {
        LogPrintf("CompletedTransaction -- success\n");
        nCachedLastSuccessBlock = nCachedBlockHeight;
        keyHolderStorage.KeepAll();
    } else {
        LogPrintf("CompletedTransaction -- error\n");
        keyHolderStorage.ReturnAll();
    }
    UnlockCoins();
    SetNull();
    strLastMessage = CPrivateSend::GetMessageByID(nMessageID);
}

bool CPrivateSendClient::IsDenomSkipped(CAmount nDenomValue)
{
    return std::find(vecDenominationsSkipped.begin(), vecDenominationsSkipped.end(), nDenomValue) != vecDenominationsSkipped.end();
}

bool CPrivateSendClient::WaitForAnotherBlock()
{
    if(!masternodeSync.IsMasternodeListSynced())
        return true;

    if(fPrivateSendMultiSession)
        return false;

    return nCachedBlockHeight - nCachedLastSuccessBlock < nMinBlocksToWait;
}

bool CPrivateSendClient::CheckAutomaticBackup()
{
    switch(nWalletBackups) {
        case 0:
            LogPrint("privatesend", "CPrivateSendClient::CheckAutomaticBackup -- Automatic backups disabled, no mixing available.\n");
            strAutoDenomResult = _("Automatic backups disabled") + ", " + _("no mixing available.");
            fEnablePrivateSend = false; // stop mixing
            pwalletMain->nKeysLeftSinceAutoBackup = 0; // no backup, no "keys since last backup"
            return false;
        case -1:
            // Automatic backup failed, nothing else we can do until user fixes the issue manually.
            // There is no way to bring user attention in daemon mode so we just update status and
            // keep spamming if debug is on.
            LogPrint("privatesend", "CPrivateSendClient::CheckAutomaticBackup -- ERROR! Failed to create automatic backup.\n");
            strAutoDenomResult = _("ERROR! Failed to create automatic backup") + ", " + _("see debug.log for details.");
            return false;
        case -2:
            // We were able to create automatic backup but keypool was not replenished because wallet is locked.
            // There is no way to bring user attention in daemon mode so we just update status and
            // keep spamming if debug is on.
            LogPrint("privatesend", "CPrivateSendClient::CheckAutomaticBackup -- WARNING! Failed to create replenish keypool, please unlock your wallet to do so.\n");
            strAutoDenomResult = _("WARNING! Failed to replenish keypool, please unlock your wallet to do so.") + ", " + _("see debug.log for details.");
            return false;
    }

    if(pwalletMain->nKeysLeftSinceAutoBackup < PRIVATESEND_KEYS_THRESHOLD_STOP) {
        // We should never get here via mixing itself but probably smth else is still actively using keypool
        LogPrint("privatesend", "CPrivateSendClient::CheckAutomaticBackup -- Very low number of keys left: %d, no mixing available.\n", pwalletMain->nKeysLeftSinceAutoBackup);
        strAutoDenomResult = strprintf(_("Very low number of keys left: %d") + ", " + _("no mixing available."), pwalletMain->nKeysLeftSinceAutoBackup);
        // It's getting really dangerous, stop mixing
        fEnablePrivateSend = false;
        return false;
    } else if(pwalletMain->nKeysLeftSinceAutoBackup < PRIVATESEND_KEYS_THRESHOLD_WARNING) {
        // Low number of keys left but it's still more or less safe to continue
        LogPrint("privatesend", "CPrivateSendClient::CheckAutomaticBackup -- Very low number of keys left: %d\n", pwalletMain->nKeysLeftSinceAutoBackup);
        strAutoDenomResult = strprintf(_("Very low number of keys left: %d"), pwalletMain->nKeysLeftSinceAutoBackup);

        if(fCreateAutoBackups) {
            LogPrint("privatesend", "CPrivateSendClient::CheckAutomaticBackup -- Trying to create new backup.\n");
            std::string warningString;
            std::string errorString;

            if(!AutoBackupWallet(pwalletMain, "", warningString, errorString)) {
                if(!warningString.empty()) {
                    // There were some issues saving backup but yet more or less safe to continue
                    LogPrintf("CPrivateSendClient::CheckAutomaticBackup -- WARNING! Something went wrong on automatic backup: %s\n", warningString);
                }
                if(!errorString.empty()) {
                    // Things are really broken
                    LogPrintf("CPrivateSendClient::CheckAutomaticBackup -- ERROR! Failed to create automatic backup: %s\n", errorString);
                    strAutoDenomResult = strprintf(_("ERROR! Failed to create automatic backup") + ": %s", errorString);
                    return false;
                }
            }
        } else {
            // Wait for smth else (e.g. GUI action) to create automatic backup for us
            return false;
        }
    }

    LogPrint("privatesend", "CPrivateSendClient::CheckAutomaticBackup -- Keys left since latest backup: %d\n", pwalletMain->nKeysLeftSinceAutoBackup);

    return true;
}

//
// Passively run mixing in the background to anonymize funds based on the given configuration.
//
bool CPrivateSendClient::DoAutomaticDenominating(CConnman& connman, bool fDryRun)
{
    if(fMasternodeMode) return false; // no client-side mixing on masternodes
    if(!fEnablePrivateSend) return false;
    if(!pwalletMain || pwalletMain->IsLocked(true)) return false;
    if(nState != POOL_STATE_IDLE) return false;

    if(!masternodeSync.IsMasternodeListSynced()) {
        strAutoDenomResult = _("Can't mix while sync in progress.");
        return false;
    }

    if(!CheckAutomaticBackup())
        return false;

    if(GetEntriesCount() > 0) {
        strAutoDenomResult = _("Mixing in progress...");
        return false;
    }

    TRY_LOCK(cs_darksend, lockDS);
    if(!lockDS) {
        strAutoDenomResult = _("Lock is already in place.");
        return false;
    }

    if(!fDryRun && pwalletMain->IsLocked(true)) {
        strAutoDenomResult = _("Wallet is locked.");
        return false;
    }

    if(WaitForAnotherBlock()) {
        LogPrintf("CPrivateSendClient::DoAutomaticDenominating -- Last successful PrivateSend action was too recent\n");
        strAutoDenomResult = _("Last successful PrivateSend action was too recent.");
        return false;
    }

    if(mnodeman.size() == 0) {
        LogPrint("privatesend", "CPrivateSendClient::DoAutomaticDenominating -- No Masternodes detected\n");
        strAutoDenomResult = _("No Masternodes detected.");
        return false;
    }

    CAmount nValueMin = CPrivateSend::GetSmallestDenomination();

    // if there are no confirmed DS collateral inputs yet
    if(!pwalletMain->HasCollateralInputs()) {
        // should have some additional amount for them
        nValueMin += CPrivateSend::GetMaxCollateralAmount();
    }

    // including denoms but applying some restrictions
    CAmount nBalanceNeedsAnonymized = pwalletMain->GetNeedsToBeAnonymizedBalance(nValueMin);

    // anonymizable balance is way too small
    if(nBalanceNeedsAnonymized < nValueMin) {
        LogPrintf("CPrivateSendClient::DoAutomaticDenominating -- Not enough funds to anonymize\n");
        strAutoDenomResult = _("Not enough funds to anonymize.");
        return false;
    }

    // excluding denoms
    CAmount nBalanceAnonimizableNonDenom = pwalletMain->GetAnonymizableBalance(true);
    // denoms
    CAmount nBalanceDenominatedConf = pwalletMain->GetDenominatedBalance();
    CAmount nBalanceDenominatedUnconf = pwalletMain->GetDenominatedBalance(true);
    CAmount nBalanceDenominated = nBalanceDenominatedConf + nBalanceDenominatedUnconf;

    LogPrint("privatesend", "CPrivateSendClient::DoAutomaticDenominating -- nValueMin: %f, nBalanceNeedsAnonymized: %f, nBalanceAnonimizableNonDenom: %f, nBalanceDenominatedConf: %f, nBalanceDenominatedUnconf: %f, nBalanceDenominated: %f\n",
            (float)nValueMin/COIN,
            (float)nBalanceNeedsAnonymized/COIN,
            (float)nBalanceAnonimizableNonDenom/COIN,
            (float)nBalanceDenominatedConf/COIN,
            (float)nBalanceDenominatedUnconf/COIN,
            (float)nBalanceDenominated/COIN);

    if(fDryRun) return true;

    // Check if we have should create more denominated inputs i.e.
    // there are funds to denominate and denominated balance does not exceed
    // max amount to mix yet.
    if(nBalanceAnonimizableNonDenom >= nValueMin + CPrivateSend::GetCollateralAmount() && nBalanceDenominated < nPrivateSendAmount*COIN)
        return CreateDenominated(connman);

    //check if we have the collateral sized inputs
    if(!pwalletMain->HasCollateralInputs())
        return !pwalletMain->HasCollateralInputs(false) && MakeCollateralAmounts(connman);

    if(nSessionID) {
        strAutoDenomResult = _("Mixing in progress...");
        return false;
    }

    // Initial phase, find a Masternode
    // Clean if there is anything left from previous session
    UnlockCoins();
    keyHolderStorage.ReturnAll();
    SetNull();

    // should be no unconfirmed denoms in non-multi-session mode
    if(!fPrivateSendMultiSession && nBalanceDenominatedUnconf > 0) {
        LogPrintf("CPrivateSendClient::DoAutomaticDenominating -- Found unconfirmed denominated outputs, will wait till they confirm to continue.\n");
        strAutoDenomResult = _("Found unconfirmed denominated outputs, will wait till they confirm to continue.");
        return false;
    }

    //check our collateral and create new if needed
    std::string strReason;
    if(txMyCollateral == CMutableTransaction()) {
        if(!pwalletMain->CreateCollateralTransaction(txMyCollateral, strReason)) {
            LogPrintf("CPrivateSendClient::DoAutomaticDenominating -- create collateral error:%s\n", strReason);
            return false;
        }
    } else {
        if(!CPrivateSend::IsCollateralValid(txMyCollateral)) {
            LogPrintf("CPrivateSendClient::DoAutomaticDenominating -- invalid collateral, recreating...\n");
            if(!pwalletMain->CreateCollateralTransaction(txMyCollateral, strReason)) {
                LogPrintf("CPrivateSendClient::DoAutomaticDenominating -- create collateral error: %s\n", strReason);
                return false;
            }
        }
    }

    int nMnCountEnabled = mnodeman.CountEnabled(MIN_PRIVATESEND_PEER_PROTO_VERSION);

    // If we've used 90% of the Masternode list then drop the oldest first ~30%
    int nThreshold_high = nMnCountEnabled * 0.9;
    int nThreshold_low = nThreshold_high * 0.7;
    LogPrint("privatesend", "Checking vecMasternodesUsed: size: %d, threshold: %d\n", (int)vecMasternodesUsed.size(), nThreshold_high);

    if((int)vecMasternodesUsed.size() > nThreshold_high) {
        vecMasternodesUsed.erase(vecMasternodesUsed.begin(), vecMasternodesUsed.begin() + vecMasternodesUsed.size() - nThreshold_low);
        LogPrint("privatesend", "  vecMasternodesUsed: new size: %d, threshold: %d\n", (int)vecMasternodesUsed.size(), nThreshold_high);
    }

    bool fUseQueue = GetRandInt(100) > 33;
    // don't use the queues all of the time for mixing unless we are a liquidity provider
    if((nLiquidityProvider || fUseQueue) && JoinExistingQueue(nBalanceNeedsAnonymized, connman))
        return true;

    // do not initiate queue if we are a liquidity provider to avoid useless inter-mixing
    if(nLiquidityProvider) return false;

    if(StartNewQueue(nValueMin, nBalanceNeedsAnonymized, connman))
        return true;

    strAutoDenomResult = _("No compatible Masternode found.");
    return false;
}

bool CPrivateSendClient::JoinExistingQueue(CAmount nBalanceNeedsAnonymized, CConnman& connman)
{
    std::vector<CAmount> vecStandardDenoms = CPrivateSend::GetStandardDenominations();
    // Look through the queues and see if anything matches
    for (auto& dsq : vecDarksendQueue) {
        // only try each queue once
        if(dsq.fTried) continue;
        dsq.fTried = true;

        if(dsq.IsExpired()) continue;

        masternode_info_t infoMn;

        if(!mnodeman.GetMasternodeInfo(dsq.masternodeOutpoint, infoMn)) {
            LogPrintf("CPrivateSendClient::JoinExistingQueue -- dsq masternode is not in masternode list, masternode=%s\n", dsq.masternodeOutpoint.ToStringShort());
            continue;
        }

        if(infoMn.nProtocolVersion < MIN_PRIVATESEND_PEER_PROTO_VERSION) continue;

        // skip next mn payments winners
        if (mnpayments.IsScheduled(infoMn, 0)) {
            LogPrintf("CPrivateSendClient::JoinExistingQueue -- skipping winner, masternode=%s\n", infoMn.outpoint.ToStringShort());
            continue;
        }

        std::vector<int> vecBits;
        if(!CPrivateSend::GetDenominationsBits(dsq.nDenom, vecBits)) {
            // incompatible denom
            continue;
        }

        // mixing rate limit i.e. nLastDsq check should already pass in DSQUEUE ProcessMessage
        // in order for dsq to get into vecDarksendQueue, so we should be safe to mix already,
        // no need for additional verification here

        LogPrint("privatesend", "CPrivateSendClient::JoinExistingQueue -- found valid queue: %s\n", dsq.ToString());

        CAmount nValueInTmp = 0;
        std::vector<CTxDSIn> vecTxDSInTmp;
        std::vector<COutput> vCoinsTmp;
        CAmount nMinAmount = vecStandardDenoms[vecBits.front()];
        CAmount nMaxAmount = nBalanceNeedsAnonymized;
        // nInputCount is not covered by legacy signature, require SPORK_6_NEW_SIGS to activate to use new algo
        // (to make sure nInputCount wasn't modified by some intermediary node)
        bool fNewAlgo = infoMn.nProtocolVersion > 70208 && sporkManager.IsSporkActive(SPORK_6_NEW_SIGS);

        if (fNewAlgo && dsq.nInputCount != 0) {
            nMinAmount = nMaxAmount = dsq.nInputCount * vecStandardDenoms[vecBits.front()];
        }
        // Try to match their denominations if possible, select exact number of denominations
        if(!pwalletMain->SelectCoinsByDenominations(dsq.nDenom, nMinAmount, nMaxAmount, vecTxDSInTmp, vCoinsTmp, nValueInTmp, 0, nPrivateSendRounds)) {
            LogPrintf("CPrivateSendClient::JoinExistingQueue -- Couldn't match %d denominations %d %d (%s)\n", dsq.nInputCount, vecBits.front(), dsq.nDenom, CPrivateSend::GetDenominationsToString(dsq.nDenom));
            continue;
        }

        vecMasternodesUsed.push_back(dsq.masternodeOutpoint);

<<<<<<< HEAD
        if (connman.IsMasternodeOrDisconnectRequested(infoMn.addr)) {
            LogPrintf("CPrivateSendClient::JoinExistingQueue -- skipping masternode connection, addr=%s\n", infoMn.addr.ToString());
=======
        bool fSkip = false;
        connman.ForNode(infoMn.addr, CConnman::AllNodes, [&fSkip](CNode* pnode) {
            fSkip = pnode->fDisconnect || pnode->fMasternode;
            return true;
        });
        if (fSkip) {
            LogPrintf("CPrivateSendClient::JoinExistingQueue -- skipping masternode connection, addr=%s\n", infoMn.addr.ToString());
            continue;
        }

        LogPrintf("CPrivateSendClient::JoinExistingQueue -- attempt to connect to masternode from queue, addr=%s\n", infoMn.addr.ToString());
        // connect to Masternode and submit the queue request
        CNode* pnode = connman.ConnectNode(CAddress(infoMn.addr, NODE_NETWORK), NULL, true);
        if(pnode) {
            infoMixingMasternode = infoMn;
            nSessionDenom = dsq.nDenom;

            connman.PushMessage(pnode, NetMsgType::DSACCEPT, nSessionDenom, txMyCollateral);
            LogPrintf("CPrivateSendClient::JoinExistingQueue -- connected (from queue), sending DSACCEPT: nSessionDenom: %d (%s), addr=%s\n",
                    nSessionDenom, CPrivateSend::GetDenominationsToString(nSessionDenom), pnode->addr.ToString());
            strAutoDenomResult = _("Mixing in progress...");
            SetState(POOL_STATE_QUEUE);
            nTimeLastSuccessfulStep = GetTimeMillis();
            return true;
        } else {
            LogPrintf("CPrivateSendClient::JoinExistingQueue -- can't connect, addr=%s\n", infoMn.addr.ToString());
            strAutoDenomResult = _("Error connecting to Masternode.");
>>>>>>> b62d9734
            continue;
        }

        nSessionDenom = dsq.nDenom;
        nSessionInputCount = fNewAlgo ? dsq.nInputCount : 0;
        infoMixingMasternode = infoMn;
        pendingDsaRequest = CPendingDsaRequest(infoMn.addr, CDarksendAccept(nSessionDenom, nSessionInputCount, txMyCollateral));
        connman.AddPendingMasternode(infoMn.addr);
        // TODO: add new state POOL_STATE_CONNECTING and bump MIN_PRIVATESEND_PEER_PROTO_VERSION
        SetState(POOL_STATE_QUEUE);
        nTimeLastSuccessfulStep = GetTime();
        LogPrintf("CPrivateSendClient::JoinExistingQueue -- pending connection (from queue): nSessionDenom: %d (%s), nSessionInputCount: %d, addr=%s\n",
                  nSessionDenom, CPrivateSend::GetDenominationsToString(nSessionDenom), nSessionInputCount, infoMn.addr.ToString());
        strAutoDenomResult = _("Trying to connect...");
        return true;
    }
    strAutoDenomResult = _("Failed to find mixing queue to join");
    return false;
}

bool CPrivateSendClient::StartNewQueue(CAmount nValueMin, CAmount nBalanceNeedsAnonymized, CConnman& connman)
{
    int nTries = 0;
    int nMnCountEnabled = mnodeman.CountEnabled(MIN_PRIVATESEND_PEER_PROTO_VERSION);

    // ** find the coins we'll use
    std::vector<CTxIn> vecTxIn;
    CAmount nValueInTmp = 0;
    if(!pwalletMain->SelectCoinsDark(nValueMin, nBalanceNeedsAnonymized, vecTxIn, nValueInTmp, 0, nPrivateSendRounds)) {
        // this should never happen
        LogPrintf("CPrivateSendClient::StartNewQueue -- Can't mix: no compatible inputs found!\n");
        strAutoDenomResult = _("Can't mix: no compatible inputs found!");
        return false;
    }

    // otherwise, try one randomly
    while(nTries < 10) {
        masternode_info_t infoMn = mnodeman.FindRandomNotInVec(vecMasternodesUsed, MIN_PRIVATESEND_PEER_PROTO_VERSION);

        if(!infoMn.fInfoValid) {
            LogPrintf("CPrivateSendClient::StartNewQueue -- Can't find random masternode!\n");
            strAutoDenomResult = _("Can't find random Masternode.");
            return false;
        }

        // skip next mn payments winners
        if (mnpayments.IsScheduled(infoMn, 0)) {
            LogPrintf("CPrivateSendClient::StartNewQueue -- skipping winner, masternode=%s\n", infoMn.outpoint.ToStringShort());
            nTries++;
            continue;
        }

        vecMasternodesUsed.push_back(infoMn.outpoint);

        if(infoMn.nLastDsq != 0 && infoMn.nLastDsq + nMnCountEnabled/5 > mnodeman.nDsqCount) {
            LogPrintf("CPrivateSendClient::StartNewQueue -- Too early to mix on this masternode!"
                        " masternode=%s  addr=%s  nLastDsq=%d  CountEnabled/5=%d  nDsqCount=%d\n",
                        infoMn.outpoint.ToStringShort(), infoMn.addr.ToString(), infoMn.nLastDsq,
                        nMnCountEnabled/5, mnodeman.nDsqCount);
            nTries++;
            continue;
        }

<<<<<<< HEAD
        if (connman.IsMasternodeOrDisconnectRequested(infoMn.addr)) {
=======
        bool fSkip = false;
        connman.ForNode(infoMn.addr, CConnman::AllNodes, [&fSkip](CNode* pnode) {
            fSkip = pnode->fDisconnect || pnode->fMasternode;
            return true;
        });
        if (fSkip) {
>>>>>>> b62d9734
            LogPrintf("CPrivateSendClient::StartNewQueue -- skipping masternode connection, addr=%s\n", infoMn.addr.ToString());
            nTries++;
            continue;
        }

        LogPrintf("CPrivateSendClient::StartNewQueue -- attempt %d connection to Masternode %s\n", nTries, infoMn.addr.ToString());
<<<<<<< HEAD

        std::vector<CAmount> vecAmounts;
        pwalletMain->ConvertList(vecTxIn, vecAmounts);
        // try to get a single random denom out of vecAmounts
        while(nSessionDenom == 0) {
            nSessionDenom = CPrivateSend::GetDenominationsByAmounts(vecAmounts);
        }

        // Count available denominations.
        // Should never really fail after this point, since we just selected compatible inputs ourselves.
        std::vector<int> vecBits;
        if (!CPrivateSend::GetDenominationsBits(nSessionDenom, vecBits)) {
            return false;
=======
        CNode* pnode = connman.ConnectNode(CAddress(infoMn.addr, NODE_NETWORK), NULL, true);
        if(pnode) {
            LogPrintf("CPrivateSendClient::StartNewQueue -- connected, addr=%s\n", infoMn.addr.ToString());
            infoMixingMasternode = infoMn;

            std::vector<CAmount> vecAmounts;
            pwalletMain->ConvertList(vecTxIn, vecAmounts);
            // try to get a single random denom out of vecAmounts
            while(nSessionDenom == 0) {
                nSessionDenom = CPrivateSend::GetDenominationsByAmounts(vecAmounts);
            }

            connman.PushMessage(pnode, NetMsgType::DSACCEPT, nSessionDenom, txMyCollateral);
            LogPrintf("CPrivateSendClient::StartNewQueue -- connected, sending DSACCEPT, nSessionDenom: %d (%s)\n",
                    nSessionDenom, CPrivateSend::GetDenominationsToString(nSessionDenom));
            strAutoDenomResult = _("Mixing in progress...");
            SetState(POOL_STATE_QUEUE);
            nTimeLastSuccessfulStep = GetTimeMillis();
            return true;
        } else {
            LogPrintf("CPrivateSendClient::StartNewQueue -- can't connect, addr=%s\n", infoMn.addr.ToString());
            nTries++;
            continue;
>>>>>>> b62d9734
        }

        CAmount nValueInTmp = 0;
        std::vector<CTxDSIn> vecTxDSInTmp;
        std::vector<COutput> vCoinsTmp;
        std::vector<CAmount> vecStandardDenoms = CPrivateSend::GetStandardDenominations();

        bool fSelected = pwalletMain->SelectCoinsByDenominations(nSessionDenom, vecStandardDenoms[vecBits.front()], vecStandardDenoms[vecBits.front()] * PRIVATESEND_ENTRY_MAX_SIZE, vecTxDSInTmp, vCoinsTmp, nValueInTmp, 0, nPrivateSendRounds);
        if (!fSelected) {
            return false;
        }

        // nInputCount is not covered by legacy signature, require SPORK_6_NEW_SIGS to activate to use new algo
        // (to make sure nInputCount wasn't modified by some intermediary node)
        bool fNewAlgo = infoMn.nProtocolVersion > 70208 && sporkManager.IsSporkActive(SPORK_6_NEW_SIGS);
        nSessionInputCount = fNewAlgo
                ? std::min(vecTxDSInTmp.size(), size_t(5 + GetRand(PRIVATESEND_ENTRY_MAX_SIZE - 5 + 1)))
                : 0;
        infoMixingMasternode = infoMn;
        connman.AddPendingMasternode(infoMn.addr);
        pendingDsaRequest = CPendingDsaRequest(infoMn.addr, CDarksendAccept(nSessionDenom, nSessionInputCount, txMyCollateral));
        // TODO: add new state POOL_STATE_CONNECTING and bump MIN_PRIVATESEND_PEER_PROTO_VERSION
        SetState(POOL_STATE_QUEUE);
        nTimeLastSuccessfulStep = GetTime();
        LogPrintf("CPrivateSendClient::StartNewQueue -- pending connection, nSessionDenom: %d (%s), nSessionInputCount: %d, addr=%s\n",
                nSessionDenom, CPrivateSend::GetDenominationsToString(nSessionDenom), nSessionInputCount, infoMn.addr.ToString());
        strAutoDenomResult = _("Trying to connect...");
        return true;
    }
    strAutoDenomResult = _("Failed to start a new mixing queue");
    return false;
}

void CPrivateSendClient::ProcessPendingDsaRequest(CConnman& connman)
{
    if (!pendingDsaRequest) return;

    bool fDone = connman.ForNode(pendingDsaRequest.GetAddr(), [&](CNode* pnode) {
        LogPrint("privatesend", "-- processing dsa queue for addr=%s\n", pnode->addr.ToString());
        nTimeLastSuccessfulStep = GetTime();
        // TODO: this vvvv should be here after new state POOL_STATE_CONNECTING is added and MIN_PRIVATESEND_PEER_PROTO_VERSION is bumped
        // SetState(POOL_STATE_QUEUE);
        strAutoDenomResult = _("Mixing in progress...");
        CNetMsgMaker msgMaker(pnode->GetSendVersion());
        connman.PushMessage(pnode, msgMaker.Make(NetMsgType::DSACCEPT, pendingDsaRequest.GetDSA()));
        return true;
    });

    if (fDone) {
        pendingDsaRequest = CPendingDsaRequest();
    } else if (pendingDsaRequest.IsExpired()) {
        LogPrint("privatesend", "CPrivateSendClient::%s -- failed to connect to %s\n", __func__, pendingDsaRequest.GetAddr().ToString());
        SetNull();
    }
}

bool CPrivateSendClient::SubmitDenominate(CConnman& connman)
{
    std::string strError;
    std::vector<CTxDSIn> vecTxDSInRet;
    std::vector<CTxOut> vecTxOutRet;

    // Submit transaction to the pool if we get here
    if (nLiquidityProvider) {
        // Try to use only inputs with the same number of rounds starting from the lowest number of rounds possible
        for(int i = 0; i< nPrivateSendRounds; i++) {
            if(PrepareDenominate(i, i + 1, strError, vecTxDSInRet, vecTxOutRet)) {
                LogPrintf("CPrivateSendClient::SubmitDenominate -- Running PrivateSend denominate for %d rounds, success\n", i);
                return SendDenominate(vecTxDSInRet, vecTxOutRet, connman);
            }
            LogPrint("privatesend", "CPrivateSendClient::SubmitDenominate -- Running PrivateSend denominate for %d rounds, error: %s\n", i, strError);
        }
    } else {
        // Try to use only inputs with the same number of rounds starting from the highest number of rounds possible
        for(int i = nPrivateSendRounds; i > 0; i--) {
            if(PrepareDenominate(i - 1, i, strError, vecTxDSInRet, vecTxOutRet)) {
                LogPrintf("CPrivateSendClient::SubmitDenominate -- Running PrivateSend denominate for %d rounds, success\n", i);
                return SendDenominate(vecTxDSInRet, vecTxOutRet, connman);
            }
            LogPrint("privatesend", "CPrivateSendClient::SubmitDenominate -- Running PrivateSend denominate for %d rounds, error: %s\n", i, strError);
        }
    }

    // We failed? That's strange but let's just make final attempt and try to mix everything
    if(PrepareDenominate(0, nPrivateSendRounds, strError, vecTxDSInRet, vecTxOutRet)) {
        LogPrintf("CPrivateSendClient::SubmitDenominate -- Running PrivateSend denominate for all rounds, success\n");
        return SendDenominate(vecTxDSInRet, vecTxOutRet, connman);
    }

    // Should never actually get here but just in case
    LogPrintf("CPrivateSendClient::SubmitDenominate -- Running PrivateSend denominate for all rounds, error: %s\n", strError);
    strAutoDenomResult = strError;
    return false;
}

bool CPrivateSendClient::PrepareDenominate(int nMinRounds, int nMaxRounds, std::string& strErrorRet, std::vector<CTxDSIn>& vecTxDSInRet, std::vector<CTxOut>& vecTxOutRet)
{
    if(!pwalletMain) {
        strErrorRet = "Wallet is not initialized";
        return false;
    }

    if (pwalletMain->IsLocked(true)) {
        strErrorRet = "Wallet locked, unable to create transaction!";
        return false;
    }

    if (GetEntriesCount() > 0) {
        strErrorRet = "Already have pending entries in the PrivateSend pool";
        return false;
    }

    // make sure returning vectors are empty before filling them up
    vecTxDSInRet.clear();
    vecTxOutRet.clear();

    // ** find the coins we'll use
    std::vector<CTxDSIn> vecTxDSIn;
    std::vector<COutput> vCoins;
    CAmount nValueIn = 0;

    /*
        Select the coins we'll use

        if nMinRounds >= 0 it means only denominated inputs are going in and coming out
    */
    std::vector<int> vecBits;
    if (!CPrivateSend::GetDenominationsBits(nSessionDenom, vecBits)) {
        strErrorRet = "Incorrect session denom";
        return false;
    }
    std::vector<CAmount> vecStandardDenoms = CPrivateSend::GetStandardDenominations();
    bool fSelected = pwalletMain->SelectCoinsByDenominations(nSessionDenom, vecStandardDenoms[vecBits.front()], vecStandardDenoms[vecBits.front()] * PRIVATESEND_ENTRY_MAX_SIZE, vecTxDSIn, vCoins, nValueIn, nMinRounds, nMaxRounds);
    if (nMinRounds >= 0 && !fSelected) {
        strErrorRet = "Can't select current denominated inputs";
        return false;
    }

    LogPrintf("CPrivateSendClient::PrepareDenominate -- max value: %f\n", (double)nValueIn/COIN);

    {
        LOCK(pwalletMain->cs_wallet);
        for (const auto& txin : vecTxDSIn) {
            pwalletMain->LockCoin(txin.prevout);
        }
    }

    CAmount nValueLeft = nValueIn;

    // Try to add every needed denomination, repeat up to 5-PRIVATESEND_ENTRY_MAX_SIZE times.
    // NOTE: No need to randomize order of inputs because they were
    // initially shuffled in CWallet::SelectCoinsByDenominations already.
    int nStep = 0;
    int nStepsMax = nSessionInputCount != 0 ? nSessionInputCount : (5 + GetRandInt(PRIVATESEND_ENTRY_MAX_SIZE - 5 + 1));

    while (nStep < nStepsMax) {
        for (const auto& nBit : vecBits) {
            CAmount nValueDenom = vecStandardDenoms[nBit];
            if (nValueLeft - nValueDenom < 0) continue;

            // Note: this relies on a fact that both vectors MUST have same size
            std::vector<CTxDSIn>::iterator it = vecTxDSIn.begin();
            std::vector<COutput>::iterator it2 = vCoins.begin();
            while (it2 != vCoins.end()) {
                // we have matching inputs
                if ((*it2).tx->tx->vout[(*it2).i].nValue == nValueDenom) {
                    // add new input in resulting vector
                    vecTxDSInRet.push_back(*it);
                    // remove corresponding items from initial vectors
                    vecTxDSIn.erase(it);
                    vCoins.erase(it2);

                    CScript scriptDenom = keyHolderStorage.AddKey(pwalletMain);

                    // add new output
                    CTxOut txout(nValueDenom, scriptDenom);
                    vecTxOutRet.push_back(txout);

                    // subtract denomination amount
                    nValueLeft -= nValueDenom;

                    // step is complete
                    break;
                }
                ++it;
                ++it2;
            }
        }
        if(nValueLeft == 0) break;
        nStep++;
    }

    {
        // unlock unused coins
        LOCK(pwalletMain->cs_wallet);
        for (const auto& txin : vecTxDSIn) {
            pwalletMain->UnlockCoin(txin.prevout);
        }
    }

    if (CPrivateSend::GetDenominations(vecTxOutRet) != nSessionDenom || (nSessionInputCount != 0 && nStep != nStepsMax)) {
        {
            // unlock used coins on failure
            LOCK(pwalletMain->cs_wallet);
            for (const auto& txin : vecTxDSInRet) {
                pwalletMain->UnlockCoin(txin.prevout);
            }
        }
        keyHolderStorage.ReturnAll();
        strErrorRet = "Can't make current denominated outputs";
        return false;
    }

    // We also do not care about full amount as long as we have right denominations
    return true;
}

// Create collaterals by looping through inputs grouped by addresses
bool CPrivateSendClient::MakeCollateralAmounts(CConnman& connman)
{
    std::vector<CompactTallyItem> vecTally;
    if(!pwalletMain->SelectCoinsGrouppedByAddresses(vecTally, false)) {
        LogPrint("privatesend", "CPrivateSendClient::MakeCollateralAmounts -- SelectCoinsGrouppedByAddresses can't find any inputs!\n");
        return false;
    }

    // First try to use only non-denominated funds
    for (const auto& item : vecTally) {
        if(!MakeCollateralAmounts(item, false, connman)) continue;
        return true;
    }

    // There should be at least some denominated funds we should be able to break in pieces to continue mixing
    for (const auto& item : vecTally) {
        if(!MakeCollateralAmounts(item, true, connman)) continue;
        return true;
    }

    // If we got here then smth is terribly broken actually
    LogPrintf("CPrivateSendClient::MakeCollateralAmounts -- ERROR: Can't make collaterals!\n");
    return false;
}

// Split up large inputs or create fee sized inputs
bool CPrivateSendClient::MakeCollateralAmounts(const CompactTallyItem& tallyItem, bool fTryDenominated, CConnman& connman)
{
    LOCK2(cs_main, pwalletMain->cs_wallet);

    // denominated input is always a single one, so we can check its amount directly and return early
    if(!fTryDenominated && tallyItem.vecOutPoints.size() == 1 && CPrivateSend::IsDenominatedAmount(tallyItem.nAmount))
        return false;

    CWalletTx wtx;
    CAmount nFeeRet = 0;
    int nChangePosRet = -1;
    std::string strFail = "";
    std::vector<CRecipient> vecSend;

    // make our collateral address
    CReserveKey reservekeyCollateral(pwalletMain);
    // make our change address
    CReserveKey reservekeyChange(pwalletMain);

    CScript scriptCollateral;
    CPubKey vchPubKey;
    assert(reservekeyCollateral.GetReservedKey(vchPubKey, false)); // should never fail, as we just unlocked
    scriptCollateral = GetScriptForDestination(vchPubKey.GetID());

    vecSend.push_back((CRecipient){scriptCollateral, CPrivateSend::GetMaxCollateralAmount(), false});

    // try to use non-denominated and not mn-like funds first, select them explicitly
    CCoinControl coinControl;
    coinControl.fAllowOtherInputs = false;
    coinControl.fAllowWatchOnly = false;
    // send change to the same address so that we were able create more denoms out of it later
    coinControl.destChange = tallyItem.txdest;
    for (const auto& outpoint : tallyItem.vecOutPoints)
        coinControl.Select(outpoint);

    bool fSuccess = pwalletMain->CreateTransaction(vecSend, wtx, reservekeyChange,
            nFeeRet, nChangePosRet, strFail, &coinControl, true, ONLY_NONDENOMINATED);
    if(!fSuccess) {
        LogPrintf("CPrivateSendClient::MakeCollateralAmounts -- ONLY_NONDENOMINATED: %s\n", strFail);
        // If we failed then most likely there are not enough funds on this address.
        if(fTryDenominated) {
            // Try to also use denominated coins (we can't mix denominated without collaterals anyway).
            if(!pwalletMain->CreateTransaction(vecSend, wtx, reservekeyChange,
                                nFeeRet, nChangePosRet, strFail, &coinControl, true, ALL_COINS)) {
                LogPrintf("CPrivateSendClient::MakeCollateralAmounts -- ALL_COINS Error: %s\n", strFail);
                reservekeyCollateral.ReturnKey();
                return false;
            }
        } else {
            // Nothing else we can do.
            reservekeyCollateral.ReturnKey();
            return false;
        }
    }

    reservekeyCollateral.KeepKey();

    LogPrintf("CPrivateSendClient::MakeCollateralAmounts -- txid=%s\n", wtx.GetHash().GetHex());

    // use the same nCachedLastSuccessBlock as for DS mixing to prevent race
    CValidationState state;
    if(!pwalletMain->CommitTransaction(wtx, reservekeyChange, &connman, state)) {
        LogPrintf("CPrivateSendClient::MakeCollateralAmounts -- CommitTransaction failed! Reason given: %s\n", state.GetRejectReason());
        return false;
    }

    nCachedLastSuccessBlock = nCachedBlockHeight;

    return true;
}

// Create denominations by looping through inputs grouped by addresses
bool CPrivateSendClient::CreateDenominated(CConnman& connman)
{
    LOCK2(cs_main, pwalletMain->cs_wallet);

    std::vector<CompactTallyItem> vecTally;
    if(!pwalletMain->SelectCoinsGrouppedByAddresses(vecTally)) {
        LogPrint("privatesend", "CPrivateSendClient::CreateDenominated -- SelectCoinsGrouppedByAddresses can't find any inputs!\n");
        return false;
    }

    bool fCreateMixingCollaterals = !pwalletMain->HasCollateralInputs();

    for (const auto& item : vecTally) {
        if(!CreateDenominated(item, fCreateMixingCollaterals, connman)) continue;
        return true;
    }

    LogPrintf("CPrivateSendClient::CreateDenominated -- failed!\n");
    return false;
}

// Create denominations
bool CPrivateSendClient::CreateDenominated(const CompactTallyItem& tallyItem, bool fCreateMixingCollaterals, CConnman& connman)
{
    std::vector<CRecipient> vecSend;
    CKeyHolderStorage keyHolderStorageDenom;

    CAmount nValueLeft = tallyItem.nAmount;
    nValueLeft -= CPrivateSend::GetCollateralAmount(); // leave some room for fees

    LogPrintf("CreateDenominated0: %s nValueLeft: %f\n", CBitcoinAddress(tallyItem.txdest).ToString(), (float)nValueLeft/COIN);

    // ****** Add an output for mixing collaterals ************ /

    if(fCreateMixingCollaterals) {
        CScript scriptCollateral = keyHolderStorageDenom.AddKey(pwalletMain);
        vecSend.push_back((CRecipient){ scriptCollateral, CPrivateSend::GetMaxCollateralAmount(), false });
        nValueLeft -= CPrivateSend::GetMaxCollateralAmount();
    }

    // ****** Add outputs for denoms ************ /

    // try few times - skipping smallest denoms first if there are too many of them already, if failed - use them too
    int nOutputsTotal = 0;
    bool fSkip = true;
    do {
        std::vector<CAmount> vecStandardDenoms = CPrivateSend::GetStandardDenominations();

        BOOST_REVERSE_FOREACH(CAmount nDenomValue, vecStandardDenoms) {

            if(fSkip) {
                // Note: denoms are skipped if there are already DENOMS_COUNT_MAX of them
                // and there are still larger denoms which can be used for mixing

                // check skipped denoms
                if(IsDenomSkipped(nDenomValue)) continue;

                // find new denoms to skip if any (ignore the largest one)
                if(nDenomValue != vecStandardDenoms.front() && pwalletMain->CountInputsWithAmount(nDenomValue) > DENOMS_COUNT_MAX) {
                    strAutoDenomResult = strprintf(_("Too many %f denominations, removing."), (float)nDenomValue/COIN);
                    LogPrintf("CPrivateSendClient::CreateDenominated -- %s\n", strAutoDenomResult);
                    vecDenominationsSkipped.push_back(nDenomValue);
                    continue;
                }
            }

            int nOutputs = 0;

            // add each output up to 11 times until it can't be added again
            while(nValueLeft - nDenomValue >= 0 && nOutputs <= 10) {
                CScript scriptDenom = keyHolderStorageDenom.AddKey(pwalletMain);

                vecSend.push_back((CRecipient){ scriptDenom, nDenomValue, false });

                //increment outputs and subtract denomination amount
                nOutputs++;
                nValueLeft -= nDenomValue;
                LogPrintf("CreateDenominated1: totalOutputs: %d, nOutputsTotal: %d, nOutputs: %d, nValueLeft: %f\n", nOutputsTotal + nOutputs, nOutputsTotal, nOutputs, (float)nValueLeft/COIN);
            }

            nOutputsTotal += nOutputs;
            if(nValueLeft == 0) break;
        }
        LogPrintf("CreateDenominated2: nOutputsTotal: %d, nValueLeft: %f\n", nOutputsTotal, (float)nValueLeft/COIN);
        // if there were no outputs added, start over without skipping
        fSkip = !fSkip;
    } while (nOutputsTotal == 0 && !fSkip);
    LogPrintf("CreateDenominated3: nOutputsTotal: %d, nValueLeft: %f\n", nOutputsTotal, (float)nValueLeft/COIN);

    // if we have anything left over, it will be automatically send back as change - there is no need to send it manually

    CCoinControl coinControl;
    coinControl.fAllowOtherInputs = false;
    coinControl.fAllowWatchOnly = false;
    // send change to the same address so that we were able create more denoms out of it later
    coinControl.destChange = tallyItem.txdest;
    for (const auto& outpoint : tallyItem.vecOutPoints)
        coinControl.Select(outpoint);

    CWalletTx wtx;
    CAmount nFeeRet = 0;
    int nChangePosRet = -1;
    std::string strFail = "";
    // make our change address
    CReserveKey reservekeyChange(pwalletMain);

    bool fSuccess = pwalletMain->CreateTransaction(vecSend, wtx, reservekeyChange,
            nFeeRet, nChangePosRet, strFail, &coinControl, true, ONLY_NONDENOMINATED);
    if(!fSuccess) {
        LogPrintf("CPrivateSendClient::CreateDenominated -- Error: %s\n", strFail);
        keyHolderStorageDenom.ReturnAll();
        return false;
    }

    keyHolderStorageDenom.KeepAll();

    CValidationState state;
    if(!pwalletMain->CommitTransaction(wtx, reservekeyChange, &connman, state)) {
        LogPrintf("CPrivateSendClient::CreateDenominated -- CommitTransaction failed! Reason given: %s\n", state.GetRejectReason());
        return false;
    }

    // use the same nCachedLastSuccessBlock as for DS mixing to prevent race
    nCachedLastSuccessBlock = nCachedBlockHeight;
    LogPrintf("CPrivateSendClient::CreateDenominated -- txid=%s\n", wtx.GetHash().GetHex());

    return true;
}

void CPrivateSendClient::RelayIn(const CDarkSendEntry& entry, CConnman& connman)
{
    if(!infoMixingMasternode.fInfoValid) return;

    connman.ForNode(infoMixingMasternode.addr, [&entry, &connman](CNode* pnode) {
        LogPrintf("CPrivateSendClient::RelayIn -- found master, relaying message to %s\n", pnode->addr.ToString());
        CNetMsgMaker msgMaker(pnode->GetSendVersion());
        connman.PushMessage(pnode, msgMaker.Make(NetMsgType::DSVIN, entry));
        return true;
    });
}

void CPrivateSendClient::SetState(PoolState nStateNew)
{
    LogPrintf("CPrivateSendClient::SetState -- nState: %d, nStateNew: %d\n", nState, nStateNew);
    nState = nStateNew;
}

void CPrivateSendClient::UpdatedBlockTip(const CBlockIndex *pindex)
{
    nCachedBlockHeight = pindex->nHeight;
    LogPrint("privatesend", "CPrivateSendClient::UpdatedBlockTip -- nCachedBlockHeight: %d\n", nCachedBlockHeight);

}

//TODO: Rename/move to core
void ThreadCheckPrivateSendClient(CConnman& connman)
{
    if(fLiteMode) return; // disable all Dash specific functionality
    if(fMasternodeMode) return; // no client-side mixing on masternodes

    static bool fOneThread;
    if(fOneThread) return;
    fOneThread = true;

    // Make this thread recognisable as the PrivateSend thread
    RenameThread("dash-ps-client");

    unsigned int nTick = 0;
    unsigned int nDoAutoNextRun = nTick + PRIVATESEND_AUTO_TIMEOUT_MIN;

    while (true)
    {
        MilliSleep(1000);

        if(masternodeSync.IsBlockchainSynced() && !ShutdownRequested()) {
            nTick++;
            privateSendClient.CheckTimeout();
            privateSendClient.ProcessPendingDsaRequest(connman);
            if(nDoAutoNextRun == nTick) {
                privateSendClient.DoAutomaticDenominating(connman);
                nDoAutoNextRun = nTick + PRIVATESEND_AUTO_TIMEOUT_MIN + GetRandInt(PRIVATESEND_AUTO_TIMEOUT_MAX - PRIVATESEND_AUTO_TIMEOUT_MIN);
            }
        }
    }
}<|MERGE_RESOLUTION|>--- conflicted
+++ resolved
@@ -893,38 +893,8 @@
 
         vecMasternodesUsed.push_back(dsq.masternodeOutpoint);
 
-<<<<<<< HEAD
         if (connman.IsMasternodeOrDisconnectRequested(infoMn.addr)) {
             LogPrintf("CPrivateSendClient::JoinExistingQueue -- skipping masternode connection, addr=%s\n", infoMn.addr.ToString());
-=======
-        bool fSkip = false;
-        connman.ForNode(infoMn.addr, CConnman::AllNodes, [&fSkip](CNode* pnode) {
-            fSkip = pnode->fDisconnect || pnode->fMasternode;
-            return true;
-        });
-        if (fSkip) {
-            LogPrintf("CPrivateSendClient::JoinExistingQueue -- skipping masternode connection, addr=%s\n", infoMn.addr.ToString());
-            continue;
-        }
-
-        LogPrintf("CPrivateSendClient::JoinExistingQueue -- attempt to connect to masternode from queue, addr=%s\n", infoMn.addr.ToString());
-        // connect to Masternode and submit the queue request
-        CNode* pnode = connman.ConnectNode(CAddress(infoMn.addr, NODE_NETWORK), NULL, true);
-        if(pnode) {
-            infoMixingMasternode = infoMn;
-            nSessionDenom = dsq.nDenom;
-
-            connman.PushMessage(pnode, NetMsgType::DSACCEPT, nSessionDenom, txMyCollateral);
-            LogPrintf("CPrivateSendClient::JoinExistingQueue -- connected (from queue), sending DSACCEPT: nSessionDenom: %d (%s), addr=%s\n",
-                    nSessionDenom, CPrivateSend::GetDenominationsToString(nSessionDenom), pnode->addr.ToString());
-            strAutoDenomResult = _("Mixing in progress...");
-            SetState(POOL_STATE_QUEUE);
-            nTimeLastSuccessfulStep = GetTimeMillis();
-            return true;
-        } else {
-            LogPrintf("CPrivateSendClient::JoinExistingQueue -- can't connect, addr=%s\n", infoMn.addr.ToString());
-            strAutoDenomResult = _("Error connecting to Masternode.");
->>>>>>> b62d9734
             continue;
         }
 
@@ -988,23 +958,13 @@
             continue;
         }
 
-<<<<<<< HEAD
         if (connman.IsMasternodeOrDisconnectRequested(infoMn.addr)) {
-=======
-        bool fSkip = false;
-        connman.ForNode(infoMn.addr, CConnman::AllNodes, [&fSkip](CNode* pnode) {
-            fSkip = pnode->fDisconnect || pnode->fMasternode;
-            return true;
-        });
-        if (fSkip) {
->>>>>>> b62d9734
             LogPrintf("CPrivateSendClient::StartNewQueue -- skipping masternode connection, addr=%s\n", infoMn.addr.ToString());
             nTries++;
             continue;
         }
 
         LogPrintf("CPrivateSendClient::StartNewQueue -- attempt %d connection to Masternode %s\n", nTries, infoMn.addr.ToString());
-<<<<<<< HEAD
 
         std::vector<CAmount> vecAmounts;
         pwalletMain->ConvertList(vecTxIn, vecAmounts);
@@ -1018,31 +978,6 @@
         std::vector<int> vecBits;
         if (!CPrivateSend::GetDenominationsBits(nSessionDenom, vecBits)) {
             return false;
-=======
-        CNode* pnode = connman.ConnectNode(CAddress(infoMn.addr, NODE_NETWORK), NULL, true);
-        if(pnode) {
-            LogPrintf("CPrivateSendClient::StartNewQueue -- connected, addr=%s\n", infoMn.addr.ToString());
-            infoMixingMasternode = infoMn;
-
-            std::vector<CAmount> vecAmounts;
-            pwalletMain->ConvertList(vecTxIn, vecAmounts);
-            // try to get a single random denom out of vecAmounts
-            while(nSessionDenom == 0) {
-                nSessionDenom = CPrivateSend::GetDenominationsByAmounts(vecAmounts);
-            }
-
-            connman.PushMessage(pnode, NetMsgType::DSACCEPT, nSessionDenom, txMyCollateral);
-            LogPrintf("CPrivateSendClient::StartNewQueue -- connected, sending DSACCEPT, nSessionDenom: %d (%s)\n",
-                    nSessionDenom, CPrivateSend::GetDenominationsToString(nSessionDenom));
-            strAutoDenomResult = _("Mixing in progress...");
-            SetState(POOL_STATE_QUEUE);
-            nTimeLastSuccessfulStep = GetTimeMillis();
-            return true;
-        } else {
-            LogPrintf("CPrivateSendClient::StartNewQueue -- can't connect, addr=%s\n", infoMn.addr.ToString());
-            nTries++;
-            continue;
->>>>>>> b62d9734
         }
 
         CAmount nValueInTmp = 0;
