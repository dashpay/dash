--- conflicted
+++ resolved
@@ -107,13 +107,6 @@
     WriteRegStr HKCR "@PACKAGE_TARNAME@" "" "URL:Alterdot"
     WriteRegStr HKCR "@PACKAGE_TARNAME@\DefaultIcon" "" $INSTDIR\@BITCOIN_GUI_NAME@@EXEEXT@
     WriteRegStr HKCR "@PACKAGE_TARNAME@\shell\open\command" "" '"$INSTDIR\@BITCOIN_GUI_NAME@@EXEEXT@" "%1"'
-<<<<<<< HEAD
-
-    # Delete old key (before we switched to PACKAGE_TARNAME, which is set to 'alterdot' now, we had 'alterdot' hardcoded)
-    # TODO remove this line sometime later
-    DeleteRegKey HKCR "alterdot"
-=======
->>>>>>> 2ae1ce48
 SectionEnd
 
 # Macro for selecting uninstaller sections
@@ -153,12 +146,6 @@
     DeleteRegKey /IfEmpty HKCU "${REGKEY}\Components"
     DeleteRegKey /IfEmpty HKCU "${REGKEY}"
     DeleteRegKey HKCR "@PACKAGE_TARNAME@"
-<<<<<<< HEAD
-    # Delete old key (before we switched to PACKAGE_TARNAME, which is set to 'alterdot' now, we had 'alterdot' hardcoded)
-    # TODO remove this line sometime later
-    DeleteRegKey HKCR "alterdot"
-=======
->>>>>>> 2ae1ce48
     RmDir /REBOOTOK $SMPROGRAMS\$StartMenuGroup
     RmDir /REBOOTOK $INSTDIR
     Push $R0
