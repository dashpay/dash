--- conflicted
+++ resolved
@@ -55,11 +55,7 @@
         self.log.info("funding controller node")
         while self.nodes[0].getbalance() < (self.num_initial_mn + 3) * 1000:
             self.nodes[0].generate(1) # generate enough for collaterals
-<<<<<<< HEAD
-        print("controller node has {} alterdot".format(self.nodes[0].getbalance()))
-=======
-        self.log.info("controller node has {} dash".format(self.nodes[0].getbalance()))
->>>>>>> 2ae1ce48
+        self.log.info("controller node has {} alterdot".format(self.nodes[0].getbalance()))
 
         # Make sure we're below block 135 (which activates dip3)
         self.log.info("testing rejection of ProTx before dip3 activation")
