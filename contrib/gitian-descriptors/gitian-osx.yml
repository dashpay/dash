---
<<<<<<< HEAD
name: "alterdot-osx-0.13"
=======
name: "dash-osx-0.14"
>>>>>>> 2ae1ce48
enable_cache: true
suites:
- "bionic"
architectures:
- "amd64"
packages:
- "ca-certificates"
- "curl"
- "g++"
- "git"
- "pkg-config"
- "autoconf"
- "librsvg2-bin"
- "libtiff-tools"
- "libtool"
- "automake"
- "faketime"
- "bsdmainutils"
- "cmake"
- "imagemagick"
- "libcap-dev"
- "libz-dev"
- "libbz2-dev"
- "python"
- "python-dev"
- "python3"
- "python3-dev"
- "python3-setuptools"
- "fonts-tuffy"
remotes:
- "url": "https://github.com/dashpay/alterdot.git"
  "dir": "alterdot"
files:
- "MacOSX10.11.sdk.tar.gz"
script: |
  WRAP_DIR=$HOME/wrapped
  HOSTS="x86_64-apple-darwin11"
  CONFIGFLAGS="--enable-reduce-exports --disable-miner --disable-bench --disable-gui-tests GENISOIMAGE=$WRAP_DIR/genisoimage"
  FAKETIME_HOST_PROGS=""
  FAKETIME_PROGS="ar ranlib date dmg genisoimage"

  export QT_RCC_TEST=1
  export GZIP="-9n"
  export TAR_OPTIONS="--mtime="$REFERENCE_DATE\\\ $REFERENCE_TIME""
  export TZ="UTC"
  export BUILD_DIR=`pwd`
  mkdir -p ${WRAP_DIR}
  if test -n "$GBUILD_CACHE_ENABLED"; then
    export SOURCES_PATH=${GBUILD_COMMON_CACHE}
    export BASE_CACHE=${GBUILD_PACKAGE_CACHE}/depends
    mkdir -p ${BASE_CACHE} ${SOURCES_PATH}

    # Setup ccache to use correct cache directories
    CONFIGFLAGS="${CONFIGFLAGS} --enable-ccache"
    export CCACHE_DIR=${GBUILD_PACKAGE_CACHE}/ccache
    if [ -f ${GBUILD_PACKAGE_CACHE}/ccache.tar ]; then
      pushd ${GBUILD_PACKAGE_CACHE}
      tar xf ccache.tar
      rm ccache.tar
      popd
    fi
    # instead of compressing ccache.tar, we let ccache handle it by itself
    # Otherwise we end up uncompressing/compressing a lot of cache files which we actually never use
    export CCACHE_COMPRESS=1
  else
    CONFIGFLAGS="${CONFIGFLAGS} --disable-ccache"
  fi

  export ZERO_AR_DATE=1

  function create_global_faketime_wrappers {
  for prog in ${FAKETIME_PROGS}; do
    echo '#!/bin/bash' > ${WRAP_DIR}/${prog}
    echo "REAL=\`which -a ${prog} | grep -v ${WRAP_DIR}/${prog} | head -1\`" >> ${WRAP_DIR}/${prog}
    echo 'export LD_PRELOAD=/usr/lib/x86_64-linux-gnu/faketime/libfaketime.so.1' >> ${WRAP_DIR}/${prog}
    echo "export FAKETIME=\"$1\"" >> ${WRAP_DIR}/${prog}
    echo "\$REAL \$@" >> $WRAP_DIR/${prog}
    chmod +x ${WRAP_DIR}/${prog}
    touch -d "${REFERENCE_DATETIME}" ${WRAP_DIR}/${prog}
  done
  }

  function create_per-host_faketime_wrappers {
  for i in $HOSTS; do
    for prog in ${FAKETIME_HOST_PROGS}; do
        echo '#!/bin/bash' > ${WRAP_DIR}/${i}-${prog}
        echo "REAL=\`which -a ${i}-${prog} | grep -v ${WRAP_DIR}/${i}-${prog} | head -1\`" >> ${WRAP_DIR}/${i}-${prog}
        echo 'export LD_PRELOAD=/usr/lib/x86_64-linux-gnu/faketime/libfaketime.so.1' >> ${WRAP_DIR}/${i}-${prog}
        echo "export FAKETIME=\"$1\"" >> ${WRAP_DIR}/${i}-${prog}
        echo "\$REAL \$@" >> $WRAP_DIR/${i}-${prog}
        chmod +x ${WRAP_DIR}/${i}-${prog}
        touch -d "${REFERENCE_DATETIME}" ${WRAP_DIR}/${i}-${prog}
    done
  done
  }

  # Faketime for depends so intermediate results are comparable
  export PATH_orig=${PATH}
  create_global_faketime_wrappers "2000-01-01 12:00:00"
  create_per-host_faketime_wrappers "2000-01-01 12:00:00"
  export PATH=${WRAP_DIR}:${PATH}

  cd alterdot
  BASEPREFIX=`pwd`/depends

  mkdir -p ${BASEPREFIX}/SDKs
  tar -C ${BASEPREFIX}/SDKs -xf ${BUILD_DIR}/MacOSX10.11.sdk.tar.gz

  # Build dependencies for each host
  for i in $HOSTS; do
    make ${MAKEOPTS} -C ${BASEPREFIX} HOST="${i}"
  done

  # Faketime for binaries
  export PATH=${PATH_orig}
  create_global_faketime_wrappers "${REFERENCE_DATETIME}"
  create_per-host_faketime_wrappers "${REFERENCE_DATETIME}"
  export PATH=${WRAP_DIR}:${PATH}

  # Create the release tarball using (arbitrarily) the first host
  ./autogen.sh
  CONFIG_SITE=${BASEPREFIX}/`echo "${HOSTS}" | awk '{print $1;}'`/share/config.site ./configure --prefix=/
  make dist
  SOURCEDIST=`echo alterdot-*.tar.gz`
  DISTNAME=`echo ${SOURCEDIST} | sed 's/.tar.*//'`

  # Correct tar file order
  mkdir -p temp
  pushd temp
  tar xf ../$SOURCEDIST
  find alterdot-* | sort | tar --no-recursion --mode='u+rw,go+r-w,a+X' --owner=0 --group=0 -c -T - | gzip -9n > ../$SOURCEDIST
  popd

  ORIGPATH="$PATH"
  # Extract the release tarball into a dir for each host and build
  for i in ${HOSTS}; do
    export PATH=${BASEPREFIX}/${i}/native/bin:${ORIGPATH}
    mkdir -p distsrc-${i}
    cd distsrc-${i}
    INSTALLPATH=`pwd`/installed/${DISTNAME}
    mkdir -p ${INSTALLPATH}
    tar --strip-components=1 -xf ../$SOURCEDIST

    CONFIG_SITE=${BASEPREFIX}/${i}/share/config.site ./configure --prefix=/ --disable-maintainer-mode --disable-dependency-tracking ${CONFIGFLAGS}
    make ${MAKEOPTS}
    make install-strip DESTDIR=${INSTALLPATH}

    make osx_volname
    make deploydir
    OSX_VOLNAME="$(cat osx_volname)"
    mkdir -p unsigned-app-${i}
    cp osx_volname unsigned-app-${i}/
    cp contrib/macdeploy/detached-sig-apply.sh unsigned-app-${i}
    cp contrib/macdeploy/detached-sig-create.sh unsigned-app-${i}
    cp ${BASEPREFIX}/${i}/native/bin/dmg ${BASEPREFIX}/${i}/native/bin/genisoimage unsigned-app-${i}
    cp ${BASEPREFIX}/${i}/native/bin/${i}-codesign_allocate unsigned-app-${i}/codesign_allocate
    cp ${BASEPREFIX}/${i}/native/bin/${i}-pagestuff unsigned-app-${i}/pagestuff
    mv dist unsigned-app-${i}
    pushd unsigned-app-${i}
    find . | sort | tar --no-recursion --mode='u+rw,go+r-w,a+X' --owner=0 --group=0 -c -T - | gzip -9n > ${OUTDIR}/${DISTNAME}-osx-unsigned.tar.gz
    popd

    make deploy
    ${WRAP_DIR}/dmg dmg "${OSX_VOLNAME}.dmg" ${OUTDIR}/${DISTNAME}-osx-unsigned.dmg

    cd installed
    find . -name "lib*.la" -delete
    find . -name "lib*.a" -delete
    rm -rf ${DISTNAME}/lib/pkgconfig
    find ${DISTNAME} | sort | tar --no-recursion --mode='u+rw,go+r-w,a+X' --owner=0 --group=0 -c -T - | gzip -9n > ${OUTDIR}/${DISTNAME}-${i}.tar.gz
    cd ../../
  done
  mkdir -p $OUTDIR/src
  mv $SOURCEDIST $OUTDIR/src
  mv ${OUTDIR}/${DISTNAME}-x86_64-*.tar.gz ${OUTDIR}/${DISTNAME}-osx64.tar.gz

  # Compress ccache (otherwise the assert file will get too huge)
  if [ "$CCACHE_DIR" != "" ]; then
    pushd ${GBUILD_PACKAGE_CACHE}
    tar cf ccache.tar ccache
    rm -rf ccache
    popd
  fi<|MERGE_RESOLUTION|>--- conflicted
+++ resolved
@@ -1,9 +1,5 @@
 ---
-<<<<<<< HEAD
-name: "alterdot-osx-0.13"
-=======
-name: "dash-osx-0.14"
->>>>>>> 2ae1ce48
+name: "alterdot-osx-1.9"
 enable_cache: true
 suites:
 - "bionic"
