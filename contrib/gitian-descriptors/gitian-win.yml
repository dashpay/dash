---
<<<<<<< HEAD
name: "polis-win-1.5.3"
=======
name: "dash-win-0.14"
>>>>>>> e640a57c
enable_cache: true
suites:
- "bionic"
architectures:
- "amd64"
packages:
- "curl"
- "g++"
- "git"
- "pkg-config"
- "autoconf"
- "libtool"
- "automake"
- "cmake"
- "faketime"
- "bsdmainutils"
- "mingw-w64"
- "g++-mingw-w64"
- "nsis"
- "zip"
- "ca-certificates"
- "python"
- "python3"
- "rename"
remotes:
- "url": "https://github.com/dashpay/dash.git"
  "dir": "dash"
files: []
script: |
  WRAP_DIR=$HOME/wrapped
  HOSTS="i686-w64-mingw32 x86_64-w64-mingw32"
  CONFIGFLAGS="--enable-reduce-exports --disable-miner --disable-bench --disable-gui-tests"
  FAKETIME_HOST_PROGS="ar ranlib nm windres strip objcopy"
  FAKETIME_PROGS="date makensis zip"
  HOST_CFLAGS="-O2 -g"
  HOST_CXXFLAGS="-O2 -g"

  export QT_RCC_TEST=1
  export GZIP="-9n"
  export TAR_OPTIONS="--mtime="$REFERENCE_DATE\\\ $REFERENCE_TIME""
  export TZ="UTC"
  export BUILD_DIR=`pwd`
  mkdir -p ${WRAP_DIR}
  if test -n "$GBUILD_CACHE_ENABLED"; then
    export SOURCES_PATH=${GBUILD_COMMON_CACHE}
    export BASE_CACHE=${GBUILD_PACKAGE_CACHE}/depends
    mkdir -p ${BASE_CACHE} ${SOURCES_PATH}

    # Setup ccache to use correct cache directories and fix the compiler check of ccache
    CONFIGFLAGS="${CONFIGFLAGS} --enable-ccache"
    export CCACHE_DIR=${GBUILD_PACKAGE_CACHE}/ccache
    # As we later wrap the gcc binaries, this is fast
    export CCACHE_COMPILERCHECK="content"
    if [ -f ${GBUILD_PACKAGE_CACHE}/ccache.tar ]; then
      pushd ${GBUILD_PACKAGE_CACHE}
      tar xf ccache.tar
      rm ccache.tar
      popd
    fi
    # instead of compressing ccache.tar, we let ccache handle it by itself
    # Otherwise we end up uncompressing/compressing a lot of cache files which we actually never use
    export CCACHE_COMPRESS=1
  else
    CONFIGFLAGS="${CONFIGFLAGS} --disable-ccache"
  fi

  # We include the GCC version in all wrappers so that ccache can detect compiler upgrades when hashing the wrappers
  GCCVERSION=`gcc --version | head -1`

  function create_global_faketime_wrappers {
  for prog in ${FAKETIME_PROGS}; do
    echo '#!/bin/bash' > ${WRAP_DIR}/${prog}
    echo "# GCCVERSION=${GCCVERSION}" >> ${WRAP_DIR}/${prog}
    echo "REAL=\`which -a ${prog} | grep -v ${WRAP_DIR}/${prog} | head -1\`" >> ${WRAP_DIR}/${prog}
    echo 'export LD_PRELOAD=/usr/lib/x86_64-linux-gnu/faketime/libfaketime.so.1' >> ${WRAP_DIR}/${prog}
    echo "export FAKETIME=\"$1\"" >> ${WRAP_DIR}/${prog}
    echo "\$REAL \$@" >> $WRAP_DIR/${prog}
    chmod +x ${WRAP_DIR}/${prog}
    touch -d "${REFERENCE_DATETIME}" ${WRAP_DIR}/${prog}
  done
  }

  function create_per-host_faketime_wrappers {
  for i in $HOSTS; do
    for prog in ${FAKETIME_HOST_PROGS}; do
        echo '#!/bin/bash' > ${WRAP_DIR}/${i}-${prog}
        echo "# GCCVERSION=${GCCVERSION}" >> ${WRAP_DIR}/${i}-${prog}
        echo "REAL=\`which -a ${i}-${prog} | grep -v ${WRAP_DIR}/${i}-${prog} | head -1\`" >> ${WRAP_DIR}/${i}-${prog}
        echo 'export LD_PRELOAD=/usr/lib/x86_64-linux-gnu/faketime/libfaketime.so.1' >> ${WRAP_DIR}/${i}-${prog}
        echo "export FAKETIME=\"$1\"" >> ${WRAP_DIR}/${i}-${prog}
        echo "\$REAL \$@" >> $WRAP_DIR/${i}-${prog}
        chmod +x ${WRAP_DIR}/${i}-${prog}
        touch -d "${REFERENCE_DATETIME}" ${WRAP_DIR}/${i}-${prog}
    done
  done
  }

  function create_per-host_linker_wrapper {
  # This is only needed for trusty, as the mingw linker leaks a few bytes of
  # heap, causing non-determinism. See discussion in https://github.com/bitcoin/bitcoin/pull/6900
  for i in $HOSTS; do
    mkdir -p ${WRAP_DIR}/${i}
    for prog in collect2; do
        echo '#!/bin/bash' > ${WRAP_DIR}/${i}/${prog}
        echo "# GCCVERSION=${GCCVERSION}" >> ${WRAP_DIR}/${i}/${prog}
        REAL=$(${i}-gcc -print-prog-name=${prog})
        echo "export MALLOC_PERTURB_=255" >> ${WRAP_DIR}/${i}/${prog}
        echo "${REAL} \$@" >> $WRAP_DIR/${i}/${prog}
        chmod +x ${WRAP_DIR}/${i}/${prog}
        touch -d "${REFERENCE_DATETIME}" ${WRAP_DIR}/${i}/${prog}
    done
    for prog in gcc g++; do
        echo '#!/bin/bash' > ${WRAP_DIR}/${i}-${prog}
        echo "# GCCVERSION=${GCCVERSION}" >> ${WRAP_DIR}/${i}-${prog}
        echo "REAL=\`which -a ${i}-${prog}-posix | grep -v ${WRAP_DIR}/${i}-${prog} | head -1\`" >> ${WRAP_DIR}/${i}-${prog}
        echo '# Add the gcc version to the wrapper so that ccache takes this into account (we use CCACHE_COMPILERCHECK=content)' >> ${WRAP_DIR}/${i}-${prog}
        echo "# `${prog} --version | head -1`" >> ${WRAP_DIR}/${i}-${prog}
        echo 'export LD_PRELOAD=/usr/lib/x86_64-linux-gnu/faketime/libfaketime.so.1' >> ${WRAP_DIR}/${i}-${prog}
        echo "export FAKETIME=\"$1\"" >> ${WRAP_DIR}/${i}-${prog}
        echo "export COMPILER_PATH=${WRAP_DIR}/${i}" >> ${WRAP_DIR}/${i}-${prog}
        echo "\$REAL \$@" >> $WRAP_DIR/${i}-${prog}
        chmod +x ${WRAP_DIR}/${i}-${prog}
        touch -d "${REFERENCE_DATETIME}" ${WRAP_DIR}/${i}-${prog}
    done
  done
  }

  # Faketime for depends so intermediate results are comparable
  export PATH_orig=${PATH}
  create_global_faketime_wrappers "2000-01-01 12:00:00"
  create_per-host_faketime_wrappers "2000-01-01 12:00:00"
  create_per-host_linker_wrapper "2000-01-01 12:00:00"
  export PATH=${WRAP_DIR}:${PATH}

  cd dash
  BASEPREFIX=`pwd`/depends
  # Build dependencies for each host
  for i in $HOSTS; do
    make ${MAKEOPTS} -C ${BASEPREFIX} HOST="${i}"
  done

  # Faketime for binaries
  export PATH=${PATH_orig}
  create_global_faketime_wrappers "${REFERENCE_DATETIME}"
  create_per-host_faketime_wrappers "${REFERENCE_DATETIME}"
  create_per-host_linker_wrapper "${REFERENCE_DATETIME}"
  export PATH=${WRAP_DIR}:${PATH}

  # Create the release tarball using (arbitrarily) the first host
  ./autogen.sh
  CONFIG_SITE=${BASEPREFIX}/`echo "${HOSTS}" | awk '{print $1;}'`/share/config.site ./configure --prefix=/
  make dist
  SOURCEDIST=`echo dashcore-*.tar.gz`
  DISTNAME=`echo ${SOURCEDIST} | sed 's/.tar.*//'`

  # Correct tar file order
  mkdir -p temp
  pushd temp
  tar xf ../$SOURCEDIST
  find dashcore-* | sort | tar --no-recursion --mode='u+rw,go+r-w,a+X' --owner=0 --group=0 -c -T - | gzip -9n > ../$SOURCEDIST
  mkdir -p $OUTDIR/src
  cp ../$SOURCEDIST $OUTDIR/src
  popd

  ORIGPATH="$PATH"
  # Extract the release tarball into a dir for each host and build
  for i in ${HOSTS}; do
    export PATH=${BASEPREFIX}/${i}/native/bin:${ORIGPATH}
    mkdir -p distsrc-${i}
    cd distsrc-${i}
    INSTALLPATH=`pwd`/installed/${DISTNAME}
    mkdir -p ${INSTALLPATH}
    tar --strip-components=1 -xf ../$SOURCEDIST

    CONFIG_SITE=${BASEPREFIX}/${i}/share/config.site ./configure --prefix=/ --disable-maintainer-mode --disable-dependency-tracking ${CONFIGFLAGS} CFLAGS="${HOST_CFLAGS}" CXXFLAGS="${HOST_CXXFLAGS}"
    make ${MAKEOPTS}
    make ${MAKEOPTS} -C src check-security
    make deploy
    make install DESTDIR=${INSTALLPATH}
    rename 's/-setup\.exe$/-setup-unsigned.exe/' *-setup.exe
    cp -f dashcore-*setup*.exe $OUTDIR/
    cd installed
    mv ${DISTNAME}/bin/*.dll ${DISTNAME}/lib/
    find . -name "lib*.la" -delete
    find . -name "lib*.a" -delete
    rm -rf ${DISTNAME}/lib/pkgconfig
    find ${DISTNAME}/bin -type f -executable -exec ${i}-objcopy --only-keep-debug {} {}.dbg \; -exec ${i}-strip -s {} \; -exec ${i}-objcopy --add-gnu-debuglink={}.dbg {} \;
    find ${DISTNAME}/lib -type f -exec ${i}-objcopy --only-keep-debug {} {}.dbg \; -exec ${i}-strip -s {} \; -exec ${i}-objcopy --add-gnu-debuglink={}.dbg {} \;
    find ${DISTNAME} -not -name "*.dbg"  -type f | sort | zip -X@ ${OUTDIR}/${DISTNAME}-${i}.zip
    find ${DISTNAME} -name "*.dbg"  -type f | sort | zip -X@ ${OUTDIR}/${DISTNAME}-${i}-debug.zip
    cd ../../
    rm -rf distsrc-${i}
  done
  cp -rf contrib/windeploy $BUILD_DIR
  cd $BUILD_DIR/windeploy
  mkdir unsigned
  cp $OUTDIR/dashcore-*setup-unsigned.exe unsigned/
  find . | sort | tar --no-recursion --mode='u+rw,go+r-w,a+X' --owner=0 --group=0 -c -T - | gzip -9n > ${OUTDIR}/${DISTNAME}-win-unsigned.tar.gz
  mv ${OUTDIR}/${DISTNAME}-x86_64-*-debug.zip ${OUTDIR}/${DISTNAME}-win64-debug.zip
  mv ${OUTDIR}/${DISTNAME}-i686-*-debug.zip ${OUTDIR}/${DISTNAME}-win32-debug.zip
  mv ${OUTDIR}/${DISTNAME}-x86_64-*.zip ${OUTDIR}/${DISTNAME}-win64.zip
  mv ${OUTDIR}/${DISTNAME}-i686-*.zip ${OUTDIR}/${DISTNAME}-win32.zip

  # Compress ccache (otherwise the assert file will get too huge)
  if [ "$CCACHE_DIR" != "" ]; then
    pushd ${GBUILD_PACKAGE_CACHE}
    tar cf ccache.tar ccache
    rm -rf ccache
    popd
  fi<|MERGE_RESOLUTION|>--- conflicted
+++ resolved
@@ -1,9 +1,5 @@
 ---
-<<<<<<< HEAD
-name: "polis-win-1.5.3"
-=======
-name: "dash-win-0.14"
->>>>>>> e640a57c
+name: "polis-win-1.6.0"
 enable_cache: true
 suites:
 - "bionic"
