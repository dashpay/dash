--- conflicted
+++ resolved
@@ -1,9 +1,5 @@
 ---
-<<<<<<< HEAD
-name: "alterdot-win-0.13"
-=======
-name: "dash-win-0.14"
->>>>>>> 2ae1ce48
+name: "alterdot-win-1.9"
 enable_cache: true
 suites:
 - "bionic"
@@ -183,12 +179,8 @@
     make ${MAKEOPTS} -C src check-security
     make deploy
     make install DESTDIR=${INSTALLPATH}
-<<<<<<< HEAD
+    rename 's/-setup\.exe$/-setup-unsigned.exe/' *-setup.exe
     cp -f alterdot-*setup*.exe $OUTDIR/
-=======
-    rename 's/-setup\.exe$/-setup-unsigned.exe/' *-setup.exe
-    cp -f dashcore-*setup*.exe $OUTDIR/
->>>>>>> 2ae1ce48
     cd installed
     mv ${DISTNAME}/bin/*.dll ${DISTNAME}/lib/
     find . -name "lib*.la" -delete
