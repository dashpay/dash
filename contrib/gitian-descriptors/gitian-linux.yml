--- conflicted
+++ resolved
@@ -5,11 +5,7 @@
 - "trusty"
 architectures:
 - "amd64"
-<<<<<<< HEAD
 packages:
-=======
-packages: 
->>>>>>> 9779e1e1
 - "curl"
 - "g++-multilib"
 - "git-core"
@@ -30,11 +26,7 @@
 script: |
   WRAP_DIR=$HOME/wrapped
   HOSTS="i686-pc-linux-gnu x86_64-unknown-linux-gnu"
-<<<<<<< HEAD
-  CONFIGFLAGS="--enable-glibc-back-compat --enable-reduce-exports --disable-bench --disable-gui-tests"
-=======
   CONFIGFLAGS="--enable-glibc-back-compat --enable-reduce-exports --disable-bench --disable-gui-tests LDFLAGS=-static-libstdc++"
->>>>>>> 9779e1e1
   FAKETIME_HOST_PROGS=""
   FAKETIME_PROGS="date ar ranlib nm strip objcopy"
   HOST_CFLAGS="-O2 -g"
