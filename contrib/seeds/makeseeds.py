#!/usr/bin/env python3
# Copyright (c) 2013-2016 The Bitcoin Core developers
# Distributed under the MIT software license, see the accompanying
# file COPYING or http://www.opensource.org/licenses/mit-license.php.
#
# Generate seeds.txt from masternode list
#

NSEEDS=512

MAX_SEEDS_PER_ASN=4

<<<<<<< HEAD
MIN_PROTOCOL_VERSION = 70013
=======
MIN_PROTOCOL_VERSION = 70213
>>>>>>> 2ae1ce48
MAX_LAST_SEEN_DIFF = 60 * 60 * 24 * 1 # 1 day
MAX_LAST_PAID_DIFF = 60 * 60 * 24 * 30 # 1 month

# These are hosts that have been observed to be behaving strangely (e.g.
# aggressively connecting to every node).
SUSPICIOUS_HOSTS = {
}

import re
import sys
import dns.resolver
import collections
import json
import time
import multiprocessing

PATTERN_IPV4 = re.compile(r"^((\d{1,3})\.(\d{1,3})\.(\d{1,3})\.(\d{1,3})):(\d+)$")
PATTERN_IPV6 = re.compile(r"^\[([0-9a-z:]+)\]:(\d+)$")
PATTERN_ONION = re.compile(r"^([abcdefghijklmnopqrstuvwxyz234567]{16}\.onion):(\d+)$")

def parseline(line):
    # line format: status protocol payee lastseen activeseconds lastpaidtime lastpaidblock IP
    sline = line.split()

    m = PATTERN_IPV4.match(sline[7])
    sortkey = None
    ip = None
    if m is None:
        m = PATTERN_IPV6.match(sline[7])
        if m is None:
            m = PATTERN_ONION.match(sline[7])
            if m is None:
                return None
            else:
                net = 'onion'
                ipstr = sortkey = m.group(1)
                port = int(m.group(2))
        else:
            net = 'ipv6'
            if m.group(1) in ['::']: # Not interested in localhost
                return None
            ipstr = m.group(1)
            sortkey = ipstr # XXX parse IPv6 into number, could use name_to_ipv6 from generate-seeds
            port = int(m.group(2))
    else:
        # Do IPv4 sanity check
        ip = 0
        for i in range(0,4):
            if int(m.group(i+2)) < 0 or int(m.group(i+2)) > 255:
                return None
            ip = ip + (int(m.group(i+2)) << (8*(3-i)))
        if ip == 0:
            return None
        net = 'ipv4'
        sortkey = ip
        ipstr = m.group(1)
        port = int(m.group(6))

    return {
        "status": sline[0],
        "protocol": int(sline[1]),
        "payee": sline[2],
        "lastseen": int(sline[3]),
        "activeseconds": int(sline[4]),
        "lastpaidtime": int(sline[5]),
        "lastpaidblock": int(sline[6]),
        "net": net,
        "ip": ipstr,
        "port": port,
        "ipnum": ip,
        "sortkey": sortkey
    }

def filtermultiport(ips):
    '''Filter out hosts with more nodes per IP'''
    hist = collections.defaultdict(list)
    for ip in ips:
        hist[ip['sortkey']].append(ip)
    return [value[0] for (key,value) in list(hist.items()) if len(value)==1]

def resolveasn(resolver, ip):
    asn = int([x.to_text() for x in resolver.query('.'.join(reversed(ip.split('.'))) + '.origin.asn.cymru.com', 'TXT').response.answer][0].split('\"')[1].split(' ')[0])
    return asn

# Based on Greg Maxwell's seed_filter.py
def filterbyasn(ips, max_per_asn, max_total):
    # Sift out ips by type
    ips_ipv4 = [ip for ip in ips if ip['net'] == 'ipv4']
    ips_ipv6 = [ip for ip in ips if ip['net'] == 'ipv6']
    ips_onion = [ip for ip in ips if ip['net'] == 'onion']

    my_resolver = dns.resolver.Resolver()

    pool = multiprocessing.Pool(processes=16)

    # OpenDNS servers
    my_resolver.nameservers = ['208.67.222.222', '208.67.220.220']

    # Resolve ASNs in parallel
    asns = [pool.apply_async(resolveasn, args=(my_resolver, ip['ip'])) for ip in ips_ipv4]

    # Filter IPv4 by ASN
    result = []
    asn_count = {}
    for i in range(len(ips_ipv4)):
        ip = ips_ipv4[i]
        if len(result) == max_total:
            break
        try:
            asn = asns[i].get()
            if asn not in asn_count:
                asn_count[asn] = 0
            if asn_count[asn] == max_per_asn:
                continue
            asn_count[asn] += 1
            result.append(ip)
        except:
            sys.stderr.write('ERR: Could not resolve ASN for "' + ip['ip'] + '"\n')

    # TODO: filter IPv6 by ASN

    # Add back non-IPv4
    result.extend(ips_ipv6)
    result.extend(ips_onion)
    return result

def main():
    if len(sys.argv) > 1:
        with open(sys.argv[1], 'r') as f:
            js = json.load(f)
    else:
        js = json.load(sys.stdin)
    ips = [parseline(line) for collateral, line in js.items()]

    cur_time = int(time.time())

    # Skip entries with valid address.
    ips = [ip for ip in ips if ip is not None]
    # Enforce ENABLED state
    ips = [ip for ip in ips if ip['status'] == "ENABLED"]
    # Enforce minimum protocol version
    ips = [ip for ip in ips if ip['protocol'] >= MIN_PROTOCOL_VERSION]
    # Require at least 2 week uptime
    ips = [ip for ip in ips if cur_time - ip['lastseen'] < MAX_LAST_SEEN_DIFF]
    # Require to be paid recently
    ips = [ip for ip in ips if cur_time - ip['lastpaidtime'] < MAX_LAST_PAID_DIFF]
    # Sort by availability (and use lastpaidtime as tie breaker)
    ips.sort(key=lambda x: (x['activeseconds'], x['lastpaidtime'], x['ip']), reverse=True)
    # Filter out hosts with multiple ports, these are likely abusive
    ips = filtermultiport(ips)
    # Look up ASNs and limit results, both per ASN and globally.
    ips = filterbyasn(ips, MAX_SEEDS_PER_ASN, NSEEDS)
    # Sort the results by IP address (for deterministic output).
    ips.sort(key=lambda x: (x['net'], x['sortkey']))

    for ip in ips:
        if ip['net'] == 'ipv6':
            print('[%s]:%i' % (ip['ip'], ip['port']))
        else:
            print('%s:%i' % (ip['ip'], ip['port']))

if __name__ == '__main__':
    main()<|MERGE_RESOLUTION|>--- conflicted
+++ resolved
@@ -10,11 +10,7 @@
 
 MAX_SEEDS_PER_ASN=4
 
-<<<<<<< HEAD
-MIN_PROTOCOL_VERSION = 70013
-=======
-MIN_PROTOCOL_VERSION = 70213
->>>>>>> 2ae1ce48
+MIN_PROTOCOL_VERSION = 70014
 MAX_LAST_SEEN_DIFF = 60 * 60 * 24 * 1 # 1 day
 MAX_LAST_PAID_DIFF = 60 * 60 * 24 * 30 # 1 month
 
