*.sublime-project
*.sublime-workspace
todo.txt
reset-files.bash
.vscode/settings.json

*.tar.gz

*.exe
src/alterdot
src/alterdotd
src/alterdot-cli
src/alterdot-tx
src/test/test_alterdot
src/qt/test/test_alterdot-qt
src/bench/bench_alterdot

# autoreconf
Makefile.in
aclocal.m4
autom4te.cache/
build-aux/config.guess
build-aux/config.sub
build-aux/depcomp
build-aux/install-sh
build-aux/ltmain.sh
build-aux/m4/libtool.m4
build-aux/m4/lt~obsolete.m4
build-aux/m4/ltoptions.m4
build-aux/m4/ltsugar.m4
build-aux/m4/ltversion.m4
build-aux/missing
build-aux/compile
build-aux/test-driver
config.log
config.status
configure
libtool
src/config/alterdot-config.h
src/config/alterdot-config.h.in
src/config/stamp-h1
share/setup.nsi
share/qt/Info.plist

src/univalue/gen

src/qt/*.moc
src/qt/moc_*.cpp
src/qt/forms/ui_*.h

src/qt/test/moc*.cpp
libconftest.dylib*

.deps
.dirstamp
.libs
.*.swp
*.*~*
*.bak
*.rej
*.orig
*.pyc
*.o
*.o-*
*.patch
!depends/patches/*/*.patch
*.a
*.pb.cc
*.pb.h

*.log
*.trs
*.dmg

*.json.h
*.raw.h

#libtool object files
*.lo
*.la

# Compilation and Qt preprocessor part
*.qm
Makefile
<<<<<<< HEAD
alterdot-qt
Alterdot-Qt.app
=======
dash-qt
Dash-Qt.app
!/depends/Makefile
>>>>>>> 2ae1ce48

# Unit-tests
Makefile.test
alterdot-qt_test
src/test/buildenv.py

# Resources cpp
qrc_*.cpp

# Mac specific
.DS_Store
build

#lcov
*.gcno
*.gcda
/*.info
test_alterdot.coverage/
total.coverage/
coverage_percent.txt

#build tests
linux-coverage-build
linux-build
win32-build
qa/pull-tester/tests_config.py
qa/pull-tester/tests_config.ini
qa/cache/*

!src/leveldb*/Makefile

.cproject
.project
.autotools
/doc/doxygen/

libalterdotconsensus.pc
contrib/devtools/split-debug.sh
src/qt/alterdot-qt.bash
qa/pull-tester/tests-config.sh

#development symlinks
alterdot-cli
alterdotd
alterdot-qt
make

/docker/bin

# CLion
.idea
cmake-build-debug<|MERGE_RESOLUTION|>--- conflicted
+++ resolved
@@ -82,14 +82,9 @@
 # Compilation and Qt preprocessor part
 *.qm
 Makefile
-<<<<<<< HEAD
 alterdot-qt
 Alterdot-Qt.app
-=======
-dash-qt
-Dash-Qt.app
 !/depends/Makefile
->>>>>>> 2ae1ce48
 
 # Unit-tests
 Makefile.test
