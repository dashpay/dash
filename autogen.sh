#!/bin/sh
<<<<<<< HEAD
# Copyright (c) 2013-2016 The Bitcoin Core developers
# Distributed under the MIT software license, see the accompanying
# file COPYING or http://www.opensource.org/licenses/mit-license.php.

set -e
=======

>>>>>>> 44bafc0b
srcdir="$(dirname $0)"

if [ -z ${LIBTOOLIZE} ] && GLIBTOOLIZE="`which glibtoolize 2>/dev/null`"; then
  LIBTOOLIZE="${GLIBTOOLIZE}"
  export LIBTOOLIZE
fi

if [ "${SKIP_AUTO_DEPS}" = "true" ]; then
    :
elif which apt-get >/dev/null 2>&1; then
    deb_list=""
    deb_list="${deb_list} python3-setuptools python3-dev"
    deb_list="${deb_list} build-essential g++ libtool autotools-dev automake bsdmainutils pkg-config"
    deb_list="${deb_list} autoconf autoconf2.13 autoconf2.64"

    if ! which pip >/dev/null; then
        rpm_list="${rpm_list} python3-pip"
    fi

    if [ "$HOST" = "x86_64-linux-musl" ]; then
        deb_list="${deb_list} musl-dev musl-tools"
    elif [ "$HOST" = "x86_64-w64-mingw32" ] || [ "$HOST" = "i686-w64-mingw32" ]; then
        deb_list="${deb_list} mingw-w64 nsis"

        if [ "$(lsb_release -is)" = "Ubuntu" ]; then
            # old CI node
            deb_list="${deb_list} wine-development wine64-development wine-binfmt"
        else
            deb_list="${deb_list} wine wine64 wine-binfmt"
        fi
    elif [ -z "$HOST" ]; then
        deb_list="${deb_list} libssl-dev libevent-dev"
        deb_list="${deb_list} libboost-system-dev libboost-filesystem-dev libboost-chrono-dev"
        deb_list="${deb_list} libboost-program-options-dev libboost-test-dev libboost-thread-dev"
        deb_list="${deb_list} libqt5gui5 libqt5core5a libqt5dbus5 qttools5-dev qttools5-dev-tools"
        deb_list="${deb_list} libprotobuf-dev protobuf-compiler"
        deb_list="${deb_list} libqrencode-dev"
        deb_list="${deb_list} libminiupnpc-dev libzmq3-dev"
        deb_list="${deb_list} libdb4.8-dev libdb4.8++-dev"
        deb_list="${deb_list} lcov default-jre-headless"
        deb_list="${deb_list} ccache"
        deb_list="${deb_list} clang-5.0"
    fi

    deb_to_install=""
    for d in $deb_list; do
        if ! dpkg -s $d >/dev/null 2>&1; then
            case $d in
                libdb4.8*)
                    echo 'Please manually install libdb4.8-dev & libdb4.8++-dev'
                    echo ' from https://launchpad.net/~bitcoin/+archive/ubuntu/bitcoin/+packages'
                    exit 1
                    ;;
                *)
                    deb_to_install="${deb_to_install} ${d}"
                    ;;
            esac
        fi
    done

    if [ -n "${deb_to_install}" ]; then
        echo "Auto-trying to install Debian/Ubuntu deps"
        set -x
        sudo -n /usr/bin/apt-get install --no-install-recommends -y ${deb_to_install}
        set +x
    fi

    pip_install() {
        ( which futoin-cid && cd $srcdir && CC=gcc CXX=g++ cte pip install "$@" )

        if [ -e /usr/local/bin/pip ]; then
            CC=gcc CXX=g++ /usr/local/bin/pip install --user "$@"
        else
            CC=gcc CXX=g++ /usr/bin/pip install --user "$@"
        fi
    }
elif which yum >/dev/null 2>&1; then
    rpm_list=""
    rpm_list="${rpm_list} python-setuptools python-devel"
    rpm_list="${rpm_list} boost-devel ccache"
    rpm_list="${rpm_list} automake autoconf autoconf213 autoconf-archive"
    rpm_list="${rpm_list} qt5-qtbase-devel qt5-qtbase-gui qt5-qttools-devel"
    rpm_list="${rpm_list} protobuf-devel"
    rpm_list="${rpm_list} qrencode-devel"
    rpm_list="${rpm_list} libevent-devel"
    rpm_list="${rpm_list} miniupnpc-devel czmq-devel"
    rpm_list="${rpm_list} libdb4-devel libdb4-cxx-devel"
    rpm_list="${rpm_list} openssl-devel"

    if ! which pip >/dev/null; then
        rpm_list="${rpm_list} python2-pip"
    fi

    rpm_to_install=""
    for d in $rpm_list; do
        if ! rpm -q $d >/dev/null 2>&1; then
            rpm_to_install="${rpm_to_install} ${d}"
        fi
    done

    if [ -n "${rpm_to_install}" ]; then
        echo "Auto-trying to install RPM deps"
        set -x
        sudo -n /usr/bin/yum install -y ${rpm_to_install}
        set +x
    fi

    pip_install() {
        ( which futoin-cid && cd $srcdir && CC=gcc CXX=g++ cte pip install "$@" )

        CC=gcc CXX=g++ /bin/pip install --user "$@"
    }
elif which brew >/dev/null 2>&1; then
    brew_list=""
    brew_list="${brew_list} ccache"

    for f in $brew_list; do
        brew install $f || true
    done

    pip_install() {
        ( which futoin-cid && cd $srcdir && cte pip install "$@" )

        /usr/local/bin/pip install --user "$@"
    }
else
    pip_install() {
        :
    }
fi

#---
pip_install pyzmq
pip_install -U nrghash

#---
which autoreconf >/dev/null || \
  (echo "configuration failed, please install autoconf first" && exit 1)
autoreconf --install --force --warnings=all $srcdir

if [ -n "$HOST" ]; then
    case "$HOST" in
    *-w64-mingw32)
        # Need to update alternatives, ignore failure
        sudo -n update-alternatives --set $HOST-gcc /usr/bin/$HOST-gcc-posix || true
        sudo -n update-alternatives --set $HOST-g++ /usr/bin/$HOST-g++-posix || true
        ;;
    esac

    # TODO: create a separate Energi SDK
    echo "Preparing dependencies"
    # Ensure sysroot is clean of older versions which are unpacked from built folder
    rm -rf $srcdir/depends/$HOST
    make -C $srcdir/depends HOST=$HOST -j${MAKEJOBS:-$(nproc)}

    install_dir=$srcdir/build/${ENERGI_VER:-energi}
    mkdir -p $install_dir

    if [ "$(uname)" = "Darwin" ]; then
        cp -Rpf $srcdir/depends/$HOST/* $install_dir/
    else
        cp -rauf $srcdir/depends/$HOST/* $install_dir/
    fi
fi<|MERGE_RESOLUTION|>--- conflicted
+++ resolved
@@ -1,13 +1,5 @@
 #!/bin/sh
-<<<<<<< HEAD
-# Copyright (c) 2013-2016 The Bitcoin Core developers
-# Distributed under the MIT software license, see the accompanying
-# file COPYING or http://www.opensource.org/licenses/mit-license.php.
 
-set -e
-=======
-
->>>>>>> 44bafc0b
 srcdir="$(dirname $0)"
 
 if [ -z ${LIBTOOLIZE} ] && GLIBTOOLIZE="`which glibtoolize 2>/dev/null`"; then
