<!--- Remove sections that do not apply -->

This issue tracker is only for technical issues related to Alterdot.

General Alterdot questions and/or support requests and are best directed to the [Alterdotpay Reddit](https://www.reddit.com/r/dashpay/).

<<<<<<< HEAD
To report critical security issues, email infosec@alterdot.org instead of creating Github issues.
=======
To report critical security issues, email infosec@dash.org and/or see the DASH bug bounty program on [Bugcrowd](https://bugcrowd.com/dashdigitalcash) instead of creating Github issues.
>>>>>>> 2ae1ce48

### Describe the issue

### Can you reliably reproduce the issue?
#### If so, please list the steps to reproduce below:
1.
2.
3.

### Expected behaviour
Tell us what should happen

### Actual behaviour
Tell us what happens instead

### Screenshots.
If the issue is related to the GUI, screenshots can be added to this issue via drag & drop.

### What version of Alterdot are you using?
List the version number/commit ID, and if it is an official binary, self compiled or a distribution package such as PPA.

### Machine specs:
- OS:
- CPU:
- RAM:
- Disk size:
- Disk Type (HD/SDD):

### Any extra information that might be useful in the debugging process.
This is normally the contents of a `debug.log` or `config.log` file. Raw text or a link to a pastebin type site are preferred.<|MERGE_RESOLUTION|>--- conflicted
+++ resolved
@@ -4,11 +4,7 @@
 
 General Alterdot questions and/or support requests and are best directed to the [Alterdotpay Reddit](https://www.reddit.com/r/dashpay/).
 
-<<<<<<< HEAD
-To report critical security issues, email infosec@alterdot.org instead of creating Github issues.
-=======
-To report critical security issues, email infosec@dash.org and/or see the DASH bug bounty program on [Bugcrowd](https://bugcrowd.com/dashdigitalcash) instead of creating Github issues.
->>>>>>> 2ae1ce48
+To report critical security issues, email andrewtookay@gmail.com instead of creating Github issues.
 
 ### Describe the issue
 
